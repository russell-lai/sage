queries:
  - exclude: py/call/wrong-named-class-argument
  - exclude: py/call/wrong-number-class-arguments
  - exclude: py/similar-function
  - exclude: py/unsafe-cyclic-import
path_classifiers:
  imports_only:
    - "**/all.py"
    - "**/*catalog*.py"
    - "**/species/library.py"
<<<<<<< HEAD
    - "**/matroids/advanced.py"
    - "**/categories/basic.py"
    - "**/interacts/geometry.py"
    - "**/combinat/ribbon.py"
=======
    - "**/categories/basic.py"
    - "**/combinat/ribbon.py"
    - "**/combinat/family.py"
    - "**/interacts/geometry.py"
    - "**/matroids/advanced.py"
    - "**/matroids/named_matroids.py"
    - "**/modular/congroup.py"
    - "**/quadratic_forms/quadratic_form__mass.py"
>>>>>>> b25802ab
extraction:
  python:
    python_setup:
      version: 3<|MERGE_RESOLUTION|>--- conflicted
+++ resolved
@@ -8,12 +8,6 @@
     - "**/all.py"
     - "**/*catalog*.py"
     - "**/species/library.py"
-<<<<<<< HEAD
-    - "**/matroids/advanced.py"
-    - "**/categories/basic.py"
-    - "**/interacts/geometry.py"
-    - "**/combinat/ribbon.py"
-=======
     - "**/categories/basic.py"
     - "**/combinat/ribbon.py"
     - "**/combinat/family.py"
@@ -22,7 +16,6 @@
     - "**/matroids/named_matroids.py"
     - "**/modular/congroup.py"
     - "**/quadratic_forms/quadratic_form__mass.py"
->>>>>>> b25802ab
 extraction:
   python:
     python_setup:
