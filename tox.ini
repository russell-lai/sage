# Run a specific environemnt:
#   tox -e docker-fedora-31
# Run all in parallel:
#   tox -p auto
# with local squid:
#   EXTRA_DOCKER_BUILD_ARGS="--build-arg http_proxy=http://host.docker.internal:3128 --build-arg https_proxy=http://host.docker.internal:3128" tox -p auto
[tox]
### Test that the system packages listed in debian.txt/fedora.txt files of standard spkg exist
### and satisfy the requirements tested by spkg-configure.m4, then compile a few packages.
###
envlist =
    ##### Delegation to src/tox.ini #####
<<<<<<< HEAD
    doctest, coverage, startuptime, pycodestyle, relint,
=======
    doctest, coverage, startuptime, pycodestyle, relint, codespell,
>>>>>>> e5a916fb
    ##### Sage-the-distribution tests #####
    check_configure,
    ##### Sage-the-distribution portability tests #####
    {
    {
    ### "docker" toxenvs copy sources from the source tree subject to the exclusions in
    ### the file ".dockerignore".  This should work out of non-clean source trees, and all
    ### "docker" toxenvs can be run in parallel.
    docker-{ubuntu-{trusty,xenial,bionic,latest,eoan,rolling,focal,devel},
            debian-{jessie,stretch,buster,bullseye,sid},
            linuxmint-{17,18,19,19.1,19.2,19.3},
            fedora-{26,27,28,29,30,31,32},
            centos-{7,8},
            arch-latest,
            conda-forge,conda-anaconda3
            }
           -{# https://github.com/docker-library/official-images#architectures-other-than-amd64
             # architectures officially supported by Docker, Inc. for running Docker
             amd64,arm32v6,arm32v7,arm64v8,
             # windows-amd64  #  https://hub.docker.com/u/winamd64/
             # Other architectures built by official images:
             # (but not officially supported by Docker, Inc.)
             arm32v5,ppc64le,s390x,i386},
    ### "local" targets should be run from a source tree that is freshly checked out
    ### (for example, by 'git worktree add ...') or has been cleaned by 'make bdist-clean' --
    ### because they build within the source tree (because we have no VPATH support).
    ### Only one "local" target can be run at a time.
    ### However, "local" targets install in a separate prefix (SAGE_LOCAL=.tox/TOXENV/local)
    ### rather than "local/" and also place log files into .tox/TOXENV/log, where TOXENV
    ### is the name of the environment.
    #
    # The "local-homebrew" toxenvs create an "isolated" homebrew installation (not in /usr/local).
    # (However, many configure scripts still look for stuff in /usr/local.)
    #
    # By default, it runs "make build" (after bootstrapping and configuring)
    # with SAGE_CHECK=yes and SAGE_CHECK_PACKAGES set to a good default,
    # and V=0 so that screen output is limited.
    #
    #   $ tox -e local-homebrew-macos-standard
    #
    # The value of MAKE is picked up from the environment, so you can do:
    #
    #   $ MAKE="make -j8" tox -e local-homebrew-macos-standard
    #
    # Build targets can be passed as positional arguments (separated from tox options by "--"):
    #
    #   $ tox -e local-homebrew-macos-standard -- ppl
    #   $ tox -e local-homebrew-macos-standard -- build ptest
    #
    # Also make variables can be passed as positional arguments; for example, to run the
    # test suite:
    #
    #   $ tox -e local-homebrew-macos-standard -- SAGE_CHECK=no build ptest SAGE_NUM_THREADS=4
    #
    # Or to rebuild a package with verbose output:
    #
    #   $ tox -e local-homebrew-macos-standard -- ppl-clean ppl V=1
    #
    # The variant "local-homebrew-macos-usrlocal" uses the global installation in /usr/local
    # instead.  It may install packages or update packages.  It will not remove packages.
    # Use at your own risk.
    #
    local-homebrew-macos
   }
   -{###
     ### Package factors:
     ###
     minimal,      # Install a minimal set of system packages that supports bootstrapping and compiling Sage.
     standard,     # Install all known system packages equivalent to standard packages that have spkg-configure.m4
     maximal       # Install all known system packages equivalent to standard/optional packages that have spkg-configure.m4
    },
   ###
   ### The "local-direct" toxenv passes the whole environment on to the sage build.
   ### Whatever is in PATH etc. will be used.
   ###
   local-direct
   }
   -{###
     ### Configuration factors:
     ###
     python3_spkg
    }

skipsdist = true

[testenv]
passenv =
                  EXTRA_CONFIGURE_ARGS
                  TARGETS_PRE
                  TARGETS_OPTIONAL
    docker:       EXTRA_DOCKER_BUILD_ARGS
                  # Use DOCKER_BUILDKIT=1 for new version
    docker:       DOCKER_BUILDKIT
                  # Set for example to "with-system-packages configured with-targets-pre with-targets"
                  # to tag intermediate images.
    docker:       DOCKER_TARGETS
                  # If set, we use this prefix and push to it
    docker:       DOCKER_PUSH_REPOSITORY
    local:        MAKE
    local-direct: *

setenv =
    # By default, we bootstrap using autotools and do not allow downloads of the configure tarball.
    BOOTSTRAP=./bootstrap
    # For https downloads from upstream_url listed in checksums.ini, do not
    # check certificates, to avoid problems on Docker images with outdated
    # certificates and with system python3 on macOS (#29418)
    SAGE_DOWNLOAD_FILE_OPTIONS=--no-check-certificate
    # Set this to 'force' instead of 'yes' to make it an error if an spkg with spkg-configure and system package
    # is not recognized.
    WITH_SYSTEM_SPKG=yes
    # Set this to 'yes' instead of 'no' to ignore missing system packages - by installing them one by one
    # and ignoring errors.  We use that to take care of old versions of distributions.
    IGNORE_MISSING_SYSTEM_PACKAGES=no
    # What system packages should be installed. Default: All standard packages with spkg-configure.
    # These are bash extglob patterns.
    TYPE_PATTERN=standard
    minimal: TYPE_PATTERN=minimal
    maximal: TYPE_PATTERN=@(standard|optional)
    #
    # default tag is "latest"
    #
    docker:           BASE_TAG=latest
    #
    # https://hub.docker.com/_/ubuntu?tab=description
    # as of 2020-08, latest=rolling=focal=20.04, groovy=devel=20.10
    #
    ubuntu:         SYSTEM=debian
    ubuntu:         BASE_IMAGE=ubuntu
    ubuntu-trusty:    BASE_TAG=trusty
    ubuntu-trusty:                             IGNORE_MISSING_SYSTEM_PACKAGES=yes
    ubuntu-xenial:    BASE_TAG=xenial
    ubuntu-xenial:                             IGNORE_MISSING_SYSTEM_PACKAGES=yes
    ubuntu-bionic:    BASE_TAG=bionic
    ubuntu-bionic:                             IGNORE_MISSING_SYSTEM_PACKAGES=yes
    ubuntu-eoan:      BASE_TAG=eoan
    ubuntu-focal:     BASE_TAG=focal
    ubuntu-groovy:    BASE_TAG=groovy
    #
    # https://hub.docker.com/_/debian
    #
    debian:         SYSTEM=debian
    debian:         BASE_IMAGE=debian
    debian-jessie:    BASE_TAG=jessie
    debian-jessie:                             IGNORE_MISSING_SYSTEM_PACKAGES=yes
    debian-stretch:   BASE_TAG=stretch
    debian-stretch:                            IGNORE_MISSING_SYSTEM_PACKAGES=yes
    debian-buster:    BASE_TAG=buster
    debian-bullseye:  BASE_TAG=bullseye
    debian-sid:       BASE_TAG=sid
    #
    # https://hub.docker.com/u/linuxmintd
    #
    linuxmint:      SYSTEM=debian
    linuxmint:                                 IGNORE_MISSING_SYSTEM_PACKAGES=yes
    linuxmint-17:   BASE_IMAGE=linuxmintd/mint17
    linuxmint-18:   BASE_IMAGE=linuxmintd/mint18
    linuxmint-19:   BASE_IMAGE=linuxmintd/mint19
    linuxmint-19.1: BASE_IMAGE=linuxmintd/mint19.1
    linuxmint-19.2: BASE_IMAGE=linuxmintd/mint19.2
    linuxmint-19.3: BASE_IMAGE=linuxmintd/mint19.3
    #
    # https://hub.docker.com/_/fedora
    # as of 2020-08, latest=32, rawhide=33
    fedora:         SYSTEM=fedora
    fedora:         BASE_IMAGE=fedora
    fedora-26:        BASE_TAG=26
    fedora-26:                                 IGNORE_MISSING_SYSTEM_PACKAGES=yes
    fedora-27:        BASE_TAG=27
    fedora-27:                                 IGNORE_MISSING_SYSTEM_PACKAGES=yes
    fedora-28:        BASE_TAG=28
    fedora-28:                                 IGNORE_MISSING_SYSTEM_PACKAGES=yes
    fedora-29:        BASE_TAG=29
    fedora-29:                                 IGNORE_MISSING_SYSTEM_PACKAGES=yes
    fedora-30:        BASE_TAG=30
    fedora-31:        BASE_TAG=31
    fedora-32:        BASE_TAG=32
    fedora-33:        BASE_TAG=33
    #
    # https://hub.docker.com/_/centos
    # centos-6 only has autoconf 2.63 -- too old for bootstrap; download configure tarball instead.
    #
    centos:         SYSTEM=fedora
    centos:         BASE_IMAGE=centos
    centos:                                    IGNORE_MISSING_SYSTEM_PACKAGES=yes
    centos-6:         BASE_TAG=centos6
    centos-6:           BOOTSTRAP=./bootstrap -D
    centos-7:         BASE_TAG=centos7
    centos-8:         BASE_TAG=centos8
    #
    # https://hub.docker.com/r/sheerluck/sage-on-gentoo-stage4/tags
    #
    gentoo:      SYSTEM=gentoo
    gentoo:      BASE_IMAGE=sheerluck/sage-on-gentoo-stage4
    gentoo-python3.7: BASE_TAG=latest-py37
    #
    # https://hub.docker.com/_/archlinux/
    #
    archlinux:      SYSTEM=arch
    archlinux:      BASE_IMAGE=archlinux
    #
    # https://hub.docker.com/r/vbatts/slackware
    #
    slackware:      SYSTEM=slackware
    slackware:      BASE_IMAGE=vbatts/slackware
    slackware-14.2:  BASE_TAG=14.2
    #
    # https://hub.docker.com/r/voidlinux/
    #
    voidlinux:      SYSTEM=void
    voidlinux:      BASE_IMAGE=voidlinux/masterdir-x86_64-musl
    voidlinux:        BASE_TAG=20200104
    #
    # https://hub.docker.com/r/continuumio
    #
    conda:            SYSTEM=conda
    conda-forge:        BASE_IMAGE=continuumio/miniconda3
    conda-forge:                                                CONDARC=condarc.yml
    conda-anaconda3:    BASE_IMAGE=continuumio/anaconda3
    conda-anaconda3:                                            CONDARC=/dev/null
    conda-anaconda3:                                                                  IGNORE_MISSING_SYSTEM_PACKAGES=yes
    #
    # https://hub.docker.com/r/nixos/nix/
    #
    nixos:            SYSTEM=nix
    nixos:            BASE_IMAGE=nixos/nix
    #
    # Other architectures:
    #
    # Many docker images for another architecture are named the same, in the arch prefix.
    # All work for Docker on Mac; but only i386 works for Linux Docker.
    #
    arm32v5:          ARCH_IMAGE_PREFIX=arm32v5/
    arm32v6:          ARCH_IMAGE_PREFIX=arm32v6/
    arm32v7:          ARCH_IMAGE_PREFIX=arm32v7/
    arm64v8:          ARCH_IMAGE_PREFIX=arm64v8/
    i386:             ARCH_IMAGE_PREFIX=i386/
    ppc64le:          ARCH_IMAGE_PREFIX=ppc64le/
    s390x:            ARCH_IMAGE_PREFIX=s390x/
    #
    # For Linux Docker, we need to work with known multiarch images.
    # https://www.ecliptik.com/Cross-Building-and-Running-Multi-Arch-Docker-Images/
    # (or we would need to change our tests from "docker build" to "docker run")
    #
    # https://hub.docker.com/r/multiarch/ubuntu-core:
    # multiarch/ubuntu-core:arm64-bionic, multiarch/ubuntu-core:armhf-bionic
    ubuntu-arm64:     BASE_IMAGE=ubuntu-core
    ubuntu-arm64:     ARCH_IMAGE_PREFIX=multiarch/
    ubuntu-arm64:       ARCH_TAG_PREFIX=arm64-
    ubuntu-armhf:     BASE_IMAGE=ubuntu-core
    ubuntu-armhf:     ARCH_IMAGE_PREFIX=multiarch/
    ubuntu-armhf:       ARCH_TAG_PREFIX=armhf-
    #
    # https://hub.docker.com/u/raspbian
    #
    raspbian:         SYSTEM=debian
    raspbian:         ARCH_IMAGE_PREFIX=
    raspbian:                                  IGNORE_MISSING_SYSTEM_PACKAGES=yes
    raspbian-jessie:  BASE_IMAGE=raspbian/jessie
    raspbian-stretch: BASE_IMAGE=raspbian/stretch
    # As of 2020-06, there is no raspbian/buster image, so we dist-upgrade from stretch.
    # https://www.raspberrypi.org/blog/buster-the-new-version-of-raspbian/
    raspbian-buster:  BASE_IMAGE=raspbian/stretch
    raspbian-buster:      DIST_UPGRADE=s/stretch/buster/g
    #
    # https://hub.docker.com/u/linuxmintd
    #
    linuxmint:        ARCH_IMAGE_PREFIX=
    linuxmint:        ARCH_IMAGE_SUFFIX=-amd64
    linuxmint-i386:   ARCH_IMAGE_SUFFIX=-i386
    #
    # manylinux.
    # https://github.com/pypa/manylinux
    #
    # There are manylinux-1, manylinux-2010, and manylinux-2014.
    # manylinux-1 is too old - it only has python2.4, which is not supported by
    # sage_bootstrap.
    # Our default is manylinux-2014.
    #
    # Default arch is x86_64.  Use -i686 for 32-bit build.  manylinux-2014 supports more archs.
    #
    manylinux:        SYSTEM=fedora
    manylinux:        IGNORE_MISSING_SYSTEM_PACKAGES=yes
    # temporarily because we do not have autotools, we have to patch the downloaded
    # configure tarball.  The sed command can be removed once the relaxed version check
    # in build/pkgs/xz/spkg-configure.m4 has been included in a release.
    manylinux:        BOOTSTRAP=./bootstrap -D && sed -i.bak s/5[.]0[.]0/4.999.0/ configure
    manylinux:          BASE_IMAGE=quay.io/pypa/manylinux2014
    manylinux-1:        BASE_IMAGE=quay.io/pypa/manylinux1
    manylinux-2010:     BASE_IMAGE=quay.io/pypa/manylinux2010
    manylinux-2014:     BASE_IMAGE=quay.io/pypa/manylinux2014
    manylinux:            ARCH_IMAGE_PREFIX=
    manylinux:              ARCH_IMAGE_SUFFIX=_x86_64
    manylinux-i686:         ARCH_IMAGE_SUFFIX=_i686
    manylinux-2014-aarch64: ARCH_IMAGE_SUFFIX=_aarch64
    manylinux-2014-ppc64le: ARCH_IMAGE_SUFFIX=_ppc64le
    manylinux-2014-s390x:   ARCH_IMAGE_SUFFIX=_s390x
    #
    # Resulting full image:tag name
    #
    docker:           FULL_BASE_IMAGE_AND_TAG={env:ARCH_IMAGE_PREFIX:}{env:BASE_IMAGE}{env:ARCH_IMAGE_SUFFIX:}:{env:ARCH_TAG_PREFIX:}{env:BASE_TAG}{env:ARCH_TAG_SUFFIX:}
    #
    docker-nobootstrap: BOOTSTRAP=./bootstrap -D
    ###
    ### "local" envs
    ###
    homebrew:         SYSTEM=homebrew
    local:            HOME={envdir}
    local:            SHARED_CACHE_DIR={toxworkdir}/Caches
    local:            SETENV=:
    local-nobootstrap: BOOTSTRAP=:
    local-!direct:    PATH=/usr/bin:/bin:/usr/sbin:/sbin
    # brew caches downloaded files in ${HOME}/Library/Caches. We share it between different toxenvs.
    local-homebrew:   HOMEBREW={envdir}/homebrew
    local-homebrew-usrlocal:  HOMEBREW=/usr/local
    local-homebrew:   PATH={env:HOMEBREW}/bin:/usr/bin:/bin:/usr/sbin:/sbin
    local-homebrew-nokegonly:    BOOTSTRAP=ACLOCAL_PATH="$HOMEBREW/opt/gettext/share/aclocal:$ACLOCAL_PATH" PATH="$HOMEBREW/opt/gettext/bin/:$PATH" ./bootstrap
    local-homebrew-!nokegonly:   SETENV=. .homebrew-build-env
    #
    local-conda:      CONDA_PREFIX={envdir}/conda
    local-conda:      PATH={env:CONDA_PREFIX}/bin:/usr/bin:/bin:/usr/sbin:/sbin
    local-conda:      CONDA_PKGS_DIRS={env:SHARED_CACHE_DIR}/conda_pkgs
    local-conda:      CONDA_OS=$(uname | sed 's/^Darwin/MacOSX/;')
    local-conda-forge:     CONDA_INSTALLER_URL_BASE=https://github.com/conda-forge/miniforge/releases/latest/download/
    local-conda-forge:         CONDA_INSTALLER_FILE=Miniforge3-{env:CONDA_OS}-x86_64.sh
    local-conda:      SETENV=. {env:CONDA_PREFIX}/bin/activate
    #
    # Configuration factors
    #
    #  - python
    #
    python3:                  CONFIG_CONFIGURE_ARGS_1=
    python3_spkg:             CONFIG_CONFIGURE_ARGS_1=--without-system-python3
    macos-python3_xcode:      CONFIG_CONFIGURE_ARGS_1=--with-python=3 PYTHON3=/usr/bin/python3
    # Must manually download and install from https://www.python.org/ftp/python/3.7.7/python-3.7.7-macosx10.9.pkg
    macos-python3_pythonorg:  CONFIG_CONFIGURE_ARGS_1=--with-python=3 PYTHON3=/Library/Frameworks/Python.framework/Versions/3.7/bin/python3
    # https://github.com/pypa/manylinux
    manylinux-standard:       CONFIG_CONFIGURE_ARGS_1=--with-system-python3=force PYTHON3=/opt/python/cp38-cp38/bin/python3
    manylinux-python3.6:      CONFIG_CONFIGURE_ARGS_1=--with-system-python3=force PYTHON3=/opt/python/cp36-cp36m/bin/python3
    manylinux-python3.7:      CONFIG_CONFIGURE_ARGS_1=--with-system-python3=force PYTHON3=/opt/python/cp37-cp37m/bin/python3
    manylinux-python3.8:      CONFIG_CONFIGURE_ARGS_1=--with-system-python3=force PYTHON3=/opt/python/cp38-cp38/bin/python3
    manylinux-python3.9:      CONFIG_CONFIGURE_ARGS_1=--with-system-python3=force PYTHON3=/opt/python/cp39-cp39/bin/python3
    #
    #  - toolchain
    #
    gcc_spkg:                 CONFIG_CONFIGURE_ARGS_2=--without-system-gcc
    gcc_9:                    CONFIG_CONFIGURE_ARGS_2=CC=gcc-9 CXX=g++-9 FC=gfortran-9
    #
    # Resulting full configuration args, including EXTRA_CONFIGURE_ARGS from the user environment
    #
                      CONFIGURE_ARGS={env:CONFIG_CONFIGURE_ARGS_1:} {env:CONFIG_CONFIGURE_ARGS_2:} {env:EXTRA_CONFIGURE_ARGS:}

# environment will be skipped if regular expression does not match against the sys.platform string
platform =
    local-macos:   darwin

whitelist_externals =
                   bash
    docker:        docker
    homebrew:      brew

#commands_pre =
commands =

    #
    # All "local" environments
    #
    local:         bash -c 'if [ ! -d {env:HOME}/Library/Caches ]; then mkdir -p {env:SHARED_CACHE_DIR} && mkdir -p {env:HOME}/Library && ln -sf {toxworkdir}/Caches {env:HOME}/Library/; fi'
    #
    # local-homebrew
    #
    # https://docs.brew.sh/Installation
    homebrew:      bash -c 'if [ ! -x {env:HOMEBREW}/bin/brew ]; then mkdir -p {env:HOMEBREW} && cd {env:HOMEBREW} && curl -L https://github.com/Homebrew/brew/tarball/master | tar xz --strip 1 ; fi'
    # homebrew-minimal: Minimal for bootstrapping and build.
    # gettext and pkg-config are needed so that their aclocal macros are available.
    homebrew:      bash -c 'PACKAGES=`sed "s/#.*//;" build/pkgs/homebrew*.txt`; {env:HOMEBREW}/bin/brew install $PACKAGES; {env:HOMEBREW}/bin/brew upgrade $PACKAGES'
    # -standard and -maximal are for now the same. This should be fixed when refactoring write-dockerfile.
    homebrew-standard:   bash -c 'PACKAGES=`sed "s/#.*//;" build/pkgs/*/distros/homebrew.txt`; {env:HOMEBREW}/bin/brew install $PACKAGES; {env:HOMEBREW}/bin/brew upgrade $PACKAGES'
    homebrew-maximal:    bash -c 'PACKAGES=`sed "s/#.*//;" build/pkgs/*/distros/homebrew.txt`; {env:HOMEBREW}/bin/brew install $PACKAGES; {env:HOMEBREW}/bin/brew upgrade $PACKAGES'
    #
    # local-conda
    #
    # https://docs.anaconda.com/anaconda/install/silent-mode/
    # https://docs.anaconda.com/anaconda/user-guide/tasks/shared-pkg-cache/
    # https://www.anaconda.com/conda-configuration-engine-power-users/
    local-conda:   bash -c 'mkdir -p {env:SHARED_CACHE_DIR}/conda_pkgs {env:CONDA_PREFIX}'
    local-conda:   bash -c 'echo >  {env:CONDA_PREFIX}/.condarc "pkgs_dirs:"'
    local-conda:   bash -c 'echo >> {env:CONDA_PREFIX}/.condarc "  - {env:SHARED_CACHE_DIR}/conda_pkgs"'
    local-conda:   bash -c 'cat {env:CONDARC} >> {env:CONDA_PREFIX}/.condarc'
    local-conda:   bash -c 'if [ ! -x {env:CONDA_PREFIX}/bin/conda ]; then curl -L {env:CONDA_INSTALLER_URL_BASE}{env:CONDA_INSTALLER_FILE} -C - -o {env:SHARED_CACHE_DIR}/{env:CONDA_INSTALLER_FILE} && bash {env:SHARED_CACHE_DIR}/{env:CONDA_INSTALLER_FILE} -b -f -p {env:CONDA_PREFIX}; fi'
    local-conda:   bash -c '{env:SETENV} && {env:CONDA_PREFIX}/bin/conda update -n base --yes conda'
    local-conda:   bash -c 'PACKAGES=`sed "s/#.*//;" build/pkgs/conda*.txt`; {env:SETENV} && {env:CONDA_PREFIX}/bin/conda install --yes --quiet $PACKAGES'
    # -standard and -maximal are for now the same. This should be fixed when refactoring write-dockerfile.
    local-conda-standard:  bash -c 'PACKAGES=`sed "s/#.*//;" build/pkgs/*/distros/conda.txt`; {env:SETENV} && {env:CONDA_PREFIX}/bin/conda install --yes --quiet $PACKAGES'
    local-conda-maximal:   bash -c 'PACKAGES=`sed "s/#.*//;" build/pkgs/*/distros/conda.txt`; {env:SETENV} && {env:CONDA_PREFIX}/bin/conda install --yes --quiet $PACKAGES'
    #
    # All "local" environments
    #
    # Install symbolic links "config.log" and "logs" in SAGE_ROOT so that log files are written into the tox log directory.
    local:         bash -c 'touch {envlogdir}/config.log; ln -sf {envlogdir}/config.log .; if [ ! -d logs -o -L logs ]; then rm -f logs; ln -sf {envlogdir} logs; fi'
    # Install a symbolic link "prefix" in SAGE_ROOT for convenient inspection; it is not used in the build.
    local:         bash -c 'if [ ! -d prefix -o -L prefix ]; then rm -f prefix; ln -sf {envdir}/local prefix; fi'

##commands =
    docker:        bash -c 'build/bin/write-dockerfile.sh {env:SYSTEM} "{env:TYPE_PATTERN:}" {env:WITH_SYSTEM_SPKG} {env:IGNORE_MISSING_SYSTEM_PACKAGES} > {envdir}/Dockerfile'
    # From https://hub.docker.com/r/multiarch/ubuntu-core/
    # configure binfmt-support on the Docker host (works locally or remotely, i.e: using boot2docker)
    docker-{arm64,armhf}:  docker run --rm --privileged multiarch/qemu-user-static:register --reset
    docker:        bash -c 'for docker_target in {env:DOCKER_TARGETS:with-targets}; do \
    docker:            BUILD_TAG={env:DOCKER_PUSH_REPOSITORY:}sage-{envname}-$docker_target:$(git describe --dirty --always); \
    docker:            docker build . -f {envdir}/Dockerfile \
    docker:              --target $docker_target \
    docker:              --tag $BUILD_TAG \
    docker:              --build-arg EXTRA_CONFIGURE_ARGS="{env:CONFIGURE_ARGS}" \
    docker:              --build-arg BASE_IMAGE={env:FULL_BASE_IMAGE_AND_TAG} \
    docker-conda:        --build-arg USE_CONDARC="{env:CONDARC}" \
    docker:              --build-arg BOOTSTRAP="{env:BOOTSTRAP}" \
    docker:              --build-arg TARGETS_PRE="$(if test -n "$TARGETS_PRE"; then echo $TARGETS_PRE; else echo {posargs:sagelib-build-deps}; fi)" \
    docker:              --build-arg TARGETS="{posargs:build}" \
    docker:              --build-arg TARGETS_OPTIONAL="{env:TARGETS_OPTIONAL:ptest}" \
    docker:              {env:EXTRA_DOCKER_BUILD_ARGS:}; status=$?; \
    docker:            if [ $status != 0 ]; then BUILD_TAG="$BUILD_TAG-failed"; docker commit $(docker ps -l -q) $BUILD_TAG; fi; \
    docker:            echo $BUILD_TAG >> {envdir}/Dockertags; \
    docker:            if [ x"{env:DOCKER_PUSH_REPOSITORY:}" != x ]; then echo Pushing $BUILD_TAG; docker push $BUILD_TAG || echo "(ignoring errors)"; fi; \
    docker:            if [ $status != 0 ]; then exit $status; fi; \
    docker:        done'
    # pathpy checksuite needs tox. #28728: gap fails its test suite.
    # linbox/cysignals testsuites fail.  ppl takes very long.
    local:         bash -c 'export PATH={env:PATH} && {env:SETENV} && {env:BOOTSTRAP} && ./configure --prefix={envdir}/local {env:CONFIGURE_ARGS} && make -k V=0 base-toolchain && make -k V=0 SAGE_SPKG="sage-spkg -y -o" SAGE_CHECK=warn SAGE_CHECK_PACKAGES="!cython,!r,!python3,!nose,!pathpy,!gap,!cysignals,!linbox,!git,!ppl,!cmake,!networkx,!symengine_py" {env:TARGETS_PRE:} {posargs:build} && (make -k V=0 SAGE_SPKG="sage-spkg -y -o" SAGE_CHECK=warn SAGE_CHECK_PACKAGES="!cython,!r,!python3,!nose,!pathpy,!gap,!cysignals,!linbox,!git,!ppl,!cmake" {env:TARGETS_OPTIONAL:} || echo "(error ignored)" ) '

[testenv:check_configure]
## Test that configure behaves properly
whitelist_externals =
    bash
commands =
    ./bootstrap
    bash -c 'test -z "$(./configure --quiet 2>&1)" || (echo >&2 Error: "configure --quiet" is not quiet; exit 1)'

###### Delegation to src/tox.ini ######
[sage_src]
passenv =
    HOME
envdir   = {toxworkdir}/src
whitelist_externals = tox
commands = tox -c {toxinidir}/src/tox.ini -e {envname} -- {posargs}

[testenv:doctest]
description =
    run the Sage doctester (same as "sage -t")
passenv  = {[sage_src]passenv}
envdir   = {[sage_src]envdir}
commands = {[sage_src]commands}
whitelist_externals = {[sage_src]whitelist_externals}

[testenv:coverage]
description =
    give information about doctest coverage of files (same as "sage --coverage[all]")
passenv  = {[sage_src]passenv}
envdir   = {[sage_src]envdir}
commands = {[sage_src]commands}
whitelist_externals = {[sage_src]whitelist_externals}

[testenv:startuptime]
description =
    display how long each component of Sage takes to start up (same as "sage --startuptime")
passenv  = {[sage_src]passenv}
envdir   = {[sage_src]envdir}
commands = {[sage_src]commands}
whitelist_externals = {[sage_src]whitelist_externals}

[testenv:pycodestyle]
description =
    check against the Python style conventions of PEP8
passenv  = {[sage_src]passenv}
envdir   = {[sage_src]envdir}
commands = {[sage_src]commands}
whitelist_externals = {[sage_src]whitelist_externals}

[testenv:relint]
description =
    check whether some forbidden patterns appear - similar to patchbot plugins
passenv  = {[sage_src]passenv}
envdir   = {[sage_src]envdir}
commands = {[sage_src]commands}
<<<<<<< HEAD
whitelist_externals = {[sage_src]whitelist_externals}
=======
whitelist_externals = {[sage_src]whitelist_externals}

[testenv:codespell]
description =
    check for misspelled words in source code (use -w -i to fix)
passenv  = {[sage_src]passenv}
envdir   = {[sage_src]envdir}
whitelist_externals = {[sage_src]whitelist_externals}
# Run on the whole project, not just src/ by default, if invoked directly at top level
commands = tox -c {toxinidir}/src/tox.ini -e {envname} -- {posargs:{toxinidir}}
>>>>>>> e5a916fb
<|MERGE_RESOLUTION|>--- conflicted
+++ resolved
@@ -10,11 +10,7 @@
 ###
 envlist =
     ##### Delegation to src/tox.ini #####
-<<<<<<< HEAD
-    doctest, coverage, startuptime, pycodestyle, relint,
-=======
     doctest, coverage, startuptime, pycodestyle, relint, codespell,
->>>>>>> e5a916fb
     ##### Sage-the-distribution tests #####
     check_configure,
     ##### Sage-the-distribution portability tests #####
@@ -499,9 +495,6 @@
 passenv  = {[sage_src]passenv}
 envdir   = {[sage_src]envdir}
 commands = {[sage_src]commands}
-<<<<<<< HEAD
-whitelist_externals = {[sage_src]whitelist_externals}
-=======
 whitelist_externals = {[sage_src]whitelist_externals}
 
 [testenv:codespell]
@@ -511,5 +504,4 @@
 envdir   = {[sage_src]envdir}
 whitelist_externals = {[sage_src]whitelist_externals}
 # Run on the whole project, not just src/ by default, if invoked directly at top level
-commands = tox -c {toxinidir}/src/tox.ini -e {envname} -- {posargs:{toxinidir}}
->>>>>>> e5a916fb
+commands = tox -c {toxinidir}/src/tox.ini -e {envname} -- {posargs:{toxinidir}}