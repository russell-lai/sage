#!/usr/bin/env bash
#
# sage-logger [-p] COMMAND LOGFILE
#
# Evaluate shell command COMMAND while logging stdout and stderr to
# LOGFILE. If either the command or the logging failed, return a
# non-zero exit status.
#
# If the -p argument is given, each line printed to stdout is prefixed
# with the name of the log file.
#
# AUTHOR:
#
# - Jeroen Demeyer (2015-07-26): initial version based on old pipestatus
#   script (#18953)
#
#*****************************************************************************
#       Copyright (C) 2015 Jeroen Demeyer <jdemeyer@cage.ugent.be>
#
#  Distributed under the terms of the GNU General Public License (GPL)
#  as published by the Free Software Foundation; either version 2 of
#  the License, or (at your option) any later version.
#                  http://www.gnu.org/licenses/
#*****************************************************************************

use_prefix=false

if [[ "$1" = -p ]]; then
    use_prefix=true
    shift
fi

cmd="$1"
logfile="$2"
logname="$(basename $logfile .log)"
logdir=`dirname "$logfile"`

if [[ $use_prefix = true ]]; then
    prefix="[${logname}] "
else
    prefix=""
fi

<<<<<<< HEAD
=======
# Use sed option to reduce buffering, to make the output appear more
# smoothly. For GNU sed, this is the --unbuffered option.
# For BSD sed (which is also on OS X), this is the -l option.
if sed </dev/null 2>/dev/null --unbuffered ""; then
    SED="sed --unbuffered"
elif sed </dev/null 2>/dev/null -l ""; then
    SED="sed -l"
else
    SED="sed"
fi

>>>>>>> 715566f4
mkdir -p "$logdir"

# Redirect stdout and stderr to a subprocess running tee.
# We trap SIGINT such that SIGINT interrupts the main process being
# run, not the logging.
<<<<<<< HEAD
( exec 2>&1; eval "$cmd" ) | ( trap '' SIGINT; tee -a "$logfile" ) | \
    (while read line; do echo "${prefix}${line}"; done)
=======
( exec 2>&1; eval "$cmd" ) | \
    ( trap '' SIGINT; tee -a "$logfile" | $SED "s/^/$prefix/" )
>>>>>>> 715566f4

pipestatus=(${PIPESTATUS[*]})

if [ ${pipestatus[1]} -ne 0 ]; then
    exit ${pipestatus[1]}
else
    exit ${pipestatus[0]}
fi<|MERGE_RESOLUTION|>--- conflicted
+++ resolved
@@ -41,8 +41,6 @@
     prefix=""
 fi
 
-<<<<<<< HEAD
-=======
 # Use sed option to reduce buffering, to make the output appear more
 # smoothly. For GNU sed, this is the --unbuffered option.
 # For BSD sed (which is also on OS X), this is the -l option.
@@ -54,19 +52,13 @@
     SED="sed"
 fi
 
->>>>>>> 715566f4
 mkdir -p "$logdir"
 
 # Redirect stdout and stderr to a subprocess running tee.
 # We trap SIGINT such that SIGINT interrupts the main process being
 # run, not the logging.
-<<<<<<< HEAD
-( exec 2>&1; eval "$cmd" ) | ( trap '' SIGINT; tee -a "$logfile" ) | \
-    (while read line; do echo "${prefix}${line}"; done)
-=======
 ( exec 2>&1; eval "$cmd" ) | \
     ( trap '' SIGINT; tee -a "$logfile" | $SED "s/^/$prefix/" )
->>>>>>> 715566f4
 
 pipestatus=(${PIPESTATUS[*]})
 
