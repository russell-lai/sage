--- conflicted
+++ resolved
@@ -1,9 +1,5 @@
 ┌────────────────────────────────────────────────────────────────────┐
-<<<<<<< HEAD
-│ SageMath version 7.3.beta2, Release Date: 2016-05-28               │
-=======
 │ SageMath version 7.3.beta3, Release Date: 2016-06-05               │
->>>>>>> 715566f4
 │ Type "notebook()" for the browser-based notebook interface.        │
 │ Type "help()" for help.                                            │
 └────────────────────────────────────────────────────────────────────┘
