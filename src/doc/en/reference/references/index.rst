--- conflicted
+++ resolved
@@ -1949,15 +1949,12 @@
              to differential posets".  Ph.D. Thesis, M.I.T.,
              Cambridge, Massachusetts, 1991.
 
-<<<<<<< HEAD
-=======
 .. [Roberts2015] David P. Roberts, *Hypergeometric Motives I*, https://icerm.brown.edu/materials/Slides/sp-f15-offweeks/Hypergeomteric_Motives,_I_]_David_Roberts,_University_of_Minnesota_-_Morris.pdf
 
 .. [Roberts2017] David P. Roberts, *Hypergeometric motives and an unusual
    application of the Guinand-Weil-Mestre explicit formula*,
    https://www.matrix-inst.org.au/wp_Matrix2016/wp-content/uploads/2016/04/Roberts-2.pdf
 
->>>>>>> a2e82e15
 .. [Roc1970] \R.T. Rockafellar, *Convex Analysis*. Princeton
              University Press, Princeton, 1970.
 
