--- conflicted
+++ resolved
@@ -294,8 +294,6 @@
              Memoirs of the American Mathematical Society, vol. 192
              (2008); :doi:`10.1090/memo/0900`; :arxiv:`math/0502168`
 
-<<<<<<< HEAD
-=======
 .. [Ber1991] \C. Berger, "Une version effective du théorème de
              Hurewicz", https://tel.archives-ouvertes.fr/tel-00339314/en/.
 
@@ -306,7 +304,6 @@
               :doi:`10.1142/S0219498809003485`,
               :arxiv:`math/0509265v3`.
 
->>>>>>> f82bb95e
 .. [BeukersHeckman] \F. Beukers and \G. Heckman,
    *Monodromy for the hypergeometric function `{}_n F_{n-1}`*,
    Invent. Math. 95 (1989)
