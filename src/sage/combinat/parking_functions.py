r"""
Parking Functions

INFORMALLY (reference [Beck]_):

Imagine a one-way cul-de-sac with `n` parking spots. We will give the
first parking spot the number 1, the next one number 2, etc., down to
the last one, number `n`. Initially they are all free, but there are
`n` cars approaching the street, and they would all like to park there.
To make life interesting, every car has a parking preference, and we
record the preferences in a sequence; For example, if `n = 3`, the
sequence `(2, 1, 1)` means that the first car would like to park at
spot number 2, the second car prefers parking spot number 1, and the
last car would also like to part at number 1. The street is very
narrow, so there is no way to back up. Now each car enters the street
and approaches its preferred parking spot; if it is free, it parks
there, and if not, it moves down the street to the first available
spot. We call a sequence a parking function (of length `n`) if all
cars end up finding a parking spot. For example, the sequence `(2, 1,
1)` is a parking sequence (of length 3), whereas the sequence `(2, 3,
2)` is not.

FORMALLY:

A parking function of size `n` is a sequence `(a_1, \ldots, a_n)` of
positive integers such that if `b_1 \leq b_2 \leq \cdots \leq b_n` is
the increasing rearrangement of `a_1, \ldots, a_n`, then `b_i \leq i`.

A parking function of size `n` is a pair `(L, D)` of two sequences `L`
and `D` where `L` is a permutation and `D` is an area sequence of a
Dyck path of size n such that `D[i] \geq 0`, `D[i+1] \leq D[i]+1` and
if `D[i+1] = D[i]+1` then `L[i+1] > L[i]`.

The number of parking functions of size `n` is equal to the number of
rooted forests on `n` vertices and is equal to `(n+1)^{n-1}`.

REFERENCES:

.. [Beck] M. Beck, Stanford Math Circle - Parking Functions, October 2010,
    http://math.stanford.edu/circle/parkingBeck.pdf

.. [Hag08] The `q,t` -- Catalan Numbers and the Space of Diagonal Harmonics:
    With an Appendix on the Combinatorics of Macdonald Polynomials, James Haglund,
    University of Pennsylvania, Philadelphia -- AMS, 2008, 167 pp.

.. [Shin] H. Shin, Forests and Parking Functions, slides from talk September 24, 2008,
    http://www.emis.de/journals/SLC/wpapers/s61vortrag/shin.pdf

.. [GXZ] A. M. Garsia, G. Xin, M. Zabrocki, A three shuffle case of the
    compositional parking function conjecture, :arxiv:`1208.5796v1`

AUTHORS:

    - used non-decreasing_parking_functions code by Florent Hivert (2009 - 04)
    - Dorota Mazur (2012 - 09)
"""
#*****************************************************************************
#       Copyright (C) 2012 Dorota Mazur <dorota@yorku.ca>
#
#  Distributed under the terms of the GNU General Public License (GPL)
#  as published by the Free Software Foundation; either version 2 of
#  the License, or (at your option) any later version.
#                  http://www.gnu.org/licenses/
#*****************************************************************************

from sage.rings.integer import Integer
from sage.rings.all import QQ
from copy import copy
from sage.combinat.combinat import (CombinatorialClass, CombinatorialObject,
                                    InfiniteAbstractCombinatorialClass)
from sage.combinat.permutation import Permutation, Permutations
from sage.combinat.dyck_word import DyckWord
from sage.combinat.combinatorial_map import combinatorial_map
from sage.misc.prandom import randint
from sage.rings.finite_rings.integer_mod_ring import Zmod


def ParkingFunctions(n=None):
    r"""
    Return the combinatorial class of Parking Functions.

    A *parking function* of size `n` is a sequence `(a_1, \ldots,a_n)`
    of positive integers such that if `b_1 \leq b_2 \leq \cdots \leq b_n` is
    the increasing rearrangement of `a_1, \ldots, a_n`, then `b_i \leq i`.

    A *parking function* of size `n` is a pair `(L, D)` of two sequences
    `L` and `D` where `L` is a permutation and `D` is an area sequence
    of a Dyck Path of size n such that `D[i] \geq 0`, `D[i+1] \leq D[i]+1`
    and if `D[i+1] = D[i]+1` then `L[i+1] > L[i]`.

    The number of parking functions of size `n` is equal to the number
    of rooted forests on `n` vertices and is equal to `(n+1)^{n-1}`.

    EXAMPLES:

    Here are all parking functions of size 3::

        sage: from sage.combinat.parking_functions import ParkingFunctions
        sage: ParkingFunctions(3).list()
        [[1, 1, 1], [1, 1, 2], [1, 2, 1], [2, 1, 1], [1, 1, 3], [1, 3, 1], [3, 1, 1],
         [1, 2, 2], [2, 1, 2], [2, 2, 1], [1, 2, 3], [1, 3, 2], [2, 1, 3], [2, 3, 1],
         [3, 1, 2], [3, 2, 1]]

    If no size is specified, then ParkingFunctions returns the
    combinatorial class of all parking functions. ::

        sage: PF = ParkingFunctions(); PF
        Parking functions
        sage: [] in PF
        True
        sage: [1] in PF
        True
        sage: [2] in PF
        False
        sage: [1,3,1] in PF
        True
        sage: [1,4,1] in PF
        False

    If the size `n` is specified, then ParkingFunctions returns
    the combinatorial class of all parking functions of size `n`.

    ::

        sage: PF = ParkingFunctions(0)
        sage: PF.list()
        [[]]
        sage: PF = ParkingFunctions(1)
        sage: PF.list()
        [[1]]
        sage: PF = ParkingFunctions(3)
        sage: PF.list()
        [[1, 1, 1], [1, 1, 2], [1, 2, 1], [2, 1, 1], [1, 1, 3],
         [1, 3, 1], [3, 1, 1], [1, 2, 2], [2, 1, 2], [2, 2, 1],
         [1, 2, 3], [1, 3, 2], [2, 1, 3], [2, 3, 1], [3, 1, 2], [3, 2, 1]]

    ::

        sage: PF3 = ParkingFunctions(3); PF3
        Parking functions of size 3
        sage: [] in PF3
        False
        sage: [1] in PF3
        False
        sage: [1,3,1] in PF3
        True
        sage: [1,4,1] in PF3
        False

    TESTS::

        sage: PF = ParkingFunctions(5)
        sage: len(PF.list()) == PF.cardinality()
        True
    """
    if n is None:
        return ParkingFunctions_all()

    if not isinstance(n, (Integer, int)) or n < 0:
        raise ValueError("%s is not a non-negative integer." % n)
    return ParkingFunctions_n(n)


def is_a(x, n=None):
    r"""
    Check whether a list is a parking function.

    If a size `n` is specified, checks if a list is a parking function
    of size `n`.

    TESTS::

        sage: from sage.combinat.parking_functions import is_a
        sage: is_a([1,1,2])
        True
        sage: is_a([1,2,1])
        True
        sage: is_a([1,1,4])
        False
        sage: is_a([3,1,1], 3)
        True
    """
    if not isinstance(x, list):  # from Florent Hivert non_decreasing_parking_function
        return False
    A = sorted(x)
    from sage.combinat.non_decreasing_parking_function import is_a
    return is_a(A, n)


class ParkingFunctions_all(InfiniteAbstractCombinatorialClass):
    def __init__(self):
        """
        TESTS::

            sage: from sage.combinat.parking_functions import ParkingFunctions
            sage: DW = ParkingFunctions()
            sage: DW == loads(dumps(DW))
            True
        """
        pass

    def __repr__(self):
        """
        TESTS::

            sage: repr(ParkingFunctions())
            'Parking functions'
        """
        return "Parking functions"

    def __contains__(self, x):
        """
        TESTS::

            sage: [] in ParkingFunctions()
            True
            sage: [1] in ParkingFunctions()
            True
            sage: [2] in ParkingFunctions()
            False
            sage: [1,3,1] in ParkingFunctions()
            True
            sage: [1,4,1] in ParkingFunctions()
            False
        """
        if isinstance(x, ParkingFunction_class):
            return True
        return is_a(x)

    def _infinite_cclass_slice(self, n):
        """
        Needed by InfiniteAbstractCombinatorialClass to buid __iter__.

        TESTS::

            sage: (ParkingFunctions())._infinite_cclass_slice(4) == ParkingFunctions(4)
            True
            sage: it = iter(ParkingFunctions()) # indirect doctest
            sage: [it.next() for i in range(8)]
            [[], [1], [1, 1], [1, 2], [2, 1], [1, 1, 1], [1, 1, 2], [1, 2, 1]]
         """
        return ParkingFunctions_n(n)


class ParkingFunctions_n(CombinatorialClass):
    r"""
    The combinatorial class of parking functions of size `n`.

    A *parking function* of size `n` is a sequence `(a_1, \ldots,a_n)`
    of positive integers such that if `b_1 \leq b_2 \leq \cdots \leq b_n` is
    the increasing rearrangement of `a_1, \ldots, a_n`, then `b_i \leq i`.

    A *parking function* of size `n` is a pair `(L, D)` of two sequences
    `L` and `D` where `L` is a permutation and `D` is an area sequence
    of a Dyck Path of size `n` such that `D[i] \geq 0`, `D[i+1] \leq D[i]+1`
    and if `D[i+1] = D[i]+1` then `L[i+1] > L[i]`.

    The number of parking functions of size `n` is equal to the number
    of rooted forests on `n` vertices and is equal to `(n+1)^{n-1}`.

    EXAMPLES::

        sage: PF = ParkingFunctions(3)
        sage: PF.list()
        [[1, 1, 1], [1, 1, 2], [1, 2, 1], [2, 1, 1], [1, 1, 3],
        [1, 3, 1], [3, 1, 1], [1, 2, 2], [2, 1, 2], [2, 2, 1],
        [1, 2, 3], [1, 3, 2], [2, 1, 3], [2, 3, 1], [3, 1, 2], [3, 2, 1]]

        sage: [ParkingFunctions(i).cardinality() for i in range(6)]
        [1, 1, 3, 16, 125, 1296]

    .. warning::

        The precise order in which the parking function are generated or
        listed is not fixed, and may change in the future.
    """
    def __init__(self, n):
        """
        TESTS::

            sage: PF = ParkingFunctions(3)
            sage: PF == loads(dumps(PF))
            True
        """
        self.n = n

    def __repr__(self):
        """
        TESTS::

            sage: repr(ParkingFunctions(3))
            'Parking functions of size 3'
        """
        return "Parking functions of size %s" % self.n

    def __contains__(self, x):
        """
        TESTS::

            sage: PF3 = ParkingFunctions(3); PF3
            Parking functions of size 3
            sage: [] in PF3
            False
            sage: [1] in PF3
            False
            sage: [1,3,1] in PF3
            True
            sage: [1,1,1] in PF3
            True
            sage: [1,4,1] in PF3
            False
            sage: all([p in PF3 for p in PF3])
            True
        """
        if isinstance(x, ParkingFunction_class):
            return True
        return is_a(x, self.n)

    def cardinality(self):
        r"""
        Return the number of parking functions of size ``n``.

        The cardinality is equal to `(n+1)^{n-1}`.

        EXAMPLES::

            sage: [ParkingFunctions(i).cardinality() for i in range(6)]
            [1, 1, 3, 16, 125, 1296]
        """
        return Integer((self.n + 1) ** (self.n - 1))

    def __iter__(self):
        """
        Return an iterator for parking functions of size `n`.

        .. warning::

            The precise order in which the parking function are
            generated is not fixed, and may change in the future.

        EXAMPLES::

            sage: PF = ParkingFunctions(0)
            sage: [e for e in PF]      # indirect doctest
            [[]]
            sage: PF = ParkingFunctions(1)
            sage: [e for e in PF]      # indirect doctest
            [[1]]
            sage: PF = ParkingFunctions(2)
            sage: [e for e in PF]      # indirect doctest
            [[1, 1], [1, 2], [2, 1]]
            sage: PF = ParkingFunctions(3)
            sage: [e for e in PF]      # indirect doctest
            [[1, 1, 1], [1, 1, 2], [1, 2, 1], [2, 1, 1], [1, 1, 3],
            [1, 3, 1], [3, 1, 1], [1, 2, 2], [2, 1, 2], [2, 2, 1],
            [1, 2, 3], [1, 3, 2], [2, 1, 3], [2, 3, 1], [3, 1, 2], [3, 2, 1]]

        TESTS::

            sage: PF = ParkingFunctions(5)
            sage: [e for e in PF] == PF.list()
            True
            sage: PF = ParkingFunctions(6)
            sage: [e for e in PF] == PF.list()
            True
        """
        def iterator_rec(n):
            """
            TESTS::

                sage: PF = ParkingFunctions(2)
                sage: [e for e in PF]      # indirect doctest
                [[1, 1], [1, 2], [2, 1]]
            """
            if n == 0:
                yield []
                return
            if n == 1:
                yield [1]
                return
            for res1 in iterator_rec(n - 1):
                for i in range(res1[-1], n + 1):
                    res = copy(res1)
                    res.append(i)
                    yield res
            return
        for res in iterator_rec(self.n):
            for pi in Permutations(res):
                yield ParkingFunction(list(pi))
        return

    def random_element(self):
        r"""
        Return a random parking function of size `n`.

        The algorithm uses a circular parking space with `n+1`
        spots. Then all `n` cars can park and there remains one empty
        spot. Spots are then renumbered so that the empty spot is `0`.

        The probability distribution is uniform on the set of
        `(n+1)^{n-1}` parking functions of size `n`.

        EXAMPLES::

            sage: pf = ParkingFunctions(8)
            sage: a = pf.random_element(); a  # random
            [5, 7, 2, 4, 2, 5, 1, 3]
            sage: a in pf
            True
        """
        n = self.n
        Zm = Zmod(n + 1)
        fun = [Zm(randint(0, n)) for i in range(n)]
        free = [Zm(j) for j in range(n + 1)]
        for car in fun:
            position = car
            while not(position in free):
                position += Zm.one()
            free.remove(position)
        return ParkingFunction([(i - free[0]).lift() for i in fun])


def ParkingFunction(pf=None, labelling=None, area_sequence=None,
                    labelled_dyck_word=None):
    r"""
    Return the combinatorial class of Parking Functions.

    A *parking function* of size `n` is a sequence `(a_1, \ldots,a_n)`
    of positive integers such that if `b_1 \leq b_2 \leq \cdots \leq b_n` is
    the increasing rearrangement of `a_1, \ldots, a_n`, then `b_i \leq i`.

    A *parking function* of size `n` is a pair `(L, D)` of two sequences
    `L` and `D` where `L` is a permutation and `D` is an area sequence
    of a Dyck Path of size `n` such that `D[i] \geq 0`, `D[i+1] \leq D[i]+1`
    and if `D[i+1] = D[i]+1` then `L[i+1] > L[i]`.

    The number of parking functions of size `n` is equal to the number
    of rooted forests on `n` vertices and is equal to `(n+1)^{n-1}`.

    INPUT:

    - ``pf`` -- (default: None) a list whose increasing rearrangement satisfies `b_i \leq i`

    - ``labelling`` -- (default: None) a labelling of the Dyck path

    - ``area_sequence`` -- (default: None) an area sequence of a Dyck path

    - ``labelled_dyck_word`` -- (default: None) a Dyck word with 1's replaced by labelling

    OUTPUT:

    - A parking function

    EXAMPLES::

        sage: ParkingFunction([])
        []
        sage: ParkingFunction([1])
        [1]
        sage: ParkingFunction([2])
        Traceback (most recent call last):
        ...
        ValueError: [2] is not a parking function.
        sage: ParkingFunction([1,2])
        [1, 2]
        sage: ParkingFunction([1,1,2])
        [1, 1, 2]
        sage: ParkingFunction([1,4,1])
        Traceback (most recent call last):
        ...
        ValueError: [1, 4, 1] is not a parking function.
        sage: ParkingFunction(labelling=[3,1,2], area_sequence=[0,0,1])
        [2, 2, 1]
        sage: ParkingFunction([2,2,1]).to_labelled_dyck_word()
        [3, 0, 1, 2, 0, 0]
        sage: ParkingFunction(labelled_dyck_word = [3,0,1,2,0,0])
        [2, 2, 1]
        sage: ParkingFunction(labelling=[3,1,2], area_sequence=[0,1,1])
        Traceback (most recent call last):
        ...
        ValueError: [3, 1, 2] is not a valid labeling of area sequence [0, 1, 1]
    """
    if pf is not None:
        return ParkingFunction_class(pf)
    elif labelling is not None:
        if (area_sequence is None):
            raise ValueError("must also provide area sequence along with labelling.")
        if (len(area_sequence) != len(labelling)):
            raise ValueError("%s must be the same size as the labelling %s" % (area_sequence, labelling))
        if any(area_sequence[i] < area_sequence[i+1] and labelling[i] > labelling[i + 1] for i in range(len(labelling) - 1)):
            raise ValueError("%s is not a valid labeling of area sequence %s" % (labelling, area_sequence))
        return from_labelling_and_area_sequence(labelling, area_sequence)
    elif labelled_dyck_word is not None:
        return from_labelled_dyck_word(labelled_dyck_word)
    elif area_sequence is not None:
        DW = DyckWord(area_sequence)
        return ParkingFunction(labelling=range(1, DW.size() + 1),
                               area_sequence=DW)

    raise ValueError("did not manage to make this into a parking function")


class ParkingFunction_class(CombinatorialObject):
    def __init__(self, lst):
        """
        TESTS::

            sage: ParkingFunction([1, 1, 2, 2, 5, 6])
            [1, 1, 2, 2, 5, 6]
        """
        if not is_a(lst):
            raise ValueError("%s is not a parking function." % lst)
        CombinatorialObject.__init__(self, lst)

    def __getitem__(self, n):
        """
        Return the `n^{th}` item in the underlying list.

        .. NOTE::

            Note that this is different than the image of ``n`` under
            function.  It is "off by one" in that it agrees with sage
            indexing starting at 0.

        EXAMPLES::

            sage: PF = ParkingFunction([1, 1, 2, 2, 5, 6])
            sage: PF[0]
            1
            sage: PF[2]
            2
        """
        return self._list[n]

    def __call__(self, n):
        """
        Return the image of ``n`` under the parking function.

        EXAMPLES::

            sage: PF = ParkingFunction([1, 1, 2, 2, 5, 6])
            sage: PF(3)
            2
            sage: PF(6)
            6
        """
        return self._list[n-1]

    def diagonal_reading_word(self):
        r"""
        Return a diagonal word of the labelled Dyck path corresponding to parking
        function (see [Hag08]_ p. 75).

        INPUT:

        - ``self`` -- parking function word

        OUTPUT:

        - returns a word, read diagonally from NE to SW of the pretty print of the
          labelled Dyck path that corresponds to ``self`` and the same size as ``self``

        EXAMPLES::

            sage: PF = ParkingFunction([6, 1, 5, 2, 2, 1, 5])
            sage: PF.diagonal_reading_word()
            [5, 1, 7, 4, 6, 3, 2]

        ::

            sage: ParkingFunction([1, 1, 1]).diagonal_reading_word()
            [3, 2, 1]
            sage: ParkingFunction([1, 2, 3]).diagonal_reading_word()
            [3, 2, 1]
            sage: ParkingFunction([1, 1, 3, 4]).diagonal_reading_word()
            [2, 4, 3, 1]

        ::

            sage: ParkingFunction([1, 1, 1]).diagonal_word()
            [3, 2, 1]
            sage: ParkingFunction([1, 2, 3]).diagonal_word()
            [3, 2, 1]
            sage: ParkingFunction([1, 4, 3, 1]).diagonal_word()
            [4, 2, 3, 1]
        """
        L = self.to_labelling_permutation()
        D = self.to_area_sequence()
        m = max(D)
        return Permutation([L[-j - 1] for i in range(m + 1)
                            for j in range(len(L)) if D[-j - 1] == m - i])

    diagonal_word = diagonal_reading_word

    def parking_permutation(self):     # indices are cars, entries are parking spaces
        r"""
        Return the sequence of parking spots that are taken by cars 1
        through `n` and corresponding to the parking function.

        For example, ``parking_permutation(PF) = [6, 1, 5, 2, 3, 4,
        7]`` means that spot 6 is taken by car 1, spot 1 by car 2,
        spot 5 by car 3, spot 2 is taken by car 4, spot 3 is taken by
        car 5, spot 4 is taken by car 6 and spot 7 is taken by car 7.

        INPUT:

        - ``self`` -- parking function word

        OUTPUT:

        - the permutation of parking spots that corresponds to
          the parking function and which is the same size as parking
          function

        EXAMPLES::

            sage: PF = ParkingFunction([6, 1, 5, 2, 2, 1, 5])
            sage: PF.parking_permutation()
            [6, 1, 5, 2, 3, 4, 7]

        ::

            sage: ParkingFunction([3,1,1,4]).parking_permutation()
            [3, 1, 2, 4]
            sage: ParkingFunction([4,1,1,1]).parking_permutation()
            [4, 1, 2, 3]
            sage: ParkingFunction([2,1,4,1]).parking_permutation()
            [2, 1, 4, 3]
        """
        return self.cars_permutation().inverse()

    @combinatorial_map(name='to car permutation')
    def cars_permutation(self):     # indices are parking spaces, entries are car labels
        r"""
        Return the sequence of cars that take parking spots 1 through `n`
        and corresponding to the parking function.

        For example, ``cars_permutation(PF) = [2, 4, 5, 6, 3, 1, 7]``
        means that car 2 takes spots 1, car 4 takes spot 2, ..., car 1 takes spot 6 and
        car 7 takes spot 7.

        INPUT:

        - ``self`` -- parking function word

        OUTPUT:

        - the permutation of cars corresponding to the parking function
          and which is the same size as parking function

        EXAMPLES::

            sage: PF = ParkingFunction([6, 1, 5, 2, 2, 1, 5])
            sage: PF.cars_permutation()
            [2, 4, 5, 6, 3, 1, 7]

        ::

            sage: ParkingFunction([3,1,1,4]).cars_permutation()
            [2, 3, 1, 4]
            sage: ParkingFunction([4,1,1,1]).cars_permutation()
            [2, 3, 4, 1]
            sage: ParkingFunction([2,1,4,1]).cars_permutation()
            [2, 1, 4, 3]
        """
        out = {}
        for i in range(len(self)):
            j = 0
            while self[i] + j in out.keys():
                j += 1
            out[self[i] + j] = i
        return Permutation([out[i + 1] + 1 for i in range(len(self))])

    def jump_list(self):  # cars displacements
        r"""
        Return the displacements of cars that corresponds to the parking function.

        For example, ``jump_list(PF) = [0, 0, 0, 0, 1, 3, 2]``
        means that car 1 through 4 parked in their preferred spots,
        car 5 had to park one spot farther (jumped or was displaced by one spot),
        car 6 had to jump 3 spots, and car 7 had to jump two spots.

        INPUT:

        - ``self`` -- parking function word

        OUTPUT:

        - the displacements sequence of parked cars which corresponds
          to the parking function and which is the same size as parking function

        EXAMPLES::

            sage: PF = ParkingFunction([6, 1, 5, 2, 2, 1, 5])
            sage: PF.jump_list()
            [0, 0, 0, 0, 1, 3, 2]

        ::

            sage: ParkingFunction([3,1,1,4]).jump_list()
            [0, 0, 1, 0]
            sage: ParkingFunction([4,1,1,1]).jump_list()
            [0, 0, 1, 2]
            sage: ParkingFunction([2,1,4,1]).jump_list()
            [0, 0, 0, 2]
        """
        out = []
        pi = self.parking_permutation()
        for i in range(len(self)):
            out.append(pi[i] - self[i])
        return out

    def jump(self):      # sum of all jumps, sum of all displacements
        r"""
        Return the sum of the differences between the parked and
        preferred parking spots.

        See [Shin]_ p. 18.

        INPUT:

        - ``self`` -- a parking function word

        OUTPUT:

        - the sum of the differences between the parked and preferred parking
          spots

        EXAMPLES::

            sage: PF = ParkingFunction([6, 1, 5, 2, 2, 1, 5])
            sage: PF.jump()
            6

        ::

            sage: ParkingFunction([3,1,1,4]).jump()
            1
            sage: ParkingFunction([4,1,1,1]).jump()
            3
            sage: ParkingFunction([2,1,4,1]).jump()
            2
        """
        return sum(self.jump_list())

    def lucky_cars(self):     # the set of cars that can park in their preferred spots
        r"""
        Return the cars that can park in their preferred spots.  For example,
        ``lucky_cars(PF) = [1, 2, 7]`` means that cars 1, 2 and 7 parked in their
        preferred spots and all the other cars did not.

        INPUT:

        - ``self`` -- parking function word

        OUTPUT:

        - the cars that can park in their preferred spots

        EXAMPLES::

            sage: PF = ParkingFunction([6, 1, 5, 2, 2, 1, 5])
            sage: PF.lucky_cars()
            [1, 2, 3, 4]

        ::

            sage: ParkingFunction([3,1,1,4]).lucky_cars()
            [1, 2, 4]
            sage: ParkingFunction([4,1,1,1]).lucky_cars()
            [1, 2]
            sage: ParkingFunction([2,1,4,1]).lucky_cars()
            [1, 2, 3]
        """
        w = self.jump_list()
        return [i + 1 for i in range(len(w)) if w[i] == 0]

    def luck(self):     # the number of lucky cars
        r"""
        Return the number of cars that parked in their preferred parking spots
        (see [Shin]_ p. 33).

        INPUT:

        - ``self`` -- parking function word

        OUTPUT:

        - the number of cars that parked in their preferred parking spots

        EXAMPLES::

            sage: PF = ParkingFunction([6, 1, 5, 2, 2, 1, 5])
            sage: PF.luck()
            4

        ::

            sage: ParkingFunction([3,1,1,4]).luck()
            3
            sage: ParkingFunction([4,1,1,1]).luck()
            2
            sage: ParkingFunction([2,1,4,1]).luck()
            3
        """
        return len(self.lucky_cars())

    def primary_dinversion_pairs(self):
        r"""
        Return the primary descent inversion pairs of a labelled Dyck path corresponding
        to the parking function.

        INPUT:

        - ``self`` -- parking function word

        OUTPUT:

        - the pairs `(i, j)` such that `i < j`, and `i^{th}` area = `j^{th}` area,
          and `i^{th}` label < `j^{th}` label

        EXAMPLES::

            sage: PF = ParkingFunction([6, 1, 5, 2, 2, 1, 5])
            sage: PF.primary_dinversion_pairs()
            [(0, 4), (1, 5), (2, 5)]

        ::

            sage: ParkingFunction([3,1,1,4]).primary_dinversion_pairs()
            [(0, 3), (2, 3)]
            sage: ParkingFunction([4,1,1,1]).primary_dinversion_pairs()
            []
            sage: ParkingFunction([2,1,4,1]).primary_dinversion_pairs()
            [(0, 3)]
        """
        L = self.to_labelling_permutation()
        D = self.to_area_sequence()
        return [(i, j) for j in range(len(D)) for i in range(j)
                if D[i] == D[j] and L[i] < L[j]]

    def secondary_dinversion_pairs(self):
        r"""
        Return the secondary descent inversion pairs of a labelled Dyck path
        corresponding to the parking function.

        INPUT:

        - ``self`` -- parking function word

        OUTPUT:

        - the pairs `(i, j)` such that `i < j`, and `i^{th}` area = `j^{th}` area +1,
          and `i^{th}` label > `j^{th}` label

        EXAMPLES::

            sage: PF = ParkingFunction([6, 1, 5, 2, 2, 1, 5])
            sage: PF.secondary_dinversion_pairs()
            [(1, 4), (2, 4), (3, 6)]

        ::

            sage: ParkingFunction([3,1,1,4]).secondary_dinversion_pairs()
            [(1, 2)]
            sage: ParkingFunction([4,1,1,1]).secondary_dinversion_pairs()
            [(1, 3)]
            sage: ParkingFunction([2,1,4,1]).secondary_dinversion_pairs()
            [(1, 3)]
        """
        L = self.to_labelling_permutation()
        D = self.to_area_sequence()
        return [(i, j) for j in range(len(D)) for i in range(j)
                if D[i] == D[j] + 1 and L[i] > L[j]]

    def dinversion_pairs(self):
        r"""
        Return the descent inversion pairs of a labelled Dyck path
        corresponding to the parking function.

        INPUT:

        - ``self`` -- parking function word

        OUTPUT:

        - the primary and secondary diversion pairs

        EXAMPLES::

            sage: PF = ParkingFunction([6, 1, 5, 2, 2, 1, 5])
            sage: PF.dinversion_pairs()
            [(0, 4), (1, 5), (2, 5), (1, 4), (2, 4), (3, 6)]

        ::

            sage: ParkingFunction([3,1,1,4]).dinversion_pairs()
            [(0, 3), (2, 3), (1, 2)]
            sage: ParkingFunction([4,1,1,1]).dinversion_pairs()
            [(1, 3)]
            sage: ParkingFunction([2,1,4,1]).dinversion_pairs()
            [(0, 3), (1, 3)]
        """
        return self.primary_dinversion_pairs() + self.secondary_dinversion_pairs()

    def dinv(self):
        r"""
        Return the number of inversions of a labelled Dyck path corresponding
        to the parking function (see [Hag08]_ p. 74).

        Same as the cardinality of :meth:`dinversion_pairs`.

        INPUT:

        - ``self`` -- parking function word

        OUTPUT:

        - the number of dinversion pairs

        EXAMPLES::

            sage: PF = ParkingFunction([6, 1, 5, 2, 2, 1, 5])
            sage: PF.dinv()
            6

        ::

            sage: ParkingFunction([3,1,1,4]).dinv()
            3
            sage: ParkingFunction([4,1,1,1]).dinv()
            1
            sage: ParkingFunction([2,1,4,1]).dinv()
            2
        """
        return len(self.dinversion_pairs())

    def area(self):
        r"""
        Return the area of the labelled Dyck path corresponding to the
        parking function.

        INPUT:

        - ``self`` -- parking function word

        OUTPUT:

        - the sum of squares under and over the main diagonal the Dyck Path,
          corresponding to the parking function

        EXAMPLES::

            sage: PF = ParkingFunction([6, 1, 5, 2, 2, 1, 5])
            sage: PF.area()
            6

        ::

            sage: ParkingFunction([3,1,1,4]).area()
            1
            sage: ParkingFunction([4,1,1,1]).area()
            3
            sage: ParkingFunction([2,1,4,1]).area()
            2
        """
        return sum(self.to_area_sequence())

    @combinatorial_map(name='to ides composition')
    def ides_composition(self):
        r"""
        Return the
        :meth:`~sage.combinat.permutation.Permutation.descents_composition`
        of the inverse of the :meth:`diagonal_reading_word` of
        corresponding parking function.

        For example, ``ides_composition(PF) = [4, 2, 1]`` means that
        the descents of the inverse of the permutation
        :meth:`diagonal_reading_word` of the parking function with
        word ``PF`` are at the 4th and 6th positions.

        INPUT:

        - ``self`` -- parking function word

        OUTPUT:

        - the descents composition of the inverse of the
          :meth:`diagonal_reading_word` of the parking function

        EXAMPLES::

            sage: PF = ParkingFunction([6, 1, 5, 2, 2, 1, 5])
            sage: PF.ides_composition()
            [2, 1, 1, 2, 1]

        ::

            sage: ParkingFunction([3,1,1,4]).ides_composition()
            [2, 2]
            sage: ParkingFunction([4,1,1,1]).ides_composition()
            [2, 1, 1]
            sage: ParkingFunction([4,3,1,1]).ides_composition()
            [3, 1]
        """
        return self.diagonal_reading_word().inverse().descents_composition()

    def ides(self):
        r"""
        Return the :meth:`~sage.combinat.permutation.Permutation.descents` sequence
        of the inverse of the :meth:`diagonal_reading_word` of ``self``.

        For example, ``ides(PF) = [1, 2, 3, 5]`` means that descents are at the 2nd, 3rd,
        4th and 6th positions in the inverse of the
        :meth:`diagonal_reading_word` of the parking function (see [GXZ]_ p. 2).

        INPUT:

        - ``self`` -- parking function word

        OUTPUT:

        - the descents sequence of the inverse of the
          :meth:`diagonal_reading_word` of the parking function

        EXAMPLES::

            sage: PF = ParkingFunction([6, 1, 5, 2, 2, 1, 5])
            sage: PF.ides()
            [1, 2, 3, 5]

        ::

            sage: ParkingFunction([3,1,1,4]).ides()
            [1]
            sage: ParkingFunction([4,1,1,1]).ides()
            [1, 2]
            sage: ParkingFunction([4,3,1,1]).ides()
            [2]
        """
        return self.diagonal_reading_word().inverse().descents()

    def touch_points(self):
        r"""
        Return the sequence of touch points which corresponds to the labelled Dyck path
        after initial step.

        For example, ``touch_points(PF) = [4, 7]`` means that after
        the initial step, the path touches the main diagonal at points
        `(4, 4)` and `(7, 7)`.

        INPUT:

        - ``self`` -- parking function word

        OUTPUT:

        - the sequence of touch points after the initial step of the
          labelled Dyck path that corresponds to the parking function

        EXAMPLES::

            sage: PF = ParkingFunction([6, 1, 5, 2, 2, 1, 5])
            sage: PF.touch_points()
            [4, 7]

        ::

            sage: ParkingFunction([3,1,1,4]).touch_points()
            [2, 3, 4]
            sage: ParkingFunction([4,1,1,1]).touch_points()
            [3, 4]
            sage: ParkingFunction([2,1,4,1]).touch_points()
            [3, 4]
        """
        return self.to_dyck_word().touch_points()

    @combinatorial_map(name='to touch composition')
    def touch_composition(self):
        r"""
        Return the composition of the labelled Dyck path corresponding
        to the parking function.

        For example, ``touch_composition(PF) = [4, 3]`` means that the
        first touch is four diagonal units from the starting point,
        and the second is three units further (see [GXZ]_ p. 2).

        INPUT:

        - ``self`` -- parking function word

        OUTPUT:

        - the length between the corresponding touch points which
          of the labelled Dyck path that corresponds to the parking function

        EXAMPLES::

            sage: PF = ParkingFunction([6, 1, 5, 2, 2, 1, 5])
            sage: PF.touch_composition()
            [4, 3]

        ::

            sage: ParkingFunction([3,1,1,4]).touch_composition()
            [2, 1, 1]
            sage: ParkingFunction([4,1,1,1]).touch_composition()
            [3, 1]
            sage: ParkingFunction([2,1,4,1]).touch_composition()
            [3, 1]
        """
        return self.to_dyck_word().touch_composition()

    diagonal_composition = touch_composition

    @combinatorial_map(name='to labelling permutation')
    def to_labelling_permutation(self):
        r"""
        Return the labelling of the support Dyck path of the parking function.

        INPUT:

        - ``self`` -- parking function word

        OUTPUT:

        - the labelling of the Dyck path

        EXAMPLES::

            sage: PF = ParkingFunction([6, 1, 5, 2, 2, 1, 5])
            sage: PF.to_labelling_permutation()
            [2, 6, 4, 5, 3, 7, 1]

        ::

            sage: ParkingFunction([3,1,1,4]).to_labelling_permutation()
            [2, 3, 1, 4]
            sage: ParkingFunction([4,1,1,1]).to_labelling_permutation()
            [2, 3, 4, 1]
            sage: ParkingFunction([2,1,4,1]).to_labelling_permutation()
            [2, 4, 1, 3]
        """
        from sage.combinat.words.word import Word
        return Word(self).standard_permutation().inverse()

    def to_area_sequence(self):
        r"""
        Return the area sequence of the support Dyck path of the
        parking function.

        INPUT:

        - ``self`` -- parking function word

        OUTPUT:

        - the area sequence of the Dyck path

        EXAMPLES::

            sage: PF = ParkingFunction([6, 1, 5, 2, 2, 1, 5])
            sage: PF.to_area_sequence()
            [0, 1, 1, 2, 0, 1, 1]

        ::

            sage: ParkingFunction([3,1,1,4]).to_area_sequence()
            [0, 1, 0, 0]
            sage: ParkingFunction([4,1,1,1]).to_area_sequence()
            [0, 1, 2, 0]
            sage: ParkingFunction([2,1,4,1]).to_area_sequence()
            [0, 1, 1, 0]
        """
        w = sorted(self)
        return [i+1-w[i] for i in range(len(w))]

    def to_labelling_area_sequence_pair(self):
        r"""
        Return a pair consisting of a labelling and an area sequence
        of a Dyck path which corresponds to the given parking
        function.

        INPUT:

        - ``self`` -- the parking function word

        OUTPUT:

        - returns a pair ``(L, D)`` where ``L`` is a labelling and ``D`` is the
          area sequence of the underlying Dyck path

        EXAMPLES::

            sage: PF = ParkingFunction([6, 1, 5, 2, 2, 1, 5])
            sage: PF.to_labelling_area_sequence_pair()
            ([2, 6, 4, 5, 3, 7, 1], [0, 1, 1, 2, 0, 1, 1])

        ::

            sage: ParkingFunction([1, 1, 1]).to_labelling_area_sequence_pair()
            ([1, 2, 3], [0, 1, 2])
            sage: ParkingFunction([1, 2, 3]).to_labelling_area_sequence_pair()
            ([1, 2, 3], [0, 0, 0])
            sage: ParkingFunction([1, 1, 2]).to_labelling_area_sequence_pair()
            ([1, 2, 3], [0, 1, 1])
            sage: ParkingFunction([1, 1, 3, 1]).to_labelling_area_sequence_pair()
            ([1, 2, 4, 3], [0, 1, 2, 1])
        """
        return (self.to_labelling_permutation(), self.to_area_sequence())

    @combinatorial_map(name='to dyck word')
    def to_dyck_word(self):
        r"""
        Return the support Dyck word of the parking function.

        INPUT:

        - ``self`` -- parking function word

        OUTPUT:

        - the Dyck word of the corresponding parking function

        .. SEEALSO:: :meth:`DyckWord`

        EXAMPLES::

            sage: PF = ParkingFunction([6, 1, 5, 2, 2, 1, 5])
            sage: PF.to_dyck_word()
            [1, 1, 0, 1, 1, 0, 0, 0, 1, 1, 0, 1, 0, 0]

        ::

            sage: ParkingFunction([3,1,1,4]).to_dyck_word()
            [1, 1, 0, 0, 1, 0, 1, 0]
            sage: ParkingFunction([4,1,1,1]).to_dyck_word()
            [1, 1, 1, 0, 0, 0, 1, 0]
            sage: ParkingFunction([2,1,4,1]).to_dyck_word()
            [1, 1, 0, 1, 0, 0, 1, 0]
        """
        return DyckWord(area_sequence=self.to_area_sequence())

    def to_labelled_dyck_word(self):
        r"""
        Return the labelled Dyck word corresponding to the parking function.

        This is a representation of the parking function as a list
        where the entries of 1 in the Dyck word are replaced with the
        corresponding label.

        INPUT:

        - ``self`` -- parking function word

        OUTPUT:

        - the labelled Dyck word of the corresponding parking function
          which is twice the size of parking function word

        EXAMPLES::

            sage: PF = ParkingFunction([6, 1, 5, 2, 2, 1, 5])
            sage: PF.to_labelled_dyck_word()
            [2, 6, 0, 4, 5, 0, 0, 0, 3, 7, 0, 1, 0, 0]

        ::

            sage: ParkingFunction([3,1,1,4]).to_labelled_dyck_word()
            [2, 3, 0, 0, 1, 0, 4, 0]
            sage: ParkingFunction([4,1,1,1]).to_labelled_dyck_word()
            [2, 3, 4, 0, 0, 0, 1, 0]
            sage: ParkingFunction([2,1,4,1]).to_labelled_dyck_word()
            [2, 4, 0, 1, 0, 0, 3, 0]
        """
        dw = self.to_dyck_word()
        out = list(copy(self.to_labelling_permutation()))
        for i in range(2 * len(out)):
            if dw[i] == 0:
                out.insert(i, 0)
        return out

    def to_labelling_dyck_word_pair(self):
        r"""
        Return the pair ``(L, D)`` where ``L`` is a labelling and
        ``D`` is the Dyck word of the parking function.

        INPUT:

        - ``self`` -- parking function word

        OUTPUT:

        - the pair ``(L, D)``, where ``L`` is the labelling and ``D`` is
          the Dyck word of the parking function

        .. SEEALSO:: :meth:`DyckWord`

        EXAMPLES::

            sage: PF = ParkingFunction([6, 1, 5, 2, 2, 1, 5])
            sage: PF.to_labelling_dyck_word_pair()
            ([2, 6, 4, 5, 3, 7, 1], [1, 1, 0, 1, 1, 0, 0, 0, 1, 1, 0, 1, 0, 0])

        ::

            sage: ParkingFunction([3,1,1,4]).to_labelling_dyck_word_pair()
            ([2, 3, 1, 4], [1, 1, 0, 0, 1, 0, 1, 0])
            sage: ParkingFunction([4,1,1,1]).to_labelling_dyck_word_pair()
            ([2, 3, 4, 1], [1, 1, 1, 0, 0, 0, 1, 0])
            sage: ParkingFunction([2,1,4,1]).to_labelling_dyck_word_pair()
            ([2, 4, 1, 3], [1, 1, 0, 1, 0, 0, 1, 0])
        """
        return (self.to_labelling_permutation(), self.to_dyck_word())

    @combinatorial_map(name='to non-decreasing parking function')
    def to_NonDecreasingParkingFunction(self):
        r"""
        Return the non-decreasing parking function which underlies the
        parking function.

        INPUT:

        - ``self`` -- parking function word

        OUTPUT:

        - a sorted parking function

        .. SEEALSO:: :meth:`NonDecreasingParkingFunction`

        EXAMPLES::

            sage: PF = ParkingFunction([6, 1, 5, 2, 2, 1, 5])
            sage: PF.to_NonDecreasingParkingFunction()
            [1, 1, 2, 2, 5, 5, 6]

        ::

            sage: ParkingFunction([3,1,1,4]).to_NonDecreasingParkingFunction()
            [1, 1, 3, 4]
            sage: ParkingFunction([4,1,1,1]).to_NonDecreasingParkingFunction()
            [1, 1, 1, 4]
            sage: ParkingFunction([2,1,4,1]).to_NonDecreasingParkingFunction()
            [1, 1, 2, 4]
            sage: ParkingFunction([4,1,2,1]).to_NonDecreasingParkingFunction()
            [1, 1, 2, 4]
        """
        return ParkingFunction(sorted(self))

    def characteristic_quasisymmetric_function(self, q=None,
                                               R=QQ['q', 't'].fraction_field()):
        r"""
        Return the characteristic quasisymmetric function of ``self``.

        The characteristic function of the Parking Function is the sum
        over all permutation labellings of the Dyck path `q^{dinv(PF)}
        F_{ides(PF)}` where `ides(PF)` (:meth:`ides_composition`) is
        the descent composition of diagonal reading word of the
        parking function.

        INPUT:

        - ``q`` -- (default: ``q = R('q')``) a parameter for the
          generating function power

        - ``R`` -- (default: ``R = QQ['q','t'].fraction_field()``) the
          base ring to do the calculations over

        OUTPUT:

        - an element of the quasisymmetric functions over the ring ``R``

        EXAMPLES::

            sage: R = QQ['q','t'].fraction_field()
            sage: (q,t) = R.gens()
            sage: cqf = sum(t**PF.area()*PF.characteristic_quasisymmetric_function() for PF in ParkingFunctions(3)); cqf
            (q^3+q^2*t+q*t^2+t^3+q*t)*F[1, 1, 1] + (q^2+q*t+t^2+q+t)*F[1, 2] + (q^2+q*t+t^2+q+t)*F[2, 1] + F[3]
            sage: s = SymmetricFunctions(R).s()
            sage: s(cqf.to_symmetric_function())
            (q^3+q^2*t+q*t^2+t^3+q*t)*s[1, 1, 1] + (q^2+q*t+t^2+q+t)*s[2, 1] + s[3]
            sage: s(cqf.to_symmetric_function()).nabla(power = -1)
            s[1, 1, 1]

        ::

            sage: p = ParkingFunction([3, 1, 2])
            sage: p.characteristic_quasisymmetric_function()
            q*F[2, 1]
            sage: pf = ParkingFunction([1,2,7,2,1,2,3,2,1])
            sage: pf.characteristic_quasisymmetric_function()
            q^2*F[1, 1, 1, 2, 1, 3]
        """
        from sage.combinat.ncsf_qsym.qsym import QuasiSymmetricFunctions
        if q is None:
            q = R('q')
        else:
            if not q in R:
                raise ValueError("q=%s must be an element of the base ring %s" % (q, R))
        F = QuasiSymmetricFunctions(R).Fundamental()
        return q ** self.dinv() * F(self.ides_composition())

    def pretty_print(self, underpath=True):
        r"""
        Displays a parking function as a lattice path consisting of a
        Dyck path and a labelling with the labels displayed along the
        edges of the Dyck path.

        INPUT:

        - ``underpath`` -- if the length of the parking function is
          less than or equal to 9 then display the labels under the
          path if ``underpath`` is True otherwise display them to the
          right of the path (default: ``True``)

        EXAMPLES::

            sage: PF = ParkingFunction([6, 1, 5, 2, 2, 1, 5])
            sage: PF.pretty_print()
                       ___
                     _|1x
                    |7x  .
               _____|3 . .
              |5x x  . . .
             _|4x  . . . .
            |6x  . . . . .
            |2 . . . . . .

            sage: PF = ParkingFunction([6, 1, 5, 2, 2, 1, 5])
            sage: PF.pretty_print(underpath = false)
                       ___
                     _| x  1
                    | x  . 7
               _____|  . . 3
              | x x  . . . 5
             _| x  . . . . 4
            | x  . . . . . 6
            |  . . . . . . 2

        ::

            sage: ParkingFunction([3, 1, 1, 4]).pretty_print()
                   _
                 _|4
             ___|1 .
            |3x  . .
            |2 . . .

            sage: ParkingFunction([1,1,1]).pretty_print()
             _____
            |3x x
            |2x  .
            |1 . .

            sage: ParkingFunction([4,1,1,1]).pretty_print()
                   _
             _____|1
            |4x x  .
            |3x  . .
            |2 . . .

            sage: ParkingFunction([2,1,4,1]).pretty_print()
                   _
               ___|3
             _|1x  .
            |4x  . .
            |2 . . .

            sage: ParkingFunction([2,1,4,1]).pretty_print(underpath = false)
                   _
               ___|  3
             _| x  . 1
            | x  . . 4
            |  . . . 2

            sage: pf = ParkingFunction([1,2,3,7,3,2,1,2,3,2,1])
            sage: pf.pretty_print()
                         _________
                 _______| x x x x   4
                | x x x x x x x  .  9
                | x x x x x x  . .  5
               _| x x x x x  . . .  3
              | x x x x x  . . . . 10
              | x x x x  . . . . .  8
              | x x x  . . . . . .  6
             _| x x  . . . . . . .  2
            | x x  . . . . . . . . 11
            | x  . . . . . . . . .  7
            |  . . . . . . . . . .  1
        """
        L = self.to_labelling_permutation()
        dw = self.to_dyck_word()
        if len(L) <= 9:
            dw.pretty_print(labelling=L, underpath=underpath)
        else:
            dw.pretty_print(labelling=L, underpath=False)

#******************************************************************************
# CONSTRUCTIONS
#******************************************************************************


def from_labelling_and_area_sequence(L, D):
    r"""
    Return the parking function corresponding to the labelling area
    sequence pair.

    INPUT:

    - ``L`` -- a labelling permutation

    - ``D`` -- an area sequence for a Dyck word

    OUTPUT:

    - the parking function corresponding the labelling permutation ``L``
      and ``D`` an area sequence of the corresponding Dyck path

    EXAMPLES::

        sage: from sage.combinat.parking_functions import from_labelling_and_area_sequence
        sage: from_labelling_and_area_sequence([2, 6, 4, 5, 3, 7, 1], [0, 1, 1, 2, 0, 1, 1])
        [6, 1, 5, 2, 2, 1, 5]

    ::

        sage: from_labelling_and_area_sequence([1, 2, 3], [0, 1, 2])
        [1, 1, 1]
        sage: from_labelling_and_area_sequence([1, 2, 3], [0, 0, 0])
        [1, 2, 3]
        sage: from_labelling_and_area_sequence([1, 2, 3], [0, 1, 1])
        [1, 1, 2]
        sage: from_labelling_and_area_sequence([1, 2, 4, 3], [0, 1, 2, 1])
        [1, 1, 3, 1]
    """
    return ParkingFunction_class([L.index(i) + 1 - D[L.index(i)]
                                  for i in range(1, len(L) + 1)])


def from_labelled_dyck_word(LDW):
    r"""
    Return the parking function corresponding to the labelled Dyck word.

    INPUT:

    - ``LDW`` -- labelled Dyck word

    OUTPUT:

    - the parking function corresponding to the labelled Dyck
      word that is half the size of ``LDW``

    EXAMPLES::

        sage: from sage.combinat.parking_functions import from_labelled_dyck_word
        sage: LDW = [2, 6, 0, 4, 5, 0, 0, 0, 3, 7, 0, 1, 0, 0]
        sage: from_labelled_dyck_word(LDW)
        [6, 1, 5, 2, 2, 1, 5]

    ::

        sage: from_labelled_dyck_word([2, 3, 0, 0, 1, 0, 4, 0])
        [3, 1, 1, 4]
        sage: from_labelled_dyck_word([2, 3, 4, 0, 0, 0, 1, 0])
        [4, 1, 1, 1]
        sage: from_labelled_dyck_word([2, 4, 0, 1, 0, 0, 3, 0])
        [2, 1, 4, 1]
    """
<<<<<<< HEAD
    L = [ell for ell in LDW if ell!=0]
    D = DyckWord([Integer(not x.is_zero()) for x in LDW])
=======
    L = [ell for ell in LDW if ell != 0]
    D = DyckWord(map(lambda x: Integer(not x.is_zero()), LDW))
>>>>>>> 6996fd88
    return from_labelling_and_area_sequence(L, D.to_area_sequence())<|MERGE_RESOLUTION|>--- conflicted
+++ resolved
@@ -1567,11 +1567,6 @@
         sage: from_labelled_dyck_word([2, 4, 0, 1, 0, 0, 3, 0])
         [2, 1, 4, 1]
     """
-<<<<<<< HEAD
-    L = [ell for ell in LDW if ell!=0]
+    L = [ell for ell in LDW if ell != 0]
     D = DyckWord([Integer(not x.is_zero()) for x in LDW])
-=======
-    L = [ell for ell in LDW if ell != 0]
-    D = DyckWord(map(lambda x: Integer(not x.is_zero()), LDW))
->>>>>>> 6996fd88
     return from_labelling_and_area_sequence(L, D.to_area_sequence())