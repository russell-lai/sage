# -*- coding: utf-8 -*-
r"""
Integer partitions

A partition `p` of a nonnegative integer `n` is a
non-increasing list of positive integers (the *parts* of the
partition) with total sum `n`.

A partition can be depicted by a diagram made of rows of cells,
where the number of cells in the `i^{th}` row starting from
the top is the `i^{th}` part of the partition.

The coordinate system related to a partition applies from the top
to the bottom and from left to right. So, the corners of the
partition `[5, 3, 1]` are `[[0,4], [1,2], [2,0]]`.

For display options, see :obj:`Partitions.options`.

.. NOTE::

    - Boxes is a synonym for cells. All methods will use 'cell' and 'cells'
      instead of 'box' and 'boxes'.

    - Partitions are 0 based with coordinates in the form of (row-index,
      column-index).

    - If given coordinates of the form ``(r, c)``, then use Python's
      \*-operator.


    - Throughout this documentation, for a partition `\lambda` we will denote
      its conjugate partition by `\lambda^{\prime}`. For more on conjugate
      partitions, see :meth:`Partition.conjugate()`.

    - The comparisons on partitions use lexicographic order.

.. NOTE::

    We use the convention that lexicographic ordering is read from
    left-to-right. That is to say `[1, 3, 7]` is smaller than `[2, 3, 4]`.

AUTHORS:

- Mike Hansen (2007): initial version

- Dan Drake (2009-03-28): deprecate RestrictedPartitions and implement
  Partitions_parts_in

- Travis Scrimshaw (2012-01-12): Implemented latex function to Partition_class

- Travis Scrimshaw (2012-05-09): Fixed Partitions(-1).list() infinite recursion
  loop by saying Partitions_n is the empty set.

- Travis Scrimshaw (2012-05-11): Fixed bug in inner where if the length was
  longer than the length of the inner partition, it would include 0's.

- Andrew Mathas (2012-06-01): Removed depreciated functions and added
  compatibility with the PartitionTuple classes.  See :trac:`13072`

- Travis Scrimshaw (2012-10-12): Added options. Made
  ``Partition_class`` to the element ``Partition``. ``Partitions*`` are now
  all in the category framework except ``PartitionsRestricted`` (which will
  eventually be removed). Cleaned up documentation.

EXAMPLES:

There are `5` partitions of the integer `4`::

    sage: Partitions(4).cardinality()
    5
    sage: Partitions(4).list()
    [[4], [3, 1], [2, 2], [2, 1, 1], [1, 1, 1, 1]]

We can use the method ``.first()`` to get the 'first' partition of a
number::

    sage: Partitions(4).first()
    [4]

Using the method ``.next(p)``, we can calculate the 'next' partition
after `p`. When we are at the last partition, ``None`` will be returned::

    sage: Partitions(4).next([4])
    [3, 1]
    sage: Partitions(4).next([1,1,1,1]) is None
    True

We can use ``iter`` to get an object which iterates over the partitions
one by one to save memory.  Note that when we do something like
``for part in Partitions(4)`` this iterator is used in the background::

    sage: g = iter(Partitions(4))
    sage: next(g)
    [4]
    sage: next(g)
    [3, 1]
    sage: next(g)
    [2, 2]
    sage: for p in Partitions(4): print(p)
    [4]
    [3, 1]
    [2, 2]
    [2, 1, 1]
    [1, 1, 1, 1]

We can add constraints to the type of partitions we want. For
example, to get all of the partitions of `4` of length `2`, we'd do the
following::

    sage: Partitions(4, length=2).list()
    [[3, 1], [2, 2]]

Here is the list of partitions of length at least `2` and the list of
ones with length at most `2`::

    sage: Partitions(4, min_length=2).list()
    [[3, 1], [2, 2], [2, 1, 1], [1, 1, 1, 1]]
    sage: Partitions(4, max_length=2).list()
    [[4], [3, 1], [2, 2]]

The options ``min_part`` and ``max_part`` can be used to set constraints
on the sizes of all parts. Using ``max_part``, we can select
partitions having only 'small' entries. The following is the list
of the partitions of `4` with parts at most `2`::

    sage: Partitions(4, max_part=2).list()
    [[2, 2], [2, 1, 1], [1, 1, 1, 1]]

The ``min_part`` options is complementary to ``max_part`` and selects
partitions having only 'large' parts. Here is the list of all
partitions of `4` with each part at least `2`::

    sage: Partitions(4, min_part=2).list()
    [[4], [2, 2]]

The options ``inner`` and ``outer`` can be used to set part-by-part
constraints. This is the list of partitions of `4` with ``[3, 1, 1]`` as
an outer bound (that is, partitions of `4` contained in the partition
``[3, 1, 1]``)::

    sage: Partitions(4, outer=[3,1,1]).list()
    [[3, 1], [2, 1, 1]]

``outer`` sets ``max_length`` to the length of its argument. Moreover, the
parts of ``outer`` may be infinite to clear constraints on specific
parts. Here is the list of the partitions of `4` of length at most `3`
such that the second and third part are `1` when they exist::

    sage: Partitions(4, outer=[oo,1,1]).list()
    [[4], [3, 1], [2, 1, 1]]

Finally, here are the partitions of `4` with ``[1,1,1]`` as an inner
bound (i. e., the partitions of `4` containing the partition ``[1,1,1]``).
Note that ``inner`` sets ``min_length`` to the length of its argument::

    sage: Partitions(4, inner=[1,1,1]).list()
    [[2, 1, 1], [1, 1, 1, 1]]

The options ``min_slope`` and ``max_slope`` can be used to set
constraints on the slope, that is on the difference ``p[i+1]-p[i]`` of
two consecutive parts. Here is the list of the strictly decreasing
partitions of `4`::

    sage: Partitions(4, max_slope=-1).list()
    [[4], [3, 1]]

The constraints can be combined together in all reasonable ways.
Here are all the partitions of `11` of length between `2` and `4` such
that the difference between two consecutive parts is between `-3` and
`-1`::

    sage: Partitions(11,min_slope=-3,max_slope=-1,min_length=2,max_length=4).list()
    [[7, 4], [6, 5], [6, 4, 1], [6, 3, 2], [5, 4, 2], [5, 3, 2, 1]]

Partition objects can also be created individually with :class:`Partition`::

    sage: Partition([2,1])
    [2, 1]

Once we have a partition object, then there are a variety of
methods that we can use. For example, we can get the conjugate of a
partition. Geometrically, the conjugate of a partition is the
reflection of that partition through its main diagonal. Of course,
this operation is an involution::

    sage: Partition([4,1]).conjugate()
    [2, 1, 1, 1]
    sage: Partition([4,1]).conjugate().conjugate()
    [4, 1]

If we create a partition with extra zeros at the end, they will be dropped::

    sage: Partition([4,1,0,0])
    [4, 1]
    sage: Partition([0])
    []
    sage: Partition([0,0])
    []

The idea of a partition being followed by infinitely many parts of size
`0` is consistent with the ``get_part`` method::

    sage: p = Partition([5, 2])
    sage: p.get_part(0)
    5
    sage: p.get_part(10)
    0

We can go back and forth between the standard and the exponential
notations of a partition. The exponential notation can be padded with
extra zeros::

    sage: Partition([6,4,4,2,1]).to_exp()
    [1, 1, 0, 2, 0, 1]
    sage: Partition(exp=[1,1,0,2,0,1])
    [6, 4, 4, 2, 1]
    sage: Partition([6,4,4,2,1]).to_exp(5)
    [1, 1, 0, 2, 0, 1]
    sage: Partition([6,4,4,2,1]).to_exp(7)
    [1, 1, 0, 2, 0, 1, 0]
    sage: Partition([6,4,4,2,1]).to_exp(10)
    [1, 1, 0, 2, 0, 1, 0, 0, 0, 0]

We can get the (zero-based!) coordinates of the corners of a
partition::

    sage: Partition([4,3,1]).corners()
    [(0, 3), (1, 2), (2, 0)]

We can compute the core and quotient of a partition and build
the partition back up from them::

    sage: Partition([6,3,2,2]).core(3)
    [2, 1, 1]
    sage: Partition([7,7,5,3,3,3,1]).quotient(3)
    ([2], [1], [2, 2, 2])
    sage: p = Partition([11,5,5,3,2,2,2])
    sage: p.core(3)
    []
    sage: p.quotient(3)
    ([2, 1], [4], [1, 1, 1])
    sage: Partition(core=[],quotient=([2, 1], [4], [1, 1, 1]))
    [11, 5, 5, 3, 2, 2, 2]

We can compute the `0-1` sequence and go back and forth::

    sage: Partitions().from_zero_one([1, 1, 1, 1, 0, 1, 0])
    [5, 4]
    sage: all(Partitions().from_zero_one(mu.zero_one_sequence())
    ....:     == mu for n in range(5) for mu in Partitions(n))
    True

We can compute the Frobenius coordinates and go back and forth::

    sage: Partition([7,3,1]).frobenius_coordinates()
    ([6, 1], [2, 0])
    sage: Partition(frobenius_coordinates=([6,1],[2,0]))
    [7, 3, 1]
    sage: all(mu == Partition(frobenius_coordinates=mu.frobenius_coordinates())
    ....:     for n in range(30) for mu in Partitions(n))
    True

We use the lexicographic ordering::

    sage: pl = Partition([4,1,1])
    sage: ql = Partitions()([3,3])
    sage: pl > ql
    True
    sage: PL = Partitions()
    sage: pl = PL([4,1,1])
    sage: ql = PL([3,3])
    sage: pl > ql
    True
"""
#*****************************************************************************
#       Copyright (C) 2007 Mike Hansen <mhansen@gmail.com>,
#
#  Distributed under the terms of the GNU General Public License (GPL)
#                  http://www.gnu.org/licenses/
#*****************************************************************************
from __future__ import print_function, absolute_import

from six.moves import range

from sage.interfaces.all import gap
from sage.libs.all import pari
from sage.libs.flint.arith import number_of_partitions as flint_number_of_partitions

from sage.structure.global_options import GlobalOptions
from sage.structure.parent import Parent
from sage.structure.unique_representation import UniqueRepresentation
from sage.symbolic.ring import var

from sage.misc.lazy_import import lazy_import
lazy_import('sage.combinat.skew_partition', 'SkewPartition')
lazy_import('sage.combinat.partition_tuple', 'PartitionTuple')

from sage.misc.all import prod
from sage.misc.prandom import randrange
from sage.misc.cachefunc import cached_method, cached_function

from sage.categories.infinite_enumerated_sets import InfiniteEnumeratedSets
from sage.categories.finite_enumerated_sets import FiniteEnumeratedSets

from sage.sets.non_negative_integers import NonNegativeIntegers
from sage.rings.all import QQ, ZZ, NN, IntegerModRing
from sage.arith.all import factorial, gcd
from sage.rings.polynomial.polynomial_ring_constructor import PolynomialRing
from sage.rings.integer import Integer
from sage.rings.infinity import infinity

from .combinat import CombinatorialClass, CombinatorialElement
from . import tableau
from . import permutation
from . import composition
from sage.combinat.partitions import number_of_partitions as bober_number_of_partitions
from sage.combinat.partitions import ZS1_iterator, ZS1_iterator_nk
from sage.combinat.integer_vector import IntegerVectors
from sage.combinat.integer_lists import IntegerListsLex
from sage.combinat.root_system.weyl_group import WeylGroup
from sage.combinat.combinatorial_map import combinatorial_map
from sage.groups.perm_gps.permgroup import PermutationGroup
from sage.graphs.dot2tex_utils import have_dot2tex
from sage.rings.all import QQ, NN, ZZ, IntegerModRing

class Partition(CombinatorialElement):
    r"""
    A partition `p` of a nonnegative integer `n` is a
    non-increasing list of positive integers (the *parts* of the
    partition) with total sum `n`.

    A partition is often represented as a diagram consisting of **cells**,
    or **boxes**, placed in rows on top of each other such that the number of
    cells in the `i^{th}` row, reading from top to bottom, is the `i^{th}`
    part of the partition. The rows are left-justified (and become shorter
    and shorter the farther down one goes). This diagram is called the
    **Young diagram** of the partition, or more precisely its Young diagram
    in English notation. (French and Russian notations are variations on this
    representation.)

    The coordinate system related to a partition applies from the top
    to the bottom and from left to right. So, the corners of the
    partition ``[5, 3, 1]`` are ``[[0,4], [1,2], [2,0]]``.

    For display options, see :meth:`Partitions.options`.

    .. NOTE::

        Partitions are 0 based with coordinates in the form of (row-index,
        column-index). For example consider the partition
        ``mu=Partition([4,3,2,2])``, the first part is ``mu[0]`` (which is 4),
        the second is ``mu[1]``, and so on, and the upper-left cell in English
        convention is ``(0, 0)``.

    A partition can be specified in one of the following ways:

    - a list (the default)
    - using exponential notation
    - by Frobenius coordinates
    - specifying its `0-1` sequence
    - specifying the core and the quotient

    See the examples below.

    EXAMPLES:

    Creating partitions though parents::

        sage: mu = Partitions(8)([3,2,1,1,1]); mu
        [3, 2, 1, 1, 1]
        sage: nu = Partition([3,2,1,1,1]); nu
        [3, 2, 1, 1, 1]
        sage: mu == nu
        True
        sage: mu is nu
        False
        sage: mu in Partitions()
        True
        sage: mu.parent()
        Partitions of the integer 8
        sage: mu.size()
        8
        sage: mu.category()
        Category of elements of Partitions of the integer 8
        sage: nu.parent()
        Partitions
        sage: nu.category()
        Category of elements of Partitions
        sage: mu[0]
        3
        sage: mu[1]
        2
        sage: mu[2]
        1
        sage: mu.pp()
        ***
        **
        *
        *
        *
        sage: mu.removable_cells()
        [(0, 2), (1, 1), (4, 0)]
        sage: mu.down_list()
        [[2, 2, 1, 1, 1], [3, 1, 1, 1, 1], [3, 2, 1, 1]]
        sage: mu.addable_cells()
        [(0, 3), (1, 2), (2, 1), (5, 0)]
        sage: mu.up_list()
        [[4, 2, 1, 1, 1], [3, 3, 1, 1, 1], [3, 2, 2, 1, 1], [3, 2, 1, 1, 1, 1]]
        sage: mu.conjugate()
        [5, 2, 1]
        sage: mu.dominates(nu)
        True
        sage: nu.dominates(mu)
        True

    Creating partitions using ``Partition``::

        sage: Partition([3,2,1])
        [3, 2, 1]
        sage: Partition(exp=[2,1,1])
        [3, 2, 1, 1]
        sage: Partition(core=[2,1], quotient=[[2,1],[3],[1,1,1]])
        [11, 5, 5, 3, 2, 2, 2]
        sage: Partition(frobenius_coordinates=([3,2],[4,0]))
        [4, 4, 1, 1, 1]
        sage: Partitions().from_zero_one([1, 1, 1, 1, 0, 1, 0])
        [5, 4]
        sage: [2,1] in Partitions()
        True
        sage: [2,1,0] in Partitions()
        True
        sage: Partition([1,2,3])
        Traceback (most recent call last):
        ...
        ValueError: [1, 2, 3] is not an element of Partitions

    Sage ignores trailing zeros at the end of partitions::

        sage: Partition([3,2,1,0])
        [3, 2, 1]
        sage: Partitions()([3,2,1,0])
        [3, 2, 1]
        sage: Partitions(6)([3,2,1,0])
        [3, 2, 1]

    TESTS:

    Check that only trailing zeros are stripped::

        sage: TestSuite( Partition([]) ).run()
        sage: TestSuite( Partition([4,3,2,2,2,1]) ).run()
        sage: Partition([3,2,2,2,1,0,0,0])
        [3, 2, 2, 2, 1]
        sage: Partition([3,0,2,2,2,1,0])
        Traceback (most recent call last):
        ...
        ValueError: [3, 0, 2, 2, 2, 1, 0] is not an element of Partitions
        sage: Partition([0,7,3])
        Traceback (most recent call last):
        ...
        ValueError: [0, 7, 3] is not an element of Partitions
    """
    @staticmethod
    def __classcall_private__(cls, mu=None, **keyword):
        """
        This constructs a list from optional arguments and delegates the
        construction of a :class:`Partition` to the ``element_class()`` call
        of the appropriate parent.

        EXAMPLES::

            sage: Partition([3,2,1])
            [3, 2, 1]
            sage: Partition(exp=[2,1,1])
            [3, 2, 1, 1]
            sage: Partition(core=[2,1], quotient=[[2,1],[3],[1,1,1]])
            [11, 5, 5, 3, 2, 2, 2]
        """
        l = len(keyword)
        if l == 0:
            if mu is not None:
                if isinstance(mu, Partition):
                    return mu
                return _Partitions(list(mu))
        if l == 1:
            if 'beta_numbers' in keyword:
                return _Partitions.from_beta_numbers(keyword['beta_numbers'])
            elif 'exp' in keyword:
                return _Partitions.from_exp(keyword['exp'])
            elif 'frobenius_coordinates' in keyword:
                return _Partitions.from_frobenius_coordinates(keyword['frobenius_coordinates'])
            elif 'zero_one' in keyword:
                return _Partitions.from_zero_one(keyword['zero_one'])

        if l == 2 and 'core' in keyword and 'quotient' in keyword:
            return _Partitions.from_core_and_quotient(keyword['core'], keyword['quotient'])
        raise ValueError('incorrect syntax for Partition()')

    def __setstate__(self, state):
        r"""
        In order to maintain backwards compatibility and be able to unpickle a
        old pickle from ``Partition_class`` we have to override the default
        ``__setstate__``.

        EXAMPLES::

            sage: loads('x\x9ck`J.NLO\xd5K\xce\xcfM\xca\xccK,\xd1+H,*\xc9,\xc9\xcc\xcf\xe3\n\x80\xb1\xe2\x93s\x12\x8b\x8b\xb9\n\x195\x1b\x0b\x99j\x0b\x995BY\xe33\x12\x8b3\nY\xfc\x80\xac\x9c\xcc\xe2\x92B\xd6\xd8B6\r\x88IE\x99y\xe9\xc5z\x99y%\xa9\xe9\xa9E\\\xb9\x89\xd9\xa9\xf10N!{(\xa3qkP!G\x06\x90a\x04dp\x82\x18\x86@\x06Wji\x92\x1e\x00x0.\xb5')
            [3, 2, 1]
            sage: loads(dumps( Partition([3,2,1]) ))  # indirect doctest
            [3, 2, 1]
        """
        if isinstance(state, dict):   # for old pickles from Partition_class
            self._set_parent(_Partitions)
            self.__dict__ = state
        else:
            self._set_parent(state[0])
            self.__dict__ = state[1]

    def __init__(self, parent, mu):
        """
        Initialize ``self``.

        EXAMPLES::

            sage: p = Partition([3,1])
            sage: TestSuite(p).run()

        TESTS:

        Fix that tuples raise the correct error::

            sage: Partition((3,1,7))
            Traceback (most recent call last):
            ...
            ValueError: [3, 1, 7] is not an element of Partitions
        """
        if isinstance(mu, Partition):
            # Since we are (suppose to be) immutable, we can share the underlying data
            CombinatorialElement.__init__(self, parent, mu._list)
            return

        elif len(mu)==0 or (all(mu[i] in NN and mu[i]>=mu[i+1] for i in range(len(mu)-1)) \
                and mu[-1] in NN):
            if 0 in mu:
                # strip all trailing zeros
                CombinatorialElement.__init__(self, parent, mu[:mu.index(0)])
            else:
                CombinatorialElement.__init__(self, parent, mu)

        else:
            raise ValueError("%s is not a valid partition"%repr(mu))

    @cached_method
    def __hash__(self):
        r"""
        Return the hash of ``self``.

        TESTS::

            sage: P = Partition([4,2,2,1])
            sage: hash(P) == hash(P)
            True
        """
        return hash(tuple(self._list))

    def _repr_(self):
        r"""
        Return a string representation of ``self`` depending on
        :meth:`Partitions.options`.

        EXAMPLES::

            sage: mu=Partition([7,7,7,3,3,2,1,1,1,1,1,1,1]); mu # indirect doctest
            [7, 7, 7, 3, 3, 2, 1, 1, 1, 1, 1, 1, 1]
            sage: Partitions.options.display="diagram"; mu
            *******
            *******
            *******
            ***
            ***
            **
            *
            *
            *
            *
            *
            *
            *
            sage: Partitions.options.display="list"; mu
            [7, 7, 7, 3, 3, 2, 1, 1, 1, 1, 1, 1, 1]
            sage: Partitions.options.display="compact_low"; mu
            1^7,2,3^2,7^3
            sage: Partitions.options.display="compact_high"; mu
            7^3,3^2,2,1^7
            sage: Partitions.options.display="exp_low"; mu
            1^7, 2, 3^2, 7^3
            sage: Partitions.options.display="exp_high"; mu
            7^3, 3^2, 2, 1^7

            sage: Partitions.options.convention="French";
            sage: mu=Partition([7,7,7,3,3,2,1,1,1,1,1,1,1]); mu # indirect doctest
            7^3, 3^2, 2, 1^7
            sage: Partitions.options.display="diagram"; mu
            *
            *
            *
            *
            *
            *
            *
            **
            ***
            ***
            *******
            *******
            *******
            sage: Partitions.options.display="list"; mu
            [7, 7, 7, 3, 3, 2, 1, 1, 1, 1, 1, 1, 1]
            sage: Partitions.options.display="compact_low"; mu
            1^7,2,3^2,7^3
            sage: Partitions.options.display="compact_high"; mu
            7^3,3^2,2,1^7
            sage: Partitions.options.display="exp_low"; mu
            1^7, 2, 3^2, 7^3
            sage: Partitions.options.display="exp_high"; mu
            7^3, 3^2, 2, 1^7

            sage: Partitions.options._reset()
        """
        return self.parent().options._dispatch(self, '_repr_', 'display')

    def _ascii_art_(self):
        """
        TESTS::

            sage: ascii_art(Partitions(5).list())
            [                                * ]
            [                            **  * ]
            [                   ***  **  *   * ]
            [        ****  ***  *    **  *   * ]
            [ *****, *   , ** , *  , * , * , * ]
        """
        from sage.typeset.ascii_art import AsciiArt
        return AsciiArt(self._repr_diagram().splitlines(), baseline=0)

    def _unicode_art_(self):
        """
        TESTS::

            sage: unicode_art(Partitions(5).list())
            ⎡                                      ┌┐ ⎤
            ⎢                                 ┌┬┐  ├┤ ⎥
            ⎢                      ┌┬┬┐  ┌┬┐  ├┼┘  ├┤ ⎥
            ⎢         ┌┬┬┬┐  ┌┬┬┐  ├┼┴┘  ├┼┤  ├┤   ├┤ ⎥
            ⎢ ┌┬┬┬┬┐  ├┼┴┴┘  ├┼┼┘  ├┤    ├┼┘  ├┤   ├┤ ⎥
            ⎣ └┴┴┴┴┘, └┘   , └┴┘ , └┘  , └┘ , └┘ , └┘ ⎦
            sage: Partitions.options.convention = "French"
            sage: unicode_art(Partitions(5).list())
            ⎡                                      ┌┐ ⎤
            ⎢                                 ┌┐   ├┤ ⎥
            ⎢                      ┌┐    ┌┐   ├┤   ├┤ ⎥
            ⎢         ┌┐     ┌┬┐   ├┤    ├┼┐  ├┤   ├┤ ⎥
            ⎢ ┌┬┬┬┬┐  ├┼┬┬┐  ├┼┼┐  ├┼┬┐  ├┼┤  ├┼┐  ├┤ ⎥
            ⎣ └┴┴┴┴┘, └┴┴┴┘, └┴┴┘, └┴┴┘, └┴┘, └┴┘, └┘ ⎦
            sage: Partitions.options._reset()
        """
        if not self._list:
            return u'∅'
        if self.parent().options.convention == "English":
            data = list(self)
        else:
            data = list(reversed(self))

        txt = [u'┌' + u'┬' * (data[0] - 1) + u'┐']
        for i in range(len(data) - 1):
            p = data[i]
            q = data[i + 1]
            if p < q:
                txt += [u'├' + u'┼' * p + u'┬' * (q - p - 1) + u'┐']
            elif p == q:
                txt += [u'├' + u'┼' * (p - 1) + u'┤']
            else:
                txt += [u'├' + u'┼' * q + u'┴' * (p - q - 1) + u'┘']
        txt += [u'└' + u'┴' * (data[-1] - 1) + u'┘']

        from sage.typeset.unicode_art import UnicodeArt        
        return UnicodeArt(txt, baseline=0)

    def _repr_list(self):
        """
        Return a string representation of ``self`` as a list.

        EXAMPLES::

            sage: print(Partition([7,7,7,3,3,2,1,1,1,1,1,1,1])._repr_list())
            [7, 7, 7, 3, 3, 2, 1, 1, 1, 1, 1, 1, 1]
        """
        return '[%s]' % ', '.join('%s'%m for m in self)

    def _repr_exp_low(self):
        """
        Return a string representation of ``self`` in exponential form (lowest
        first).

        EXAMPLES::

            sage: print(Partition([7,7,7,3,3,2,1,1,1,1,1,1,1])._repr_exp_low())
            1^7, 2, 3^2, 7^3
            sage: print(Partition([])._repr_exp_low())
            -
        """
        if not self._list:
            return '-'
        exp = self.to_exp()
        return '%s' % ', '.join('%s%s' % (m+1, '' if e==1 else '^%s'%e)
                                 for (m,e) in enumerate(exp) if e > 0)

    def _repr_exp_high(self):
        """
        Return a string representation of ``self`` in exponential form (highest
        first).

        EXAMPLES::

            sage: print(Partition([7,7,7,3,3,2,1,1,1,1,1,1,1])._repr_exp_high())
            7^3, 3^2, 2, 1^7

            sage: print(Partition([])._repr_exp_high())
            -
        """
        if not self._list:
            return '-'
        exp = self.to_exp()[::-1]         # reversed list of exponents
        M=max(self)
        return '%s' % ', '.join('%s%s' % (M-m, '' if e==1 else '^%s'%e)
                                 for (m,e) in enumerate(exp) if e>0)

    def _repr_compact_low(self):
        """
        Return a string representation of ``self`` in compact form (exponential
        form with lowest first).

        EXAMPLES::

            sage: print(Partition([7,7,7,3,3,2,1,1,1,1,1,1,1])._repr_compact_low())
            1^7,2,3^2,7^3
            sage: print(Partition([])._repr_compact_low())
            -
        """
        if not self._list:
            return '-'
        exp = self.to_exp()
        return '%s' % ','.join('%s%s' % (m+1, '' if e==1 else '^%s'%e)
                                 for (m,e) in enumerate(exp) if e > 0)

    def _repr_compact_high(self):
        """
        Return a string representation of ``self`` in compact form (exponential
        form with highest first).

        EXAMPLES::

            sage: print(Partition([7,7,7,3,3,2,1,1,1,1,1,1,1])._repr_compact_high())
            7^3,3^2,2,1^7
            sage: print(Partition([])._repr_compact_low())
            -
        """
        if not self._list:
            return '-'
        exp = self.to_exp()[::-1]         # reversed list of exponents
        M=max(self)
        return '%s' % ','.join('%s%s' % (M-m, '' if e==1 else '^%s'%e)
                                 for (m,e) in enumerate(exp) if e>0)

    def _repr_diagram(self):
        r"""
        Return a representation of ``self`` as a Ferrers diagram.

        EXAMPLES::

            sage: print(Partition([7,7,7,3,3,2,1,1,1,1,1,1,1])._repr_diagram())
            *******
            *******
            *******
            ***
            ***
            **
            *
            *
            *
            *
            *
            *
            *
        """
        return self.ferrers_diagram()

    def level(self):
        """
        Return the level of ``self``, which is always 1.

        This method exists only for compatibility with
        :class:`PartitionTuples`.

        EXAMPLE::

            sage: Partition([4,3,2]).level()
            1
        """
        return 1

    def components(self):
        """
        Return a list containing the shape of ``self``.

        This method exists only for compatibility with
        :class:`PartitionTuples`.

        EXAMPLES::

            sage: Partition([3,2]).components()
            [[3, 2]]
        """
        return [ self ]

    def _latex_(self):
        r"""
        Return a LaTeX version of ``self``.

        For more on the latex options, see :meth:`Partitions.options`.

        EXAMPLES::

            sage: mu = Partition([2, 1])
            sage: Partitions.options.latex='diagram'; latex(mu)       # indirect doctest
            {\def\lr#1{\multicolumn{1}{@{\hspace{.6ex}}c@{\hspace{.6ex}}}{\raisebox{-.3ex}{$#1$}}}
            \raisebox{-.6ex}{$\begin{array}[b]{*{2}c}\\
            \lr{\ast}&\lr{\ast}\\
            \lr{\ast}\\
            \end{array}$}
            }
            sage: Partitions.options.latex='exp_high'; latex(mu)      # indirect doctest
            2,1
            sage: Partitions.options.latex='exp_low'; latex(mu)       # indirect doctest
            1,2
            sage: Partitions.options.latex='list'; latex(mu)          # indirect doctest
            [2, 1]
            sage: Partitions.options.latex='young_diagram'; latex(mu) # indirect doctest
            {\def\lr#1{\multicolumn{1}{|@{\hspace{.6ex}}c@{\hspace{.6ex}}|}{\raisebox{-.3ex}{$#1$}}}
            \raisebox{-.6ex}{$\begin{array}[b]{*{2}c}\cline{1-2}
            \lr{\phantom{x}}&\lr{\phantom{x}}\\\cline{1-2}
            \lr{\phantom{x}}\\\cline{1-1}
            \end{array}$}
            }

            sage: Partitions.options(latex="young_diagram", convention="french")
            sage: Partitions.options.latex='exp_high'; latex(mu)      # indirect doctest
            2,1
            sage: Partitions.options.latex='exp_low'; latex(mu)       # indirect doctest
            1,2
            sage: Partitions.options.latex='list'; latex(mu)          # indirect doctest
            [2, 1]
            sage: Partitions.options.latex='young_diagram'; latex(mu) # indirect doctest
            {\def\lr#1{\multicolumn{1}{|@{\hspace{.6ex}}c@{\hspace{.6ex}}|}{\raisebox{-.3ex}{$#1$}}}
            \raisebox{-.6ex}{$\begin{array}[t]{*{2}c}\cline{1-1}
            \lr{\phantom{x}}\\\cline{1-2}
            \lr{\phantom{x}}&\lr{\phantom{x}}\\\cline{1-2}
            \end{array}$}
            }

            sage: Partitions.options._reset()
        """
        return self.parent().options._dispatch(self, '_latex_', 'latex')

    def _latex_young_diagram(self):
        r"""
        LaTeX output as a Young diagram.

        EXAMPLES::

            sage: print(Partition([2, 1])._latex_young_diagram())
            {\def\lr#1{\multicolumn{1}{|@{\hspace{.6ex}}c@{\hspace{.6ex}}|}{\raisebox{-.3ex}{$#1$}}}
            \raisebox{-.6ex}{$\begin{array}[b]{*{2}c}\cline{1-2}
            \lr{\phantom{x}}&\lr{\phantom{x}}\\\cline{1-2}
            \lr{\phantom{x}}\\\cline{1-1}
            \end{array}$}
            }
            sage: print(Partition([])._latex_young_diagram())
            {\emptyset}
        """
        if not self._list:
            return "{\\emptyset}"

        from sage.combinat.output import tex_from_array
        return tex_from_array([ ["\\phantom{x}"]*row_size for row_size in self._list ])

    def _latex_diagram(self):
        r"""
        LaTeX output as a Ferrers' diagram.

        EXAMPLES::

            sage: print(Partition([2, 1])._latex_diagram())
            {\def\lr#1{\multicolumn{1}{@{\hspace{.6ex}}c@{\hspace{.6ex}}}{\raisebox{-.3ex}{$#1$}}}
            \raisebox{-.6ex}{$\begin{array}[b]{*{2}c}\\
            \lr{\ast}&\lr{\ast}\\
            \lr{\ast}\\
            \end{array}$}
            }
            sage: print(Partition([])._latex_diagram())
            {\emptyset}
        """
        if not self._list:
            return "{\\emptyset}"

        entry = self.parent().options("latex_diagram_str")
        from sage.combinat.output import tex_from_array
        return tex_from_array([ [entry]*row_size for row_size in self._list ], False)

    def _latex_list(self):
        r"""
        LaTeX output as a list.

        EXAMPLES::

            sage: print(Partition([2, 1])._latex_list())
            [2, 1]
            sage: print(Partition([])._latex_list())
            []
        """
        return repr(self._list)

    def _latex_exp_low(self):
        r"""
        LaTeX output in exponential notation (lowest first).

        EXAMPLES::

            sage: print(Partition([2,2,1])._latex_exp_low())
            1,2^{2}
            sage: print(Partition([])._latex_exp_low())
            {\emptyset}
        """
        if not self._list:
            return "{\\emptyset}"
        exp = self.to_exp()
        return '%s' % ','.join('%s%s' % (m+1, '' if e==1 else '^{%s}'%e)
                                 for (m,e) in enumerate(exp) if e > 0)

    def _latex_exp_high(self):
        r"""
        LaTeX output in exponential notation (highest first).

        EXAMPLES::

            sage: print(Partition([2,2,1])._latex_exp_high())
            2^{2},1
            sage: print(Partition([])._latex_exp_high())
            {\emptyset}
        """
        if not self._list:
            return "{\\emptyset}"
        exp = self.to_exp()[::-1]  # reversed list of exponents
        M = max(self)
        return '%s' % ','.join('%s%s' % (M-m, '' if e==1 else '^{%s}'%e)
                                 for (m,e) in enumerate(exp) if e>0)


    def ferrers_diagram(self):
        r"""
        Return the Ferrers diagram of ``self``.

        EXAMPLES::

            sage: mu=Partition([5,5,2,1])
            sage: Partitions.options(diagram_str='*', convention="english")
            sage: print(mu.ferrers_diagram())
            *****
            *****
            **
            *
            sage: Partitions.options(diagram_str='#')
            sage: print(mu.ferrers_diagram())
            #####
            #####
            ##
            #
            sage: Partitions.options.convention="french"
            sage: print(mu.ferrers_diagram())
            #
            ##
            #####
            #####
            sage: print(Partition([]).ferrers_diagram())
            -
            sage: Partitions.options(diagram_str='-')
            sage: print(Partition([]).ferrers_diagram())
            (/)
            sage: Partitions.options._reset()
        """
        diag_str = self.parent().options.diagram_str
        if not self._list:
            return '-' if diag_str != '-' else "(/)"
        if self.parent().options.convention == "English":
            return '\n'.join([diag_str * p for p in self])
        else:
            return '\n'.join([diag_str * p for p in reversed(self)])

    def pp(self):
        r"""
        Prints the Ferrers diagram.

        See :meth:`ferrers_diagram` for more on the Ferrers diagram.

        EXAMPLES::

            sage: Partition([5,5,2,1]).pp()
            *****
            *****
            **
            *
            sage: Partitions.options.convention='French'
            sage: Partition([5,5,2,1]).pp()
            *
            **
            *****
            *****
            sage: Partitions.options._reset()
        """
        print(self.ferrers_diagram())

    def __truediv__(self, p):
        """
        Returns the skew partition ``self / p``.

        EXAMPLES::

            sage: p = Partition([3,2,1])
            sage: p/[1,1]
            [3, 2, 1] / [1, 1]
            sage: p/[3,2,1]
            [3, 2, 1] / [3, 2, 1]
            sage: p/Partition([1,1])
            [3, 2, 1] / [1, 1]
            sage: p/[2,2,2]
            Traceback (most recent call last):
            ...
            ValueError: To form a skew partition p/q, q must be contained in p.
        """
        if not self.contains(p):
            raise ValueError("To form a skew partition p/q, q must be contained in p.")

        return SkewPartition([self[:], p])

    __div__ = __truediv__

    def power(self, k):
        r"""
        Return the cycle type of the `k`-th power of any permutation
        with cycle type ``self`` (thus describes the powermap of
        symmetric groups).

        Equivalent to GAP's ``PowerPartition``.

        EXAMPLES::

            sage: p = Partition([5,3])
            sage: p.power(1)
            [5, 3]
            sage: p.power(2)
            [5, 3]
            sage: p.power(3)
            [5, 1, 1, 1]
            sage: p.power(4)
            [5, 3]

        Now let us compare this to the power map on `S_8`::

            sage: G = SymmetricGroup(8)
            sage: g = G([(1,2,3,4,5),(6,7,8)])
            sage: g
            (1,2,3,4,5)(6,7,8)
            sage: g^2
            (1,3,5,2,4)(6,8,7)
            sage: g^3
            (1,4,2,5,3)
            sage: g^4
            (1,5,4,3,2)(6,7,8)

        ::

            sage: Partition([3,2,1]).power(3)
            [2, 1, 1, 1, 1]
        """
        res = []
        for i in self:
            g = gcd(i, k)
            res.extend( [ZZ(i//g)]*int(g) )
        res.sort(reverse=True)
        return Partition(res)

    def __next__(self):
        """
        Return the partition that lexicographically follows ``self``. If
        ``self`` is the last partition, then return ``False``.

        EXAMPLES::

            sage: next(Partition([4]))
            [3, 1]
            sage: next(Partition([1,1,1,1]))
            False
        """
        p = self
        n = 0
        m = 0
        for i in p:
            n += i
            m += 1

        next_p = p[:] + [1]*(n - len(p))

        #Check to see if we are at the last (all ones) partition
        if p == [1]*n:
            return False

        #
        #If we are not, then run the ZS1 algorithm.
        #

        #Let h be the number of non-one  entries in the
        #partition
        h = 0
        for i in next_p:
            if i != 1:
                h += 1

        if next_p[h-1] == 2:
            m += 1
            next_p[h-1] = 1
            h -= 1
        else:
            r = next_p[h-1] - 1
            t = m - h + 1
            next_p[h-1] = r

            while t >= r :
                h += 1
                next_p[h-1] = r
                t -= r

            if t == 0:
                m = h
            else:
                m = h + 1
                if t > 1:
                    h += 1
                    next_p[h-1] = t

        return self.parent()(next_p[:m])

    next = __next__

    def size(self):
        """
        Return the size of ``self``.

        EXAMPLES::

            sage: Partition([2,2]).size()
            4
            sage: Partition([3,2,1]).size()
            6
        """
        return sum(self)

    def sign(self):
        r"""
        Return the sign of any permutation with cycle type ``self``.

        This function corresponds to a homomorphism from the symmetric
        group `S_n` into the cyclic group of order 2, whose kernel
        is exactly the alternating group `A_n`. Partitions of sign
        `1` are called even partitions while partitions of sign
        `-1` are called odd.

        EXAMPLES::

            sage: Partition([5,3]).sign()
            1
            sage: Partition([5,2]).sign()
            -1

        Zolotarev's lemma states that the Legendre symbol
        `\left(\frac{a}{p}\right)` for an integer
        `a \pmod p` (`p` a prime number), can be computed
        as sign(p_a), where sign denotes the sign of a permutation and
        p_a the permutation of the residue classes `\pmod p`
        induced by modular multiplication by `a`, provided
        `p` does not divide `a`.

        We verify this in some examples.

        ::

            sage: F = GF(11)
            sage: a = F.multiplicative_generator();a
            2
            sage: plist = [int(a*F(x)) for x in range(1,11)]; plist
            [2, 4, 6, 8, 10, 1, 3, 5, 7, 9]

        This corresponds to the permutation (1, 2, 4, 8, 5, 10, 9, 7, 3, 6)
        (acting the set `\{1,2,...,10\}`) and to the partition
        [10].

        ::

            sage: p = PermutationGroupElement('(1, 2, 4, 8, 5, 10, 9, 7, 3, 6)')
            sage: p.sign()
            -1
            sage: Partition([10]).sign()
            -1
            sage: kronecker_symbol(11,2)
            -1

        Now replace `2` by `3`::

            sage: plist = [int(F(3*x)) for x in range(1,11)]; plist
            [3, 6, 9, 1, 4, 7, 10, 2, 5, 8]
            sage: list(range(1, 11))
            [1, 2, 3, 4, 5, 6, 7, 8, 9, 10]
            sage: p = PermutationGroupElement('(3,4,8,7,9)')
            sage: p.sign()
            1
            sage: kronecker_symbol(3,11)
            1
            sage: Partition([5,1,1,1,1,1]).sign()
            1

        In both cases, Zolotarev holds.

        REFERENCES:

        :wikipedia:`Zolotarev's_lemma`
        """
        return (-1)**(self.size()-self.length())

    def standard_tableaux(self):
        """
        Return the :class:`standard tableaux<StandardTableaux>` of this shape.

        EXAMPLE::

            sage: Partition([3,2,2,1]).standard_tableaux()
            Standard tableaux of shape [3, 2, 2, 1]
        """
        return tableau.StandardTableaux(self)

    def up(self):
        r"""
        Returns a generator for partitions that can be obtained from ``self``
        by adding a cell.

        EXAMPLES::

            sage: [p for p in Partition([2,1,1]).up()]
            [[3, 1, 1], [2, 2, 1], [2, 1, 1, 1]]
            sage: [p for p in Partition([3,2]).up()]
            [[4, 2], [3, 3], [3, 2, 1]]
            sage: [p for p in Partition([]).up()]
            [[1]]
        """
        p = self
        previous = p.get_part(0) + 1
        for i, current in enumerate(p):
            if current < previous:
                yield Partition(p[:i] + [ p[i] + 1 ] + p[i+1:])
            previous = current
        else:
            yield Partition(p + [1])

    def up_list(self):
        """
        Return a list of the partitions that can be formed from ``self`` by
        adding a cell.

        EXAMPLES::

            sage: Partition([2,1,1]).up_list()
            [[3, 1, 1], [2, 2, 1], [2, 1, 1, 1]]
            sage: Partition([3,2]).up_list()
            [[4, 2], [3, 3], [3, 2, 1]]
            sage: Partition([]).up_list()
            [[1]]
        """
        return [p for p in self.up()]

    def down(self):
        r"""
        Return a generator for partitions that can be obtained from ``self``
        by removing a cell.

        EXAMPLES::

            sage: [p for p in Partition([2,1,1]).down()]
            [[1, 1, 1], [2, 1]]
            sage: [p for p in Partition([3,2]).down()]
            [[2, 2], [3, 1]]
            sage: [p for p in Partition([3,2,1]).down()]
            [[2, 2, 1], [3, 1, 1], [3, 2]]

        TESTS:

        We check that :trac:`11435` is fixed::

            sage: Partition([]).down_list() #indirect doctest
            []
        """
        p = self
        l = len(p)
        for i in range(l-1):
            if p[i] > p[i+1]:
                yield Partition(p[:i] + [ p[i]-1 ] + p[i+1:])
        if l >= 1:
            last = p[-1]
            if last == 1:
                yield Partition(p[:-1])
            else:
                yield Partition(p[:-1] + [ p[-1] - 1 ])

    def down_list(self):
        """
        Return a list of the partitions that can be obtained from ``self``
        by removing a cell.

        EXAMPLES::

            sage: Partition([2,1,1]).down_list()
            [[1, 1, 1], [2, 1]]
            sage: Partition([3,2]).down_list()
            [[2, 2], [3, 1]]
            sage: Partition([3,2,1]).down_list()
            [[2, 2, 1], [3, 1, 1], [3, 2]]
            sage: Partition([]).down_list()  #checks :trac:`11435`
            []
        """
        return [p for p in self.down()]

    @combinatorial_map(name="cell poset")
    def cell_poset(self, orientation="SE"):
        """
        Return the Young diagram of ``self`` as a poset. The optional
        keyword variable ``orientation`` determines the order relation
        of the poset.

        The poset always uses the set of cells of the Young diagram
        of ``self`` as its ground set. The order relation of the poset
        depends on the ``orientation`` variable (which defaults to
        ``"SE"``). Concretely, ``orientation`` has to be specified to
        one of the strings ``"NW"``, ``"NE"``, ``"SW"``, and ``"SE"``,
        standing for "northwest", "northeast", "southwest" and
        "southeast", respectively. If ``orientation`` is ``"SE"``, then
        the order relation of the poset is such that a cell `u` is
        greater or equal to a cell `v` in the poset if and only if `u`
        lies weakly southeast of `v` (this means that `u` can be
        reached from `v` by a sequence of south and east steps; the
        sequence is allowed to consist of south steps only, or of east
        steps only, or even be empty). Similarly the order relation is
        defined for the other three orientations. The Young diagram is
        supposed to be drawn in English notation.

        The elements of the poset are the cells of the Young diagram
        of ``self``, written as tuples of zero-based coordinates (so
        that `(3, 7)` stands for the `8`-th cell of the `4`-th row,
        etc.).

        EXAMPLES::

            sage: p = Partition([3,3,1])
            sage: Q = p.cell_poset(); Q
            Finite poset containing 7 elements
            sage: sorted(Q)
            [(0, 0), (0, 1), (0, 2), (1, 0), (1, 1), (1, 2), (2, 0)]
            sage: sorted(Q.maximal_elements())
            [(1, 2), (2, 0)]
            sage: Q.minimal_elements()
            [(0, 0)]
            sage: sorted(Q.upper_covers((1, 0)))
            [(1, 1), (2, 0)]
            sage: Q.upper_covers((1, 1))
            [(1, 2)]

            sage: P = p.cell_poset(orientation="NW"); P
            Finite poset containing 7 elements
            sage: sorted(P)
            [(0, 0), (0, 1), (0, 2), (1, 0), (1, 1), (1, 2), (2, 0)]
            sage: sorted(P.minimal_elements())
            [(1, 2), (2, 0)]
            sage: P.maximal_elements()
            [(0, 0)]
            sage: P.upper_covers((2, 0))
            [(1, 0)]
            sage: sorted(P.upper_covers((1, 2)))
            [(0, 2), (1, 1)]
            sage: sorted(P.upper_covers((1, 1)))
            [(0, 1), (1, 0)]
            sage: sorted([len(P.upper_covers(v)) for v in P])
            [0, 1, 1, 1, 1, 2, 2]

            sage: R = p.cell_poset(orientation="NE"); R
            Finite poset containing 7 elements
            sage: sorted(R)
            [(0, 0), (0, 1), (0, 2), (1, 0), (1, 1), (1, 2), (2, 0)]
            sage: R.maximal_elements()
            [(0, 2)]
            sage: R.minimal_elements()
            [(2, 0)]
            sage: sorted([len(R.upper_covers(v)) for v in R])
            [0, 1, 1, 1, 1, 2, 2]
            sage: R.is_isomorphic(P)
            False
            sage: R.is_isomorphic(P.dual())
            False

        Linear extensions of ``p.cell_poset()`` are in 1-to-1 correspondence
        with standard Young tableaux of shape `p`::

            sage: all( len(p.cell_poset().linear_extensions())
            ....:      == len(p.standard_tableaux())
            ....:      for n in range(8) for p in Partitions(n) )
            True

        This is not the case for northeast orientation::

            sage: q = Partition([3, 1])
            sage: q.cell_poset(orientation="NE").is_chain()
            True

        TESTS:

        We check that the posets are really what they should be for size
        up to `7`::

            sage: def check_NW(n):
            ....:     for p in Partitions(n):
            ....:         P = p.cell_poset(orientation="NW")
            ....:         for c in p.cells():
            ....:             for d in p.cells():
            ....:                 if P.le(c, d) != (c[0] >= d[0]
            ....:                                   and c[1] >= d[1]):
            ....:                     return False
            ....:     return True
            sage: all( check_NW(n) for n in range(8) )
            True

            sage: def check_NE(n):
            ....:     for p in Partitions(n):
            ....:         P = p.cell_poset(orientation="NE")
            ....:         for c in p.cells():
            ....:             for d in p.cells():
            ....:                 if P.le(c, d) != (c[0] >= d[0]
            ....:                                   and c[1] <= d[1]):
            ....:                     return False
            ....:     return True
            sage: all( check_NE(n) for n in range(8) )
            True

            sage: def test_duality(n, ori1, ori2):
            ....:     for p in Partitions(n):
            ....:         P = p.cell_poset(orientation=ori1)
            ....:         Q = p.cell_poset(orientation=ori2)
            ....:         for c in p.cells():
            ....:             for d in p.cells():
            ....:                 if P.lt(c, d) != Q.lt(d, c):
            ....:                     return False
            ....:     return True
            sage: all( test_duality(n, "NW", "SE") for n in range(8) )
            True
            sage: all( test_duality(n, "NE", "SW") for n in range(8) )
            True
            sage: all( test_duality(n, "NE", "SE") for n in range(4) )
            False
        """
        from sage.combinat.posets.posets import Poset
        covers = {}
        if orientation == "NW":
            for i, row in enumerate(self):
                if i == 0:
                    covers[(0, 0)] = []
                    for j in range(1, row):
                        covers[(0, j)] = [(0, j - 1)]
                else:
                    covers[(i, 0)] = [(i - 1, 0)]
                    for j in range(1, row):
                        covers[(i, j)] = [(i - 1, j), (i, j - 1)]
        elif orientation == "NE":
            for i, row in enumerate(self):
                if i == 0:
                    covers[(0, row - 1)] = []
                    for j in range(row - 1):
                        covers[(0, j)] = [(0, j + 1)]
                else:
                    covers[(i, row - 1)] = [(i - 1, row - 1)]
                    for j in range(row - 1):
                        covers[(i, j)] = [(i - 1, j), (i, j + 1)]
        elif orientation == "SE":
            l = len(self) - 1
            for i, row in enumerate(self):
                if i == l:
                    covers[(i, row - 1)] = []
                    for j in range(row - 1):
                        covers[(i, j)] = [(i, j + 1)]
                else:
                    next_row = self[i + 1]
                    if row == next_row:
                        covers[(i, row - 1)] = [(i + 1, row - 1)]
                        for j in range(row - 1):
                            covers[(i, j)] = [(i + 1, j), (i, j + 1)]
                    else:
                        covers[(i, row - 1)] = []
                        for j in range(next_row):
                            covers[(i, j)] = [(i + 1, j), (i, j + 1)]
                        for j in range(next_row, row - 1):
                            covers[(i, j)] = [(i, j + 1)]
        elif orientation == "SW":
            l = len(self) - 1
            for i, row in enumerate(self):
                if i == l:
                    covers[(i, 0)] = []
                    for j in range(1, row):
                        covers[(i, j)] = [(i, j - 1)]
                else:
                    covers[(i, 0)] = [(i + 1, 0)]
                    next_row = self[i + 1]
                    for j in range(1, next_row):
                        covers[(i, j)] = [(i + 1, j), (i, j - 1)]
                    for j in range(next_row, row):
                        covers[(i, j)] = [(i, j - 1)]
        return Poset(covers)

    def frobenius_coordinates(self):
        """
        Return a pair of sequences of Frobenius coordinates aka beta numbers
        of the partition.

        These are two strictly decreasing sequences of nonnegative integers
        of the same length.

        EXAMPLES::

            sage: Partition([]).frobenius_coordinates()
            ([], [])
            sage: Partition([1]).frobenius_coordinates()
            ([0], [0])
            sage: Partition([3,3,3]).frobenius_coordinates()
            ([2, 1, 0], [2, 1, 0])
            sage: Partition([9,1,1,1,1,1,1]).frobenius_coordinates()
            ([8], [6])

        """
        mu = self
        muconj = mu.conjugate()     # Naive implementation
        if len(mu) <= len(muconj):
            a = [x for x in (val-i-1 for i, val in enumerate(mu)) if x>=0]
            b = [x for x in (muconj[i]-i-1 for i in range(len(a))) if x>=0]
        else:
            b = [x for x in (val-i-1 for i, val in enumerate(muconj)) if x>=0]
            a = [x for x in (mu[i]-i-1 for i in range(len(b))) if x>=0]
        return (a,b)

    def frobenius_rank(self):
        r"""
        Return the Frobenius rank of the partition ``self``.

        The Frobenius rank of a partition
        `\lambda = (\lambda_1, \lambda_2, \lambda_3, \cdots)` is
        defined to be the largest `i` such that `\lambda_i \geq i`.
        In other words, it is the number of cells on the main diagonal
        of `\lambda`. In yet other words, it is the size of the largest
        square fitting into the Young diagram of `\lambda`.

        EXAMPLES::

            sage: Partition([]).frobenius_rank()
            0
            sage: Partition([1]).frobenius_rank()
            1
            sage: Partition([3,3,3]).frobenius_rank()
            3
            sage: Partition([9,1,1,1,1,1]).frobenius_rank()
            1
            sage: Partition([2,1,1,1,1,1]).frobenius_rank()
            1
            sage: Partition([2,2,1,1,1,1]).frobenius_rank()
            2
            sage: Partition([3,2]).frobenius_rank()
            2
            sage: Partition([3,2,2]).frobenius_rank()
            2
            sage: Partition([8,4,4,4,4]).frobenius_rank()
            4
            sage: Partition([8,4,1]).frobenius_rank()
            2
            sage: Partition([3,3,1]).frobenius_rank()
            2
        """
        for i, x in enumerate(self):
            if x <= i:
                return i
        return len(self)

    def beta_numbers(self, length=None):
        """
        Return the set of beta numbers corresponding to ``self``.

        The optional argument ``length`` specifies the length of the beta set
        (which must be at least the length of ``self``).

        For more on beta numbers, see :meth:`frobenius_coordinates`.

        EXAMPLES::

            sage: Partition([4,3,2]).beta_numbers()
            [6, 4, 2]
            sage: Partition([4,3,2]).beta_numbers(5)
            [8, 6, 4, 1, 0]
            sage: Partition([]).beta_numbers()
            []
            sage: Partition([]).beta_numbers(3)
            [2, 1, 0]
            sage: Partition([6,4,1,1]).beta_numbers()
            [9, 6, 2, 1]
            sage: Partition([6,4,1,1]).beta_numbers(6)
            [11, 8, 4, 3, 1, 0]
            sage: Partition([1,1,1]).beta_numbers()
            [3, 2, 1]
            sage: Partition([1,1,1]).beta_numbers(4)
            [4, 3, 2, 0]
        """
        true_length = len(self)
        if length is None:
            length = true_length
        elif length < true_length:
            raise ValueError("length must be at least the length of the partition")
        beta = [l + length - i - 1 for (i, l) in enumerate(self)]
        if length > true_length:
            beta.extend(list(range(length-true_length-1,-1,-1)))
        return beta

    def crank(self):
        r"""
        Return the Dyson crank of ``self``.

        The Dyson crank of a partition `\lambda` is defined as follows:
        If `\lambda` contains at least one `1`, then the crank is
        `\mu(\lambda) - \omega(\lambda)`, where `\omega(\lambda)` is the
        number of `1`s in `\lambda`, and `\mu(\lambda)` is the number of
        parts of `\lambda` larger than `\omega(\lambda)`. If `\lambda`
        contains no `1`, then the crank is simply the largest part of
        `\lambda`.

        REFERENCES:

        .. [AG1988] George E. Andrews, F. G. Garvan,
           *Dyson's crank of a partition*.
           Bull. Amer. Math. Soc. (N.S.) Volume 18, Number 2 (1988),
           167-171.
           http://projecteuclid.org/euclid.bams/1183554533

        EXAMPLES::

            sage: Partition([]).crank()
            0
            sage: Partition([3,2,2]).crank()
            3
            sage: Partition([5,4,2,1,1]).crank()
            0
            sage: Partition([1,1,1]).crank()
            -3
            sage: Partition([6,4,4,3]).crank()
            6
            sage: Partition([6,3,3,1,1]).crank()
            1
            sage: Partition([6]).crank()
            6
            sage: Partition([5,1]).crank()
            0
            sage: Partition([4,2]).crank()
            4
            sage: Partition([4,1,1]).crank()
            -1
            sage: Partition([3,3]).crank()
            3
            sage: Partition([3,2,1]).crank()
            1
            sage: Partition([3,1,1,1]).crank()
            -3
            sage: Partition([2,2,2]).crank()
            2
            sage: Partition([2,2,1,1]).crank()
            -2
            sage: Partition([2,1,1,1,1]).crank()
            -4
            sage: Partition([1,1,1,1,1,1]).crank()
            -6
        """
        l = len(self)
        if l == 0:
            return 0
        if self[-1] > 1:
            return self[0]
        ind_1 = self.index(1)
        w = l - ind_1      # w is omega(self).
        m = len([x for x in self if x > w])
        return m - w

    def t_completion(self, t):
        r"""
        Return the ``t``-completion of the partition ``self``.

        If `\lambda = (\lambda_1, \lambda_2, \lambda_3, \ldots)` is a
        partition and `t` is an integer greater or equal to
        `\left\lvert \lambda \right\rvert + \lambda_1`, then the
        `t`-*completion of* `\lambda` is defined as the partition
        `(t - \left\lvert \lambda \right\rvert, \lambda_1, \lambda_2,
        \lambda_3, \ldots)` of `t`. This partition is denoted by `\lambda[t]`
        in [BOR09]_, by `\lambda_{[t]}` in [BdVO12]_, and by `\lambda(t)`
        in [CO10]_.

        REFERENCES:

        .. [BOR09] Emmanuel Briand, Rosa Orellana, Mercedes Rosas.
           *The stability of the Kronecker products of Schur
           functions*.
           :arxiv:`0907.4652v2`.

        .. [CO10] Jonathan Comes, Viktor Ostrik.
           *On blocks of Deligne's category*
           `\underline{\mathrm{Rep}}(S_t)`.
           :arxiv:`0910.5695v2`,
           http://pages.uoregon.edu/jcomes/blocks.pdf

        .. [BdVO12] Christopher Bowman, Maud De Visscher, Rosa Orellana.
           *The partition algebra and the Kronecker coefficients*.
           :arXiv:`1210.5579v6`.

        EXAMPLES::

            sage: Partition([]).t_completion(0)
            []
            sage: Partition([]).t_completion(1)
            [1]
            sage: Partition([]).t_completion(2)
            [2]
            sage: Partition([]).t_completion(3)
            [3]
            sage: Partition([2, 1]).t_completion(5)
            [2, 2, 1]
            sage: Partition([2, 1]).t_completion(6)
            [3, 2, 1]
            sage: Partition([4, 2, 2, 1]).t_completion(13)
            [4, 4, 2, 2, 1]
            sage: Partition([4, 2, 2, 1]).t_completion(19)
            [10, 4, 2, 2, 1]
            sage: Partition([4, 2, 2, 1]).t_completion(10)
            Traceback (most recent call last):
            ...
            ValueError: 10-completion is not defined
            sage: Partition([4, 2, 2, 1]).t_completion(5)
            Traceback (most recent call last):
            ...
            ValueError: 5-completion is not defined
        """
        if self._list and t < self.size() + self._list[0]:
            raise ValueError("{}-completion is not defined".format(t))
        return Partition([t - self.size()] + self._list)

    def larger_lex(self, rhs):
        """
        Return ``True`` if ``self`` is larger than ``rhs`` in lexicographic
        order. Otherwise return ``False``.

        EXAMPLES::

            sage: p = Partition([3,2])
            sage: p.larger_lex([3,1])
            True
            sage: p.larger_lex([1,4])
            True
            sage: p.larger_lex([3,2,1])
            False
            sage: p.larger_lex([3])
            True
            sage: p.larger_lex([5])
            False
            sage: p.larger_lex([3,1,1,1,1,1,1,1])
            True
        """
        return CombinatorialElement.__gt__(self, rhs)

    def dominates(self, p2):
        r"""
        Return ``True`` if ``self`` dominates the partition ``p2``. Otherwise
        it returns ``False``.

        EXAMPLES::

            sage: p = Partition([3,2])
            sage: p.dominates([3,1])
            True
            sage: p.dominates([2,2])
            True
            sage: p.dominates([2,1,1])
            True
            sage: p.dominates([3,3])
            False
            sage: p.dominates([4])
            False
            sage: Partition([4]).dominates(p)
            False
            sage: Partition([]).dominates([1])
            False
            sage: Partition([]).dominates([])
            True
            sage: Partition([1]).dominates([])
            True
        """
        p1 = self
        sum1 = 0
        sum2 = 0
        min_length = min(len(p1), len(p2))
        if min_length == 0:
            return len(p1) >= len(p2)

        for i in range(min_length):
            sum1 += p1[i]
            sum2 += p2[i]
            if sum2 > sum1:
                return False
        return bool(sum(p1) >= sum(p2))

    def cells(self):
        """
        Return the coordinates of the cells of ``self``.

        EXAMPLES::

            sage: Partition([2,2]).cells()
            [(0, 0), (0, 1), (1, 0), (1, 1)]
            sage: Partition([3,2]).cells()
            [(0, 0), (0, 1), (0, 2), (1, 0), (1, 1)]
        """
        res = []
        for i in range(len(self)):
            for j in range(self[i]):
                res.append( (i,j) )
        return res

    def generalized_pochhammer_symbol(self, a, alpha):
        r"""
        Return the generalized Pochhammer symbol
        `(a)_{self}^{(\alpha)}`. This is the product over all
        cells `(i,j)` in ``self`` of `a - (i-1) / \alpha + j - 1`.

        EXAMPLES::

            sage: Partition([2,2]).generalized_pochhammer_symbol(2,1)
            12
        """
        res = 1
        for (i,j) in self.cells():
            res *= (a - (i-1)/alpha + j-1)
        return res

    def get_part(self, i, default=Integer(0)):
        r"""
        Return the `i^{th}` part of ``self``, or ``default`` if it does
        not exist.

        EXAMPLES::

            sage: p = Partition([2,1])
            sage: p.get_part(0), p.get_part(1), p.get_part(2)
            (2, 1, 0)
            sage: p.get_part(10,-1)
            -1
            sage: Partition([]).get_part(0)
            0
        """
        if i < len(self._list):
            return self._list[i]
        else:
            return default

    @combinatorial_map(name="partition to minimal Dyck word")
    def to_dyck_word(self, n=None):
        r"""
        Return the ``n``-Dyck word whose corresponding partition is
        ``self`` (or, if ``n`` is not specified, the `n`-Dyck word with
        smallest `n` to satisfy this property).

        If `w` is an `n`-Dyck word (that is, a Dyck word with `n` open
        symbols and `n` close symbols), then the Dyck path corresponding
        to `w` can be regarded as a lattice path in the northeastern
        half of an `n \times n`-square. The region to the northeast of
        this Dyck path can be regarded as a partition. It is called the
        partition corresponding to the Dyck word `w`. (See
        :meth:`~sage.combinat.dyck_word.DyckWord.to_partition`.)

        For every partition `\lambda` and every nonnegative integer `n`,
        there exists at most one `n`-Dyck word `w` such that the
        partition corresponding to `w` is `\lambda` (in fact, such `w`
        exists if and only if `\lambda_i + i \leq n` for every `i`,
        where `\lambda` is written in the form
        `(\lambda_1, \lambda_2, \ldots, \lambda_k)` with `\lambda_k > 0`).
        This method computes this `w` for a given `\lambda` and `n`.
        If `n` is not specified, this method computes the `w` for the
        smallest possible `n` for which such an `w` exists.
        (The minimality of `n` means that the partition demarcated by the
        Dyck path touches the diagonal.)

        EXAMPLES::

            sage: Partition([2,2]).to_dyck_word()
            [1, 1, 0, 0, 1, 1, 0, 0]
            sage: Partition([2,2]).to_dyck_word(4)
            [1, 1, 0, 0, 1, 1, 0, 0]
            sage: Partition([2,2]).to_dyck_word(5)
            [1, 1, 1, 0, 0, 1, 1, 0, 0, 0]
            sage: Partition([6,3,1]).to_dyck_word()
            [1, 1, 1, 1, 0, 1, 0, 0, 1, 0, 0, 0, 1, 0]
            sage: Partition([]).to_dyck_word()
            []
            sage: Partition([]).to_dyck_word(3)
            [1, 1, 1, 0, 0, 0]

        The partition corresponding to ``self.dyck_word()`` is ``self``
        indeed::

            sage: all( p.to_dyck_word().to_partition() == p
            ....:      for p in Partitions(5) )
            True
        """
        from sage.combinat.dyck_word import DyckWord
        if not self._list:
            if n is None:
                return DyckWord([])
            return DyckWord([1]*n + [0]*n)
        list_of_word = []
        if n is None:
            n = max(i + l + 1 for (i, l) in enumerate(self))
            # This n is also max(i+j for (i,j) in self.cells()) + 2.
        list_of_word.extend([1]*(n-self.length()))
        copy_part = list(self)
        while copy_part:
            c = copy_part.pop()
            list_of_word.extend([0]*c)
            for i in range(len(copy_part)):
                copy_part[i] -= c
            list_of_word.append(1)
        list_of_word.extend([0]*(n-self[0]))
        return DyckWord(list_of_word)

    @combinatorial_map(order=2, name="conjugate partition")
    def conjugate(self):
        """
        Return the conjugate partition of the partition ``self``. This
        is also called the associated partition or the transpose in the
        literature.

        EXAMPLES::

            sage: Partition([2,2]).conjugate()
            [2, 2]
            sage: Partition([6,3,1]).conjugate()
            [3, 2, 2, 1, 1, 1]

        The conjugate partition is obtained by transposing the Ferrers
        diagram of the partition (see :meth:`.ferrers_diagram`)::

            sage: print(Partition([6,3,1]).ferrers_diagram())
            ******
            ***
            *
            sage: print(Partition([6,3,1]).conjugate().ferrers_diagram())
            ***
            **
            **
            *
            *
            *
        """
        p = list(self)
        if p == []:
            return self
<<<<<<< HEAD
        return Partition(conjugate(p))
=======
        l = len(p)
        conj = [l] * p[-1]
        for i in range(l - 1, 0, -1):
            conj.extend([i] * (p[i - 1] - p[i]))
        return Partition(conj)
>>>>>>> 375d4ee7

    def suter_diagonal_slide(self, n, exp=1):
        r"""
        Return the image of ``self`` in `Y_n` under Suter's diagonal slide
        `\sigma_n`, where the notations used are those defined in [Sut2002]_.

        The set `Y_n` is defined as the set of all partitions
        `\lambda` such that the hook length of the `(0, 0)`-cell (i.e. the
        northwestern most cell in English notation) of `\lambda` is less
        than `n`, including the empty partition.

        The map `\sigma_n` sends a partition (with non-zero entries)
        `(\lambda_1, \lambda_2, \ldots, \lambda_m) \in Y_n` to the partition
        `(\lambda_2 + 1, \lambda_3 + 1, \ldots, \lambda_m + 1,
        \underbrace{1, 1, \ldots, 1}_{n - m - \lambda_1\text{ ones}})`.
        In other words, it pads the partition with trailing zeroes
        until it has length `n - \lambda_1`, then removes its first
        part, and finally adds `1` to each part.

        By Theorem 2.1 of [Sut2002]_, the dihedral group `D_n` with
        `2n` elements acts on `Y_n` by letting the primitive rotation
        act as `\sigma_n` and the reflection act as conjugation of
        partitions (:meth:`conjugate()`). This action is faithful if
        `n \geq 3`.

        INPUT:

        - ``n`` -- nonnegative integer

        - ``exp`` -- (default: 1) how many times `\sigma_n` should be applied

        OUTPUT:

        The result of applying Suter's diagonal slide `\sigma_n` to
        ``self``, assuming that ``self`` lies in `Y_n`. If the
        optional argument ``exp`` is set, then the slide
        `\sigma_n` is applied not just once, but ``exp`` times
        (note that ``exp`` is allowed to be negative, since
        the slide has finite order).

        EXAMPLES::

            sage: Partition([5,4,1]).suter_diagonal_slide(8)
            [5, 2]
            sage: Partition([5,4,1]).suter_diagonal_slide(9)
            [5, 2, 1]
            sage: Partition([]).suter_diagonal_slide(7)
            [1, 1, 1, 1, 1, 1]
            sage: Partition([]).suter_diagonal_slide(1)
            []
            sage: Partition([]).suter_diagonal_slide(7, exp=-1)
            [6]
            sage: Partition([]).suter_diagonal_slide(1, exp=-1)
            []
            sage: P7 = Partitions(7)
            sage: all( p == p.suter_diagonal_slide(9, exp=-1).suter_diagonal_slide(9)
            ....:      for p in P7 )
            True
            sage: all( p == p.suter_diagonal_slide(9, exp=3)
            ....:            .suter_diagonal_slide(9, exp=3)
            ....:            .suter_diagonal_slide(9, exp=3)
            ....:      for p in P7 )
            True
            sage: all( p == p.suter_diagonal_slide(9, exp=6)
            ....:            .suter_diagonal_slide(9, exp=6)
            ....:            .suter_diagonal_slide(9, exp=6)
            ....:      for p in P7 )
            True
            sage: all( p == p.suter_diagonal_slide(9, exp=-1)
            ....:            .suter_diagonal_slide(9, exp=1)
            ....:      for p in P7 )
            True

        Check of the assertion in [Sut2002]_ that `\sigma_n\bigl( \sigma_n(
        \lambda^{\prime})^{\prime} \bigr) = \lambda`::

            sage: all( p.suter_diagonal_slide(8).conjugate()
            ....:      == p.conjugate().suter_diagonal_slide(8, exp=-1)
            ....:      for p in P7 )
            True

        Check of Claim 1 in [Sut2002]_::

            sage: P5 = Partitions(5)
            sage: all( all( (p.suter_diagonal_slide(6) in q.suter_diagonal_slide(6).down())
            ....:           or (q.suter_diagonal_slide(6) in p.suter_diagonal_slide(6).down())
            ....:           for p in q.down() )
            ....:      for q in P5 )
            True

        TESTS:

        Check for ``exp = 0``::

            sage: P = Partitions(4)
            sage: all(p == p.suter_diagonal_slide(7, 0) for p in P)
            True

        Check for invalid input::

            sage: p = Partition([2,1])
            sage: p.hook_length(0, 0)
            3
            sage: p.suter_diagonal_slide(2)
            Traceback (most recent call last):
            ...
            ValueError: the hook length must be less than n

        REFERENCES:

        .. [Sut2002] Ruedi Suter.
           *Young's Lattice and Dihedral Symmetries*.
           Europ. J. Combinatorics (2002) 23, 233--238.
           http://www.sciencedirect.com/science/article/pii/S0195669801905414
        """
        # Check for valid input
        if len(self) > 0 and len(self) + self._list[0] > n: # >, not >=, since we double count the (0,0) cell
            raise ValueError("the hook length must be less than n")
        ret = self
        # Arbitrary exp
        exp = exp % n # It is at most order n
        if exp > n / 2:
            exp -= n
        while exp != 0:
            leng = len(ret)
            if exp > 0:
                # Suter's map \sigma_n
                if leng == 0:   # Taking extra care about the empty partition.
                    ret = Partition([1] * (n - 1))
                    exp -= 1
                    continue
                res = [i + 1 for i in ret._list[1:]]
                res += [1] * (n - leng - ret._list[0])
                ret = Partition(res)
                exp -= 1
            else: # exp < 0 since if exp == 0, we would exit the while loop
                # inverse map \sigma_n^{-1}
                if leng == 0:   # Taking extra care about the empty partition.
                    ret = Partition([n - 1])
                    exp += 1
                    continue
                res = [n - leng - 1]
                res.extend([i - 1 for i in ret._list if i > 1])
                ret = Partition(res)
                exp += 1
        return ret

    @combinatorial_map(name="reading tableau")
    def reading_tableau(self):
        r"""
        Return the RSK recording tableau of the reading word of the
        (standard) tableau `T` labeled down (in English convention)
        each column to the shape of ``self``.

        For an example of the tableau `T`, consider the partition
        `\lambda = (3,2,1)`, then we have::

            1 4 6
            2 5
            3

        For more, see :func:`~sage.combinat.rsk.RSK()`.

        EXAMPLES::

            sage: Partition([3,2,1]).reading_tableau()
            [[1, 3, 6], [2, 5], [4]]
        """
        st = tableau.StandardTableaux(self).first()
        return st.reading_word_permutation().right_tableau()

    @combinatorial_map(name="initial tableau")
    def initial_tableau(self):
        r"""
        Return the :class:`standard tableau<StandardTableau>` which has the
        numbers `1, 2, \ldots, n` where `n` is the :meth:`size` of ``self``
        entered in order from left to right along the rows of each component,
        where the components are ordered from left to right.

        EXAMPLES::

            sage: Partition([3,2,2]).initial_tableau()
            [[1, 2, 3], [4, 5], [6, 7]]
        """
        mu = self._list
        # In Python 3, improve this using itertools.accumulate
        tab = [list(range(1+sum(mu[:i]), 1+sum(mu[:(i+1)])))
               for i in range(len(mu))]
        return tableau.StandardTableau(tab)

    def initial_column_tableau(self):
        r"""
        Return the initial column tableau of shape ``self``.

        The initial column taleau of shape self is the standard tableau 
        that has the numbers `1` to `n`, where `n` is the :meth:`size` of ``self``,
        entered in order from top to bottom and then left to right down the
        columns of ``self``.

        EXAMPLE::

            sage: Partition([3,2]).initial_column_tableau()
            [[1, 3, 5], [2, 4]]
        """
        return self.conjugate().initial_tableau().conjugate()

    def garnir_tableau(self, *cell):
        r"""
        Return the Garnir tableau of shape ``self`` corresponding to the cell
        ``cell``. If ``cell`` `= (a,c)` then `(a+1,c)` must belong to the
        diagram of ``self``.

        The Garnir tableaux play an important role in integral and
        non-semisimple representation theory because they determine the
        "straightening" rules for the Specht modules over an arbitrary ring.

        The Garnir tableaux are the "first" non-standard tableaux which arise
        when you act by simple transpositions. If `(a,c)` is a cell in the
        Young diagram of a partition, which is not at the bottom of its
        column, then the corresponding Garnir tableau has the integers
        `1, 2, \ldots, n` entered in order from left to right along the rows
        of the diagram up to the cell `(a,c-1)`, then along the cells
        `(a+1,1)` to `(a+1,c)`, then `(a,c)` until the end of row `a` and
        then continuing from left to right in the remaining positions. The
        examples below probably make this clearer!

        .. NOTE::

            The function also sets ``g._garnir_cell``, where ``g`` is the
            resulting Garnir tableau, equal to ``cell`` which is used by
            some other functions.

        EXAMPLES::

            sage: g = Partition([5,3,3,2]).garnir_tableau((0,2)); g.pp()
              1  2  6  7  8
              3  4  5
              9 10 11
             12 13
            sage: g.is_row_strict(); g.is_column_strict()
            True
            False

            sage: Partition([5,3,3,2]).garnir_tableau(0,2).pp()
              1  2  6  7  8
              3  4  5
              9 10 11
             12 13
            sage: Partition([5,3,3,2]).garnir_tableau(2,1).pp()
              1  2  3  4  5
              6  7  8
              9 12 13
             10 11
            sage: Partition([5,3,3,2]).garnir_tableau(2,2).pp()
            Traceback (most recent call last):
            ...
            ValueError: (row+1, col) must be inside the diagram

        .. SEEALSO::

            - :meth:`top_garnir_tableau`
        """
        try:
            (row, col) = cell
        except ValueError:
            (row, col) = cell[0]

        if row + 1 >= len(self) or col >= self[row+1]:
            raise ValueError('(row+1, col) must be inside the diagram')
        g=self.initial_tableau().to_list()
        a=g[row][col]
<<<<<<< HEAD
        g[row][col:] = range(a+col+1, g[row+1][col]+1)
        g[row+1][:col+1] = range(a, a+col+1)
=======
        g[row][col:] = list(range(a+col+1,g[row+1][col]+1))
        g[row+1][:col+1] = list(range(a,a+col+1))
>>>>>>> 375d4ee7
        g=tableau.Tableau(g)
        g._garnir_cell = (row, col)
        return g

    def top_garnir_tableau(self,e,cell):
        r"""
        Return the most dominant *standard* tableau which dominates the
        corresponding Garnir tableau and has the same ``e``-residue.

        The Garnir tableau play an important role in integral and non-semisimple
        representation theory because they determine the "straightening" rules
        for the Specht modules. The *top Garnir tableaux* arise in the graded
        representation theory of the symmetric groups and higher level Hecke
        algebras. They were introduced in [KMR]_.

        If the Garnir node is ``cell=(r,c)`` and `m` and `M` are the entries
        in the cells ``(r,c)`` and ``(r+1,c)``, respectively, in the initial
        tableau then the top ``e``-Garnir tableau is obtained by inserting the
        numbers `m, m+1, \ldots, M` in order from left to right first in the
        cells in row ``r+1`` which are not in the ``e``-Garnir belt, then in
        the cell in rows ``r`` and ``r+1`` which are in the Garnir belt and
        then, finally, in the remaining cells in row ``r`` which are not in
        the Garnir belt. All other entries in the tableau remain unchanged.

        If ``e = 0``, or if there are no ``e``-bricks in either row ``r``
        or ``r+1``, then the top Garnir tableau is the corresponding Garnir
        tableau.

        EXAMPLES::

            sage: Partition([5,4,3,2]).top_garnir_tableau(2,(0,2)).pp()
               1  2  4  5  8
               3  6  7  9
              10 11 12
              13 14
            sage: Partition([5,4,3,2]).top_garnir_tableau(3,(0,2)).pp()
               1  2  3  4  5
               6  7  8  9
              10 11 12
              13 14
            sage: Partition([5,4,3,2]).top_garnir_tableau(4,(0,2)).pp()
               1  2  6  7  8
               3  4  5  9
              10 11 12
              13 14
            sage: Partition([5,4,3,2]).top_garnir_tableau(0,(0,2)).pp()
               1  2  6  7  8
               3  4  5  9
              10 11 12
              13 14

        TESTS::

            sage: Partition([5,4,3,2]).top_garnir_tableau(0,(3,2)).pp()
            Traceback (most recent call last):
            ...
            ValueError: (4,2)=(row+1,col) must be inside the diagram

        REFERENCE:

        - [KMR]_
        """
        (row,col)=cell
        if row+1>=len(self) or col>=self[row+1]:
            raise ValueError('(%s,%s)=(row+1,col) must be inside the diagram' %(row+1,col))

        g=self.garnir_tableau(cell)   # start with the Garnir tableau and modify

        if e==0: return g             # no more dominant tableau of the same residue

        a=e*int((self[row]-col)/e)    # number of cells in the e-bricks in row `row`
        b=e*int((col+1)/e)            # number of cells in the e-bricks in row `row+1`

        if a==0 or b==0: return g

        t=g.to_list()
        m=g[row+1][0]                 # smallest  number in 0-Garnir belt
        # now we will put the number m,m+1,...,t[row+1][col] in order into t
        t[row][col:a+col]=[m+col-b+1+i for i in range(a)]
        t[row+1][col-b+1:col+1]=[m+a+col-b+1+i for i in range(b)]
        return tableau.StandardTableau(t)

    @cached_method
    def young_subgroup(self):
        r"""
        Return the corresponding Young, or parabolic, subgroup of the symmetric
        group.

        The Young subgroup of a partition
        `\lambda = (\lambda_1, \lambda_2, \ldots, \lambda_{\ell})` of `n` is
        the group:

        .. MATH::

            S_{\lambda_1} \times S_{\lambda_2} \times \cdots \times
            S_{\lambda_{\ell}}

        embedded into `S_n` in the standard way (i.e.,
        the `S_{\lambda_i}` factor acts on the numbers from
        `\lambda_1 + \lambda_2 + \cdots + \lambda_{i-1} + 1` to
        `\lambda_1 + \lambda_2 + \cdots + \lambda_i`).

        EXAMPLES::

            sage: Partition([4,2]).young_subgroup()
            Permutation Group with generators [(), (5,6), (3,4), (2,3), (1,2)]
        """
        gens=[]
        m=0
        for row in self:
            gens.extend([ (c,c+1) for c in range(m+1,m+row)])
            m+=row
        gens.append(list(range(1,self.size() + 1)))  # to ensure we get a subgroup of Sym_n
        return PermutationGroup( gens )

    def young_subgroup_generators(self):
        """
        Return an indexing set for the generators of the corresponding Young
        subgroup. Here the generators correspond to the simple adjacent
        transpositions `s_i = (i \; i+1)`.

        EXAMPLES::

            sage: Partition([4,2]).young_subgroup_generators()
            [1, 2, 3, 5]
            sage: Partition([1,1,1]).young_subgroup_generators()
            []
            sage: Partition([2,2]).young_subgroup_generators()
            [1, 3]

        .. SEEALSO:

            :meth:`young_subgroup`
        """
        gens = []
        m = 0
        for row in self:
            gens.extend(list(range(m + 1, m + row)))
            m += row
        return gens

    @cached_method
    def _initial_degree(self, e, multicharge=(0,)):
        r"""
        Return the Brundan-Kleshchev-Wang degree of the initial row tableau
        of shape ``self``.

        This degree depends only the shape of the tableau and it is
        used as the base case for computing the degrees of all tableau
        of shape ``self``, which is why this method is cached. See
        :meth:`sage.combinat.tableau.Tableau.degree` for more information.

        EXAMPLES::

            sage: Partition([5,3,2])._initial_degree(0)
            0
            sage: Partition([5,3,2])._initial_degree(2)
            4
            sage: Partition([5,3,2])._initial_degree(3)
            2
            sage: Partition([5,3,2])._initial_degree(4)
            1
        """
        if e == 0:
            return ZZ.zero()
        else:
            return sum(m // e for m in self)

    def degree(self, e):
        r"""
        Return the ``e``-th degree of ``self``.

        The `e`-th degree of a partition `\lambda` is the sum of the `e`-th
        degrees of the standard tableaux of shape `\lambda`. The `e`-th degree
        is the exponent of `\Phi_e(q)` in the Gram determinant of the Specht
        module for a semisimple Iwahori-Hecke algebra of type `A` with
        parameter `q`.

        INPUT:

        - ``e`` -- an  integer  `e > 1`

        OUTPUT:

        A non-negative integer.

        EXAMPLES::

            sage: Partition([4,3]).degree(2)
            28
            sage: Partition([4,3]).degree(3)
            15
            sage: Partition([4,3]).degree(4)
            8
            sage: Partition([4,3]).degree(5)
            13
            sage: Partition([4,3]).degree(6)
            0
            sage: Partition([4,3]).degree(7)
            0

        Therefore,  the Gram determinant of `S(5,3)` when the Hecke parameter
        `q` is "generic" is

        ..MATH::

            q^N \Phi_2(q)^{28} \Phi_3(q)^{15} \Phi_4(q)^8 \Phi_5(q)^{13}

        for some integer `N`. Compare with :meth:`prime_degree`.
        """
        return sum(t.degree(e) for t in self.standard_tableaux())

    def prime_degree(self, p):
        r"""
        Return the prime degree for the prime integer``p`` for ``self``.

        INPUT:

        - ``p`` -- a prime integer

        OUTPUT:

        A non-negative integer 

        The degree of a partition `\lambda` is the sum of the
        `e`-:meth:`degree` of the standard tableaux of shape `\lambda`, for
        `e` a poer of the prime `p`. The prime degree gives the exponent of
        `p` in the Gram determinant of the integal Specht module of the
        symmetric group.

        EXAMPLES::

            sage: Partition([4,3]).prime_degree(2)
            36
            sage: Partition([4,3]).prime_degree(3)
            15
            sage: Partition([4,3]).prime_degree(5)
            13
            sage: Partition([4,3]).prime_degree(7)
            0

        THerefore, the Gram determinant of `S(5,3)` when `q = 1` is 
        `2^{36} 3^{15} 5^{13}`.  Compare with :meth:`degree`.
        """
        ps = [p]

        while ps[-1] * p < self.size():
            ps.append(ps[-1] * p)
        return sum(t.degree(pk) for pk in ps for t in self.standard_tableaux())

    def arm_length(self, i, j):
        r"""
        Return the length of the arm of cell `(i,j)` in ``self``.

        The arm of cell `(i,j)` is the cells that appear to the right of
        cell `(i,j)`.

        The cell coordinates are zero-based, i. e., the northwesternmost
        cell is `(0,0)`.

        INPUT:

        - ``i, j`` -- two integers

        OUTPUT:

        An integer or a ``ValueError``

        EXAMPLES::

            sage: p = Partition([2,2,1])
            sage: p.arm_length(0, 0)
            1
            sage: p.arm_length(0, 1)
            0
            sage: p.arm_length(2, 0)
            0
            sage: Partition([3,3]).arm_length(0, 0)
            2
            sage: Partition([3,3]).arm_length(*[0,0])
            2
        """
        p = self
        if i < len(p) and j < p[i]:
            return p[i]-(j+1)
        else:
            raise ValueError("The cell is not in the diagram")

    def arm_lengths(self, flat=False):
        """
        Return a tableau of shape ``self`` where each cell is filled with
        its arm length. The optional boolean parameter ``flat`` provides
        the option of returning a flat list.

        EXAMPLES::

            sage: Partition([2,2,1]).arm_lengths()
            [[1, 0], [1, 0], [0]]
            sage: Partition([2,2,1]).arm_lengths(flat=True)
            [1, 0, 1, 0, 0]
            sage: Partition([3,3]).arm_lengths()
            [[2, 1, 0], [2, 1, 0]]
            sage: Partition([3,3]).arm_lengths(flat=True)
            [2, 1, 0, 2, 1, 0]
        """
        p = self
        res = [[p[i]-(j+1) for j in range(p[i])] for i in range(len(p))]
        if flat:
            return sum(res, [])
        else:
            return res

    def arm_cells(self, i, j):
        r"""
        Return the list of the cells of the arm of cell `(i,j)` in ``self``.

        The arm of cell `c = (i,j)` is the boxes that appear to the right of
        `c`.

        The cell coordinates are zero-based, i. e., the northwesternmost
        cell is `(0,0)`.

        INPUT:

        - ``i, j`` -- two integers

        OUTPUT:

        A list of pairs of integers

        EXAMPLES::

            sage: Partition([4,4,3,1]).arm_cells(1,1)
            [(1, 2), (1, 3)]

            sage: Partition([]).arm_cells(0,0)
            Traceback (most recent call last):
            ...
            ValueError: The cell is not in the diagram

        """
        p = self
        if i < len(p) and j < p[i]:
            return [ (i, x) for x in range(j+1, p[i]) ]
        else:
            raise ValueError("The cell is not in the diagram")


    def leg_length(self, i, j):
        """
        Return the length of the leg of cell `(i,j)` in ``self``.

        The leg of cell `c = (i,j)` is defined to be the cells below `c`
        (in English convention).

        The cell coordinates are zero-based, i. e., the northwesternmost
        cell is `(0,0)`.

        INPUT:

        - ``i, j`` -- two integers

        OUTPUT:

        An integer or a ``ValueError``

        EXAMPLES::

            sage: p = Partition([2,2,1])
            sage: p.leg_length(0, 0)
            2
            sage: p.leg_length(0,1)
            1
            sage: p.leg_length(2,0)
            0
            sage: Partition([3,3]).leg_length(0, 0)
            1
            sage: cell = [0,0]; Partition([3,3]).leg_length(*cell)
            1
        """

        conj = self.conjugate()
        if j < len(conj) and i < conj[j]:
            return conj[j]-(i+1)
        else:
            raise ValueError("The cell is not in the diagram")

    def leg_lengths(self, flat=False):
        """
        Return a tableau of shape ``self`` with each cell filled in with
        its leg length.  The optional boolean parameter ``flat`` provides
        the option of returning a flat list.

        EXAMPLES::

            sage: Partition([2,2,1]).leg_lengths()
            [[2, 1], [1, 0], [0]]
            sage: Partition([2,2,1]).leg_lengths(flat=True)
            [2, 1, 1, 0, 0]
            sage: Partition([3,3]).leg_lengths()
            [[1, 1, 1], [0, 0, 0]]
            sage: Partition([3,3]).leg_lengths(flat=True)
            [1, 1, 1, 0, 0, 0]
        """
        p = self
        conj = p.conjugate()
        res = [[conj[j]-(i+1) for j in range(p[i])] for i in range(len(p))]
        if flat:
            return sum(res, [])
        else:
            return res

    def leg_cells(self, i, j):
        r"""
        Return the list of the cells of the leg of cell `(i,j)` in ``self``.

        The leg of cell `c = (i,j)` is defined to be the cells below `c` (in
        English convention).

        The cell coordinates are zero-based, i. e., the northwesternmost
        cell is `(0,0)`.

        INPUT:

        - ``i, j`` -- two integers

        OUTPUT:

        A list of pairs of integers

        EXAMPLES::

            sage: Partition([4,4,3,1]).leg_cells(1,1)
            [(2, 1)]
            sage: Partition([4,4,3,1]).leg_cells(0,1)
            [(1, 1), (2, 1)]

            sage: Partition([]).leg_cells(0,0)
            Traceback (most recent call last):
            ...
            ValueError: The cell is not in the diagram
        """
        l = self.leg_length(i, j)
        return [(x, j) for x in range(i+1, i+l+1)]

    def attacking_pairs(self):
        """
        Return a list of the attacking pairs of the Young diagram of
        ``self``.

        A pair of cells `(c, d)` of a Young diagram (in English notation) is
        said to be attacking if one of the following conditions holds:

        1. `c` and `d` lie in the same row with `c` strictly to the west
           of `d`.

        2. `c` is in the row immediately to the south of `d`, and `c`
           lies strictly east of `d`.

        This particular method returns each pair `(c, d)` as a tuple,
        where each of `c` and `d` is given as a tuple `(i, j)` with
        `i` and `j` zero-based (so `i = 0` means that the cell lies
        in the topmost row).

        EXAMPLES::

            sage: p = Partition([3, 2])
            sage: p.attacking_pairs()
            [((0, 0), (0, 1)),
             ((0, 0), (0, 2)),
             ((0, 1), (0, 2)),
             ((1, 0), (1, 1)),
             ((1, 1), (0, 0))]
            sage: Partition([]).attacking_pairs()
            []
        """
        attacking_pairs = []
        for i, r in enumerate(self):
            for j in range(r):
                #c is in position (i,j)
                #Find the d that satisfy condition 1
                for k in range(j+1, r):
                    attacking_pairs.append( ((i,j),(i,k)) )

                #Find the d that satisfy condition 2
                if i == 0:
                    continue
                for k in range(j):
                    attacking_pairs.append( ((i,j),(i-1,k)) )

        return attacking_pairs

    def dominated_partitions(self, rows=None):
        """
        Return a list of the partitions dominated by `n`. If ``rows`` is
        specified, then it only returns the ones whose number of rows
        is at most ``rows``.

        EXAMPLES::

            sage: Partition([3,2,1]).dominated_partitions()
            [[3, 2, 1], [3, 1, 1, 1], [2, 2, 2], [2, 2, 1, 1], [2, 1, 1, 1, 1], [1, 1, 1, 1, 1, 1]]
            sage: Partition([3,2,1]).dominated_partitions(rows=3)
            [[3, 2, 1], [2, 2, 2]]
        """
        #Naive implementation
        res = [x for x in Partitions_n(self.size()) if self.dominates(x)]
        if rows:
            return [x for x in res if len(x) <= rows]
        else:
            return res

    def contains(self, x):
        """
        Return ``True`` if ``x`` is a partition whose Ferrers diagram is
        contained in the Ferrers diagram of ``self``.

        EXAMPLES::

            sage: p = Partition([3,2,1])
            sage: p.contains([2,1])
            True
            sage: all(p.contains(mu) for mu in Partitions(3))
            True
            sage: all(p.contains(mu) for mu in Partitions(4))
            False
        """
        return len(self) >= len(x) and all(self[i] >= x[i] for i in range(len(x)))

    def hook_product(self, a):
        """
        Return the Jack hook-product.

        EXAMPLES::

            sage: Partition([3,2,1]).hook_product(x)
            (2*x + 3)*(x + 2)^2
            sage: Partition([2,2]).hook_product(x)
            2*(x + 2)*(x + 1)
        """

        nu = self.conjugate()
        res = 1
        for i in range(len(self)):
            for j in range(self[i]):
                res *= a*(self[i]-j-1)+nu[j]-i
        return res

    def hook_polynomial(self, q, t):
        """
        Return the two-variable hook polynomial.

        EXAMPLES::

            sage: R.<q,t> = PolynomialRing(QQ)
            sage: a = Partition([2,2]).hook_polynomial(q,t)
            sage: a == (1 - t)*(1 - q*t)*(1 - t^2)*(1 - q*t^2)
            True
            sage: a = Partition([3,2,1]).hook_polynomial(q,t)
            sage: a == (1 - t)^3*(1 - q*t^2)^2*(1 - q^2*t^3)
            True
        """
        nu = self.conjugate()
        res = 1
        for i in range(len(self)):
            for j in range(self[i]):
                res *= 1-q**(self[i]-j-1)*t**(nu[j]-i)
        return res


    def hook_length(self, i, j):
        r"""
        Return the length of the hook of cell `(i,j)` in ``self``.

        The (length of the) hook of cell `(i,j)` of a partition `\lambda`
        is

        .. MATH::

            \lambda_i + \lambda^{\prime}_j - i - j + 1

        where `\lambda^{\prime}` is the conjugate partition. In English
        convention, the hook length is the number of cells horizontally
        to the right and vertically below the cell `(i,j)` (including
        that cell).

        EXAMPLES::

            sage: p = Partition([2,2,1])
            sage: p.hook_length(0, 0)
            4
            sage: p.hook_length(0, 1)
            2
            sage: p.hook_length(2, 0)
            1
            sage: Partition([3,3]).hook_length(0, 0)
            4
            sage: cell = [0,0]; Partition([3,3]).hook_length(*cell)
            4
        """
        return self.leg_length(i,j)+self.arm_length(i,j)+1

    def hooks(self):
        """
        Return a sorted list of the hook lengths in ``self``.

        EXAMPLES::

            sage: Partition([3,2,1]).hooks()
            [5, 3, 3, 1, 1, 1]
        """
        res = []
        for row in self.hook_lengths():
            res += row
        res.sort(reverse=True)
        return res

    def hook_lengths(self):
        r"""
        Return a tableau of shape ``self`` with the cells filled in with the
        hook lengths.

        In each cell, put the sum of one plus the number of cells
        horizontally to the right and vertically below the cell (the
        hook length).

        For example, consider the partition ``[3,2,1]`` of 6 with Ferrers
        diagram::

            # # #
            # #
            #

        When we fill in the cells with the hook lengths, we obtain::

            5 3 1
            3 1
            1

        EXAMPLES::

            sage: Partition([2,2,1]).hook_lengths()
            [[4, 2], [3, 1], [1]]
            sage: Partition([3,3]).hook_lengths()
            [[4, 3, 2], [3, 2, 1]]
            sage: Partition([3,2,1]).hook_lengths()
            [[5, 3, 1], [3, 1], [1]]
            sage: Partition([2,2]).hook_lengths()
            [[3, 2], [2, 1]]
            sage: Partition([5]).hook_lengths()
            [[5, 4, 3, 2, 1]]

        REFERENCES:

        - http://mathworld.wolfram.com/HookLengthFormula.html
        """
        p = self
        conj = p.conjugate()
        return [[p[i]-(i+1)+conj[j]-(j+1)+1 for j in range(p[i])] for i in range(len(p))]

    def upper_hook(self, i, j, alpha):
        r"""
        Return the upper hook length of the cell `(i,j)` in ``self``.
        When ``alpha = 1``, this is just the normal hook length.

        The upper hook length of a cell `(i,j)` in a partition
        `\kappa` is defined by

        .. MATH::

            h^*_\kappa(i,j) = \kappa^\prime_j - i + \alpha(\kappa_i - j + 1).

        EXAMPLES::

            sage: p = Partition([2,1])
            sage: p.upper_hook(0,0,1)
            3
            sage: p.hook_length(0,0)
            3
            sage: [ p.upper_hook(i,j,x) for i,j in p.cells() ]
            [2*x + 1, x, x]
        """
        p = self
        conj = self.conjugate()
        return conj[j] - (i+1) + alpha*(p[i]-j)

    def upper_hook_lengths(self, alpha):
        r"""
        Return a tableau of shape ``self`` with the cells filled in with the
        upper hook lengths. When ``alpha = 1``, these are just the normal hook
        lengths.

        The upper hook length of a cell `(i,j)` in a partition
        `\kappa` is defined by

        .. MATH::

            h^*_\kappa(i,j) = \kappa^\prime_j - i + \alpha(\kappa_i - j + 1).

        EXAMPLES::

            sage: Partition([3,2,1]).upper_hook_lengths(x)
            [[3*x + 2, 2*x + 1, x], [2*x + 1, x], [x]]
            sage: Partition([3,2,1]).upper_hook_lengths(1)
            [[5, 3, 1], [3, 1], [1]]
            sage: Partition([3,2,1]).hook_lengths()
            [[5, 3, 1], [3, 1], [1]]
        """
        p = self
        conj = p.conjugate()
        return [[conj[j] - (i+1) + alpha*(p[i]-j) for j in range(p[i])] for i in range(len(p))]

    def lower_hook(self, i, j, alpha):
        r"""
        Return the lower hook length of the cell `(i,j)` in ``self``.
        When ``alpha = 1``, this is just the normal hook length.

        The lower hook length of a cell `(i,j)` in a partition
        `\kappa` is defined by

        .. MATH::

            h_*^\kappa(i,j) = \kappa^\prime_j - i + 1 + \alpha(\kappa_i - j).

        EXAMPLES::

            sage: p = Partition([2,1])
            sage: p.lower_hook(0,0,1)
            3
            sage: p.hook_length(0,0)
            3
            sage: [ p.lower_hook(i,j,x) for i,j in p.cells() ]
            [x + 2, 1, 1]
        """
        p = self
        conj = self.conjugate()
        return conj[j] - i + alpha*(p[i] - (j+1))

    def lower_hook_lengths(self, alpha):
        r"""
        Return a tableau of shape ``self`` with the cells filled in with the
        lower hook lengths. When ``alpha = 1``, these are just the normal hook
        lengths.

        The lower hook length of a cell `(i,j)` in a partition
        `\kappa` is defined by

        .. MATH::

            h_*^\kappa(i,j) = \kappa^\prime_j - i + 1 + \alpha(\kappa_i - j).

        EXAMPLES::

            sage: Partition([3,2,1]).lower_hook_lengths(x)
            [[2*x + 3, x + 2, 1], [x + 2, 1], [1]]
            sage: Partition([3,2,1]).lower_hook_lengths(1)
            [[5, 3, 1], [3, 1], [1]]
            sage: Partition([3,2,1]).hook_lengths()
            [[5, 3, 1], [3, 1], [1]]
        """
        p = self
        conj = p.conjugate()
        return [[conj[j] - i + alpha*(p[i]-(j+1)) for j in range(p[i])] for i in range(len(p))]


    def weighted_size(self):
        r"""
        Return the weighted size of ``self``.

        The weighted size of a partition `\lambda` is

        .. MATH::

            \sum_i i \cdot \lambda_i,

        where `\lambda = (\lambda_0, \lambda_1, \lambda_2, \cdots )`.

        This also the sum of the leg length of every cell in `\lambda`, or

        .. MATH::

            \sum_i \binom{\lambda^{\prime}_i}{2}

        where `\lambda^{\prime}` is the conjugate partition of `\lambda`.

        EXAMPLES::

            sage: Partition([2,2]).weighted_size()
            2
            sage: Partition([3,3,3]).weighted_size()
            9
            sage: Partition([5,2]).weighted_size()
            2
            sage: Partition([]).weighted_size()
            0
        """
        p = self
        return sum([i*p[i] for i in range(len(p))])

    def is_empty(self):
        """
        Return ``True`` if ``self`` is the empty partition.

        EXAMPLES::

            sage: Partition([]).is_empty()
            True
            sage: Partition([2,1,1]).is_empty()
            False
        """
        return len(self) == 0

    def length(self):
        """
        Return the number of parts in ``self``.

        EXAMPLES::

            sage: Partition([3,2]).length()
            2
            sage: Partition([2,2,1]).length()
            3
            sage: Partition([]).length()
            0
        """
        return len(self)

    def to_exp(self, k=0):
        """
        Return a list of the multiplicities of the parts of a partition.
        Use the optional parameter ``k`` to get a return list of length at
        least ``k``.

        EXAMPLES::

            sage: Partition([3,2,2,1]).to_exp()
            [1, 2, 1]
            sage: Partition([3,2,2,1]).to_exp(5)
            [1, 2, 1, 0, 0]

        TESTS::

            sage: [parent(x) for x in Partition([3,2,2,1]).to_exp(5)]
            [Integer Ring, Integer Ring, Integer Ring, Integer Ring, Integer Ring]
        """
        p = self
        if len(p) > 0:
            k = max(k, p[0])
        a = [ZZ.zero()] * k
        for i in p:
            a[i-1] += 1
        return a

    def evaluation(self):
        r"""
        Return the evaluation of ``self``.

        The **commutative evaluation**, often shortened to **evaluation**, of
        a word (we think of a partition as a word in `\{1, 2, 3, \ldots\}`)
        is its image in the free commutative monoid. In other words,
        this counts how many occurrences there are of each letter.

        This is also is known as **Parikh vector** and **abelianization** and
        has the same output as :meth:`to_exp()`.

        EXAMPLES::

            sage: Partition([4,3,1,1]).evaluation()
            [2, 0, 1, 1]
        """
        return self.to_exp()

    def to_exp_dict(self):
        """
        Return a dictionary containing the multiplicities of the parts of
        ``self``.

        EXAMPLES::

            sage: p = Partition([4,2,2,1])
            sage: d = p.to_exp_dict()
            sage: d[4]
            1
            sage: d[2]
            2
            sage: d[1]
            1
            sage: 5 in d
            False
        """
        d = {}
        for part in self:
            d[part] = d.get(part, 0) + 1
        return d

    def centralizer_size(self, t=0, q=0):
        r"""
        Return the size of the centralizer of any permutation of cycle type
        ``self``.

        If `m_i` is the multiplicity of `i` as a part of `p`, this is given by

        .. MATH::

           \prod_i m_i! i^{m_i}.

        Including the optional parameters `t` and `q` gives the `q,t` analog,
        which is the former product times

        .. MATH::

           \prod_{i=1}^{\mathrm{length}(p)} \frac{1 - q^{p_i}}{1 - t^{p_i}}.

        See [Ker]_.

        EXAMPLES::

            sage: Partition([2,2,1]).centralizer_size()
            8
            sage: Partition([2,2,2]).centralizer_size()
            48
            sage: Partition([2,2,1]).centralizer_size(q=2, t=3)
            9/16
            sage: Partition([]).centralizer_size()
            1
            sage: Partition([]).centralizer_size(q=2, t=4)
            1
        """
        size = prod(i ** mi * factorial(mi)
                    for i, mi in self.to_exp_dict().iteritems())
        if t or q:
            size *= prod((ZZ.one() - q ** j) / (ZZ.one() - t ** j)
                         for j in self)

        return size

    def aut(self):
        r"""
        Return a factor for the number of permutations with cycle type
        ``self``.

        This method returns `1^{j_1}j_1! \cdots n^{j_n}j_n!` where
        `j_k` is the number of parts in ``self`` equal to `k`.

        The number of permutations having ``self`` as a cycle type is
        given by

        .. MATH::

            \frac{n!}{1^{j_1}j_1! \cdots n^{j_n}j_n!}

        (where `n` is the size of ``self``).

        EXAMPLES::

            sage: Partition([2,1]).aut()
            2
        """
        m = self.to_exp()
        return prod([(i+1)**m[i]*factorial(m[i]) for i in range(len(m)) if m[i] > 0])

    def content(self, r, c, multicharge=(0,)):
        r"""
        Return the content of the cell at row `r` and column `c`.

        The content of a cell is `c - r`.

        For consistency with partition tuples there is also an optional
        ``multicharge`` argument which is an offset to the usual content. By
        setting the ``multicharge`` equal to the 0-element of the ring
        `\ZZ/e\ZZ`, the corresponding `e`-residue will be returned. This is
        the content modulo `e`.

        The content (and residue) do not strictly depend on the partition,
        however, this method is included because it is often useful in the
        context of partitions.

        EXAMPLES::

            sage: Partition([2,1]).content(1,0)
            -1
            sage: p = Partition([3,2])
            sage: sum([p.content(*c) for c in p.cells()])
            2

        and now we return the 3-residue of a cell::

            sage: Partition([2,1]).content(1,0, multicharge=[IntegerModRing(3)(0)])
            2
        """
        return c - r + multicharge[0]

    def residue(self, r, c, l):
        """
        Return the ``l``-residue of the cell at row ``r`` and column ``c``.

        The `\ell`-residue of a cell is `c - r` modulo `\ell`.

        This does not strictly depend upon the partition, however, this method
        is included because it is often useful in the context of partitions.

        EXAMPLES::

            sage: Partition([2,1]).residue(1, 0, 3)
            2
        """
        return (c - r) % l

    def defect(self, e, multicharge=(0,)):
        r"""
        Return the ``e``-defect or the ``e``-weight of ``self``.

        The `e`-defect is the number of (connected) `e`-rim hooks that
        can be removed from the partition.

        The defect of a partition is given by 

        .. MATH: 

            \text{defect}(\beta) = (\Lambda, \beta) - \tfrac12(\beta, \beta)

        where `\Lambda = \sum_r \Lambda_{\kappa_r}` for the multicharge
        `(\kappa_1, \ldots, \kappa_{\ell})` and 
        `\beta = \sum_{(r,c)} \alpha_{(c-r) \pmod e}`, with the sum
        being over the cells in the partition.

        EXAMPLES::

            sage: Partition([4,3,2]).defect(3)
            3
            sage: Partition([0]).defect(3)
            0
            sage: Partition([3]).defect(3)
            1
            sage: Partition([6]).defect(3)
            2
            sage: Partition([9]).defect(3)
            3
            sage: Partition([12]).defect(3)
            4

        TESTS::

            sage: all(mu.core(e).size() + e * mu.defect(e) == 9
            ....:     for mu in Partitions(9) for e in [2,3,4])
            True
        """
        beta = [0]*e # element of positive root lattice corresponding to the block

        Ie = IntegerModRing(e)
        for (r,c) in self.cells():
            beta[Ie(r-c)] += 1

        return beta[multicharge[0]] - sum(beta[i]**2 - beta[i] * beta[Ie(i+1)]
                                          for i in range(e))

    def contents_tableau(self, multicharge=(0,)):
        """
        Return the tableau which has ``(k,r,c)``-th cell equal to the
        content ``multicharge[k] - r + c`` of the cell.

        EXAMPLES::

            sage: Partition([2,1]).contents_tableau()
            [[0, 1], [-1]]
            sage: Partition([3,2,1,1]).contents_tableau().pp()
                0  1  2
                -1  0
                -2
                -3
            sage: Partition([3,2,1,1]).contents_tableau([ IntegerModRing(3)(0)] ).pp()
                0  1  2
                2  0
                1
                0
        """
        return tableau.Tableau([[multicharge[0]-r+c for c in range(self[r])]
                                for r in range(len(self))])

    def conormal_cells(self, e, multicharge=(0,), i=None, direction='up'):
        r"""
        Return a dictionary of the cells of ``self`` which are conormal.
        If no residue ``i`` is specified then a list of length ``e``
        is returned which gives the conormal cells for ``0 <= i < e``.

        Following [Kleshchev09]_, the *conormal* cells are computed by
        reading up (or down) the rows of the partition and marking all
        of the addable and removable cells of `e`-residue `i` and then
        recursively removing all adjacent pairs of removable and addable
        cells (in that order) from this list. The addable `i`-cells that
        remain at the end of the this process are the conormal `i`-cells.

        When computing conormal cells you can either read the cells in order
        from top to bottom (this corresponds to labelling the simple modules
        of the symmetric group by regular partitions) or from bottom to top
        (corresponding to labelling the simples by restricted partitions).
        By default we read down the partition but this can be changed by
        setting ``direction = 'up'``.

        EXAMPLES::

            sage: Partition([5,4,4,3,2]).conormal_cells(3)
            {0: [(1, 4)], 1: [(5, 0), (4, 2)]}
            sage: Partition([5,4,4,3,2]).conormal_cells(3, i=0)
            [(1, 4)]
            sage: Partition([5,4,4,3,2]).conormal_cells(3, i=1)
            [(5, 0), (4, 2)]
            sage: Partition([5,4,4,3,2]).conormal_cells(3, direction='down')
            {0: [(1, 4), (3, 3)], 2: [(0, 5)]}
        """
        # kludge to allow multicharge to be an optional argument
        if multicharge in ZZ:
            i = multicharge
            multicharge = (0,)

        from collections import defaultdict
        # We use a dictionary for the conormal nodes as the indexing set is Z when e=0
        conormals = defaultdict(list)   # the conormal cells of each residue
        carry = defaultdict(int)        # a tally of #(removable cells) - #(addable cells)

        # determine if we read up or down the partition
        rows = list(range(len(self)+1))
        if direction == 'up':
            rows.reverse()

        Ie = IntegerModRing(e)
        multicharge = [Ie(m) for m in multicharge]  # adding multicharge[0] works mod e
        # work through the rows
        for row in rows:
            if row == len(self): # addable cell at bottom of partition
                res = multicharge[0] - row
                if carry[res] == 0:
                    conormals[res].append((row, 0))
                else:
                    carry[res] += 1
            else:
                res = multicharge[0] + self[row] - row - 1
                if row == len(self)-1 or self[row] > self[row+1]: # removable cell
                    carry[res] -= 1
                if row == 0 or self[row-1] > self[row]:               #addable cell
                    if carry[res+1] >= 0:
                        conormals[res+1].append((row, self[row]))
                    else:
                        carry[res+1] += 1

        # finally return the result
        return dict(conormals) if i is None else conormals[i]

    def cogood_cells(self, e, multicharge=(0,), i=None, direction='up'):
        r"""
        Return a list of the cells of ``self`` that are cogood.
        If no residue ``i`` is specified then the cogood cells of each
        residue are returned (if they exist).

        The cogood `i`-cell is the 'last' conormal `i`-cell. As with the
        conormal cells we can choose to read either up or down the partition.

        EXAMPLES::

            sage: Partition([5,4,4,3,2]).cogood_cells(3)
            {0: (1, 4), 1: (4, 2)}
            sage: Partition([5,4,4,3,2]).cogood_cells(3,0)
            (1, 4)
            sage: Partition([5,4,4,3,2]).cogood_cells(3,1)
            (4, 2)
            sage: Partition([5,4,4,3,2]).cogood_cells(4,direction='down')
            {1: (0, 5), 2: (4, 2), 3: (1, 4)}
            sage: Partition([5,4,4,3,2]).cogood_cells(4,0,direction='down')
            sage: Partition([5,4,4,3,2]).cogood_cells(4,2,direction='down')
            (4, 2)
        """
        # kludge to allow multicharge to be an optional argument
        if multicharge in ZZ:
            i = multicharge
            multicharge = (0,)

        conormal_cells = self.conormal_cells(e, multicharge, i, direction)
        if i is None:
            return {i: conormal_cells[i][-1] for i in conormal_cells}
        elif not conormal_cells:
            return None
        else:
            return conormal_cells[-1]

    def normal_cells(self, e, multicharge=(0,), i=None, direction='up'):
        r"""
        Return a dictionary of the cells of the partition which are normal.
        If no residue ``i`` is specified then a list of length ``e``
        is returned which gives the normal cells for ``0 <= i < e``.

        Following [Kleshchev09]_, the *normal* cells are computed by
        reading up (or down) the rows of the partition and marking all
        of the addable and removable cells of `e`-residue `i` and then
        recursively removing all adjacent pairs of removable and
        addable cells (in that order) from this list. The removable
        `i`-cells that remain at the end of the this process are the
        normal `i`-cells.

        When computing normal cells you can either read the cells in order
        from top to bottom (this corresponds to labelling the simple modules
        of the symmetric group by regular partitions) or from bottom to top
        (corresponding to labelling the simples by restricted partitions).
        By default we read down the partition but this can be changed by
        setting ``direction = 'up'``.

        EXAMPLES::

            sage: Partition([5,4,4,3,2]).normal_cells(3)
            {1: [(2, 3), (0, 4)]}
            sage: Partition([5,4,4,3,2]).normal_cells(3, i=1)
            [(2, 3), (0, 4)]
            sage: Partition([5,4,4,3,2]).normal_cells(3, direction='down')
            {0: [(4, 1)], 2: [(3, 2)]}
            sage: Partition([5,4,4,3,2]).normal_cells(3, 2, direction='down')
            [(3, 2)]
        """
        # kludge to allow multicharge to be an optional argument
        if multicharge in ZZ:
            i = multicharge
            multicharge = (0,)

        from collections import defaultdict
        # We use a dictionary for the normal nodes as the indexing set is Z when e=0
        normals = defaultdict(list)     # the normal cells of each residue
        carry = defaultdict(int)        # a tally of #(removable cells)-#(addable cells)

        # determine if we read up or down the partition
        rows = list(range(len(self)+1))
        if direction == 'down':
            rows.reverse()

        Ie = IntegerModRing(e)
        multicharge = [Ie(m) for m in multicharge]  # adding multicharge[0] works mod e
        # work through the rows
        for row in rows:
            if row == len(self): # addable cell at bottom of partition
                carry[multicharge[0]-row] += 1
            else:
                res = multicharge[0] + self[row] - row - 1
                if row == len(self) - 1 or self[row] > self[row+1]: # removable cell
                    if carry[res] == 0:
                        normals[res].insert(0, (row, self[row]-1))
                    else:
                        carry[res] -= 1
                if row == 0 or self[row-1] > self[row]:              # addable cell
                  carry[res+1] += 1

        # finally return the result
        return dict(normals) if i is None else normals[i]

    def good_cells(self, e, multicharge=(0,), i=None, direction='up'):
        """
        Return a list of the cells of ``self`` that are good.
        If no residue ``i`` is specified then the good cells of each
        residue are returned (if they exist).

        The good `i`-cell is the 'first' normal `i`-cell. As with the normal
        cells we can choose to read either up or down the partition.

        EXAMPLES::

            sage: Partition([5,4,4,3,2]).good_cells(3)
            {1: (2, 3)}
            sage: Partition([5,4,4,3,2]).good_cells(3, 1)
            (2, 3)
            sage: Partition([5,4,4,3,2]).good_cells(4, direction='down')
            {1: (2, 3)}
            sage: Partition([5,4,4,3,2]).good_cells(4, 0, direction='down')
            sage: Partition([5,4,4,3,2]).good_cells(4, 1, direction='down')
            (2, 3)
        """
        # kludge to allow multicharge to be an optional argument
        if multicharge in ZZ:
            i = multicharge
            multicharge = (0,)

        normal_cells = self.normal_cells(e, multicharge, i, direction)
        if i is None:
            return {i: normal_cells[i][0] for i in normal_cells}
        elif not normal_cells:
            return None
        else:
            return normal_cells[0]

    def good_residue_sequence(self, e, multicharge=(0,), direction='up'):
        """
        Return a sequence of good nodes from the empty partition
        to ``self``, or ``None`` if no such sequence exists.

        EXAMPLES::

            sage: Partition([5,4,4,3,2]).good_residue_sequence(3)
            [0, 2, 1, 1, 0, 2, 0, 2, 1, 1, 0, 2, 0, 2, 2, 0, 1, 1]
            sage: Partition([5,4,4,3,2]).good_residue_sequence(3, direction='down')
            [0, 1, 2, 2, 0, 1, 0, 2, 1, 2, 0, 1, 0, 2, 1, 2, 1, 0]
        """
        if not self:
            return []

        good_cells = self.good_cells(e, multicharge, direction=direction)
        if not good_cells:
            return None

        res = good_cells.keys()[0]
        r,c = good_cells[res]
        good_seq = self.remove_cell(r,c).good_residue_sequence(e, multicharge, direction)
        if good_seq is None:
            return None
        good_seq.append( IntegerModRing(e)(res) )
        return good_seq

    def good_cell_sequence(self, e, multicharge=(0,), direction='up'):
        """
        Return a sequence of good nodes from the empty partition
        to ``self``, or ``None`` if no such sequence exists.

        EXAMPLES::

            sage: Partition([5,4,4,3,2]).good_cell_sequence(3)
            [(0, 0), (1, 0), (0, 1), (2, 0), (1, 1), (0, 2),
             (3, 0), (2, 1), (1, 2), (3, 1), (0, 3), (1, 3),
             (2, 2), (3, 2), (4, 0), (4, 1), (0, 4), (2, 3)]
            sage: Partition([5,4,4,3,2]).good_cell_sequence(3, direction='down')
            [(0, 0), (0, 1), (1, 0), (0, 2), (1, 1), (2, 0),
             (0, 3), (2, 1), (1, 2), (1, 3), (3, 0), (3, 1),
             (2, 2), (4, 0), (2, 3), (3, 2), (0, 4), (4, 1)]
        """
        if not self:
            return []

        good_cells = self.good_cells(e, multicharge, direction=direction)
        if not good_cells:
            return None

        cell = good_cells.values()[0]
        good_seq = self.remove_cell(*cell).good_cell_sequence(e, multicharge, direction)
        if good_seq is None:
            return None
        good_seq.append(cell)
        return good_seq

    def mullineux_conjugate(self, e, multicharge=(0,), direction='up'):
        """
        Return the partition tuple which is the Mullineux conjugate of this
        partition tuple, or ``None`` if no such partition tuple exists.

        EXAMPLES::

            sage: Partition([5,4,4,3,2]).mullineux_conjugate(3, [0])

        """
        if not self:
            return _Partitions([])
        good_cells = self.good_cells(e, multicharge, direction=direction)
        if not good_cells:
            return None
        try:
            r,c = good_cells.values()[0]
            mu = self.remove_cell(r, c).mullineux_conjugate(e, multicharge, direction)
            # add back on a cogood cell of residue -residue(k,r,c)
            return mu.add_cell(*mu.cogood_cell(e, muticharge=multicharge,
                                               i=r-c-multicharge[0],
                                               direction=direction))
        except (TypeError, AttributeError):  # if this fails then there is no conjugate
            return None

    def is_restricted(self, e, multicharge=(0,)):
        """
        Return ``True`` is this is an ``e``-restricted partition.

        An `e`-restricted partition is a partition such that the
        difference of consecutive parts is always strictly less
        than `e`, where partitions are considered to have an infinite
        number of `0` parts. I.e., the last part must be strictly
        less than `e`.

        EXAMPLES::

          sage: Partition([4,3,3,2]).is_restricted(2)
          False
          sage: Partition([4,3,3,2]).is_restricted(3)
          True
          sage: Partition([4,3,3,2]).is_restricted(4)
          True
          sage: Partition([4]).is_restricted(4)
          False
        """
        return (not self
                or ( self[-1] < e and all(self[r]-self[r+1] < e for r in range(len(self)-1)) ))

    def is_regular(self, e, multicharge=(0,)):
        """
        Return ``True`` is this is an ``e``-regular partition.

        A partition is `e`-regular if it does not have `e` equal
        non-zero parts.

        EXAMPLES::

          sage: Partition([4,3,3,3]).is_regular(2)
          False
          sage: Partition([4,3,3,3]).is_regular(3)
          False
          sage: Partition([4,3,3,3]).is_regular(4)
          True
        """
        return all(self[r] > self[r+e-1] for r in range(len(self)-e+1))

    def conjugacy_class_size(self):
        """
        Return the size of the conjugacy class of the symmetric group
        indexed by ``self``.

        EXAMPLES::

            sage: Partition([2,2,2]).conjugacy_class_size()
            15
            sage: Partition([2,2,1]).conjugacy_class_size()
            15
            sage: Partition([2,1,1]).conjugacy_class_size()
            6

        REFERENCES:

        .. [Ker] Kerber, A. 'Algebraic Combinatorics via Finite Group Actions'
           1.3 p24
        """

        return factorial(sum(self))/self.centralizer_size()

    def corners(self):
        r"""
        Return a list of the corners of the partition ``self``.

        A corner of a partition `\lambda` is a cell of the Young diagram
        of `\lambda` which can be removed from the Young diagram while
        still leaving a straight shape behind.

        The entries of the list returned are pairs of the form `(i,j)`,
        where `i` and `j` are the coordinates of the respective corner.
        The coordinates are counted from `0`.

        EXAMPLES::

            sage: Partition([3,2,1]).corners()
            [(0, 2), (1, 1), (2, 0)]
            sage: Partition([3,3,1]).corners()
            [(1, 2), (2, 0)]
            sage: Partition([]).corners()
            []
        """
        p = self
        if p.is_empty():
            return []

        lcors = [[0,p[0]-1]]
        nn = len(p)
        if nn == 1:
            return [tuple(_) for _ in lcors]

        lcors_index = 0
        for i in range(1, nn):
            if p[i] == p[i-1]:
                lcors[lcors_index][0] += 1
            else:
                lcors.append([i,p[i]-1])
                lcors_index += 1

        return [tuple(_) for _ in lcors]

    inside_corners = corners
    removable_cells = corners     # for compatibility with partition tuples

    def corners_residue(self, i, l):
        r"""
        Return a list of the corners of the partition ``self`` having
        ``l``-residue ``i``.

        A corner of a partition `\lambda` is a cell of the Young diagram
        of `\lambda` which can be removed from the Young diagram while
        still leaving a straight shape behind. See :meth:`residue` for
        the definition of the ``l``-residue.

        The entries of the list returned are pairs of the form `(i,j)`,
        where `i` and `j` are the coordinates of the respective corner.
        The coordinates are counted from `0`.

        EXAMPLES::

            sage: Partition([3,2,1]).corners_residue(0, 3)
            [(1, 1)]
            sage: Partition([3,2,1]).corners_residue(1, 3)
            [(2, 0)]
            sage: Partition([3,2,1]).corners_residue(2, 3)
            [(0, 2)]
        """
        return [x for x in self.corners() if self.residue(*x, l=l) == i]

    inside_corners_residue = corners_residue
    removable_cells_residue = corners_residue

    def outside_corners(self):
        r"""
        Return a list of the outside corners of the partition ``self``.

        An outside corner (also called a cocorner) of a partition
        `\lambda` is a cell on `\ZZ^2` which does not belong to
        the Young diagram of `\lambda` but can be added to this Young
        diagram to still form a straight-shape Young diagram.

        The entries of the list returned are pairs of the form `(i,j)`,
        where `i` and `j` are the coordinates of the respective corner.
        The coordinates are counted from `0`.

        EXAMPLES::

            sage: Partition([2,2,1]).outside_corners()
            [(0, 2), (2, 1), (3, 0)]
            sage: Partition([2,2]).outside_corners()
            [(0, 2), (2, 0)]
            sage: Partition([6,3,3,1,1,1]).outside_corners()
            [(0, 6), (1, 3), (3, 1), (6, 0)]
            sage: Partition([]).outside_corners()
            [(0, 0)]
        """
        p = self
        if p.is_empty():
            return [(0,0)]
        res = [ (0, p[0]) ]
        for i in range(1, len(p)):
            if p[i-1] != p[i]:
                res.append((i,p[i]))
        res.append((len(p), 0))

        return res

    addable_cells = outside_corners   # for compatibility with partition tuples

    def outside_corners_residue(self, i, l):
        r"""
        Return a list of the outside corners of the partition ``self``
        having ``l``-residue ``i``.

        An outside corner (also called a cocorner) of a partition
        `\lambda` is a cell on `\ZZ^2` which does not belong to
        the Young diagram of `\lambda` but can be added to this Young
        diagram to still form a straight-shape Young diagram. See
        :meth:`residue` for the definition of the ``l``-residue.

        The entries of the list returned are pairs of the form `(i,j)`,
        where `i` and `j` are the coordinates of the respective corner.
        The coordinates are counted from `0`.

        EXAMPLES::

            sage: Partition([3,2,1]).outside_corners_residue(0, 3)
            [(0, 3), (3, 0)]
            sage: Partition([3,2,1]).outside_corners_residue(1, 3)
            [(1, 2)]
            sage: Partition([3,2,1]).outside_corners_residue(2, 3)
            [(2, 1)]
        """
        return [x for x in self.outside_corners() if self.residue(*x, l=l) == i]

    addable_cells_residue = outside_corners_residue

    def rim(self):
        r"""
        Return the rim of ``self``.

        The rim of a partition `\lambda` is defined as the cells which belong
        to `\lambda` and which are adjacent to cells not in `\lambda`.

        EXAMPLES:

        The rim of the partition `[5,5,2,1]` consists of the cells marked with
        ``#`` below::

            ****#
            *####
            ##
            #

            sage: Partition([5,5,2,1]).rim()
            [(3, 0), (2, 0), (2, 1), (1, 1), (1, 2), (1, 3), (1, 4), (0, 4)]

            sage: Partition([2,2,1]).rim()
            [(2, 0), (1, 0), (1, 1), (0, 1)]
            sage: Partition([2,2]).rim()
            [(1, 0), (1, 1), (0, 1)]
            sage: Partition([6,3,3,1,1]).rim()
            [(4, 0), (3, 0), (2, 0), (2, 1), (2, 2), (1, 2), (0, 2), (0, 3), (0, 4), (0, 5)]
            sage: Partition([]).rim()
            []
        """
        p = self
        res = []
        prevLen = 1
        for i in range(len(p)-1, -1, -1):
            for c in range(prevLen-1, p[i]):
                res.append((i,c))
            prevLen = p[i]
        return res

    def outer_rim(self):
        r"""
        Return the outer rim of ``self``.

        The outer rim of a partition `\lambda` is defined as the cells which do
        not belong to `\lambda` and which are adjacent to cells in `\lambda`.

        EXAMPLES:

        The outer rim of the partition `[4,1]` consists of the cells marked
        with ``#`` below::

            ****#
            *####
            ##

        ::

            sage: Partition([4,1]).outer_rim()
            [(2, 0), (2, 1), (1, 1), (1, 2), (1, 3), (1, 4), (0, 4)]

            sage: Partition([2,2,1]).outer_rim()
            [(3, 0), (3, 1), (2, 1), (2, 2), (1, 2), (0, 2)]
            sage: Partition([2,2]).outer_rim()
            [(2, 0), (2, 1), (2, 2), (1, 2), (0, 2)]
            sage: Partition([6,3,3,1,1]).outer_rim()
            [(5, 0), (5, 1), (4, 1), (3, 1), (3, 2), (3, 3), (2, 3), (1, 3), (1, 4), (1, 5), (1, 6), (0, 6)]
            sage: Partition([]).outer_rim()
            [(0, 0)]
        """
        p = self
        res = []
        prevLen = 0
        for i in range(len(p)-1, -1, -1):
            for c in range(prevLen, p[i]+1):
                res.append((i+1,c))
            prevLen = p[i]
        res.append((0, prevLen))
        return res

    def zero_one_sequence(self):
        r"""
        Compute the finite `0-1` sequence of the partition.

        The full `0-1` sequence is the sequence (infinite in both
        directions) indicating the steps taken when following the
        outer rim of the diagram of the partition. We use the convention
        that in English convention, a 1 corresponds to an East step, and
        a 0 corresponds to a North step.

        Note that every full `0-1` sequence starts with infinitely many 0's and
        ends with infinitely many 1's.

        One place where these arise is in the affine symmetric group where
        one takes an affine permutation `w` and every `i` such that
        `w(i) \leq 0` corresponds to a 1 and `w(i) > 0` corresponds to a 0.
        See pages 24-25 of [LLMMSZ13]_ for connections to affine Grassmannian
        elements (note there they use the French convention for their
        partitions).

        These are also known as **path sequences**, **Maya diagrams**,
        **plus-minus diagrams**, **Comet code** [Sta-EC2]_, among others.

        OUTPUT:

        The finite `0-1` sequence is obtained from the full `0-1`
        sequence by omitting all heading 0's and trailing 1's. The
        output sequence is finite, starts with a 1 and ends with a
        0 (unless it is empty, for the empty partition). Its length
        is the sum of the first part of the partition with the
        length of the partition.

        REFERENCES:

        .. [LLMMSZ13] Thomas Lam, Luc Laponte, Jennifer Morse, Anne Schilling,
           Mark Shimozono, and Mike Zabrocki. `k`-Schur Functions and Affine
           Schubert Calculus. 2013. :arxiv:`1301.3569`.

        EXAMPLES::

            sage: Partition([5,4]).zero_one_sequence()
            [1, 1, 1, 1, 0, 1, 0]
            sage: Partition([]).zero_one_sequence()
            []
            sage: Partition([2]).zero_one_sequence()
            [1, 1, 0]

        TESTS::

            sage: all(Partitions().from_zero_one(mu.zero_one_sequence()) == mu for n in range(10) for mu in Partitions(n))
            True
        """
        tmp = [self[i]-i for i in range(len(self))]
        return ([Integer(not (i in tmp)) for i in range(-len(self)+1,self.get_part(0)+1)])

    def core(self, length):
        r"""
        Return the ``length``-core of the partition -- in the literature
        the core is commonly referred to as the `k`-core, `p`-core,
        `r`-core, ... .

        The `r`-core of a partition `\lambda` can be obtained by
        repeatedly removing rim hooks of size `r` from (the Young diagram
        of) `\lambda` until this is no longer possible. The remaining
        partition is the core.

        EXAMPLES::

            sage: Partition([6,3,2,2]).core(3)
            [2, 1, 1]
            sage: Partition([]).core(3)
            []
            sage: Partition([8,7,7,4,1,1,1,1,1]).core(3)
            [2, 1, 1]

        TESTS::

            sage: Partition([3,3,3,2,1]).core(3)
            []
            sage: Partition([10,8,7,7]).core(4)
            []
            sage: Partition([21,15,15,9,6,6,6,3,3]).core(3)
            []
        """
        p = self
        #Normalize the length
        remainder = len(p) % length
        part = p[:] + [0]*remainder

        #Add the canonical vector to the partition
        part = [part[i-1] + len(part)-i for i in range(1, len(part)+1)]

        for e in range(length):
            k = e
            for i in reversed(range(1,len(part)+1)):
                if part[i-1] % length == e:
                    part[i-1] = k
                    k += length
        part.sort()
        part.reverse()

        #Remove the canonical vector
        part = [part[i-1]-len(part)+i for i in range(1, len(part)+1)]
        #Select the r-core
        return Partition([x for x in part if x != 0])

    def quotient(self, length):
        r"""
        Return the quotient of the partition  -- in the literature the
        quotient is commonly referred to as the `k`-quotient, `p`-quotient,
        `r`-quotient, ... .

        The `r`-quotient of a partition `\lambda` is a list of `r`
        partitions (labelled from `0` to `r-1`), constructed in the following
        way. Label each cell in the Young diagram of `\lambda` with its
        content modulo `r`. Let `R_i` be the set of rows ending in a cell
        labelled `i`, and `C_i` be the set of columns ending in a cell
        labelled `i`. Then the `j`-th component of the quotient of
        `\lambda` is the partition defined by intersecting `R_j` with
        `C_{j+1}`. (See Theorem 2.7.37 in [JamesKerber]_.)

        REFERENCES:

        .. [JamesKerber] Gordon James, Adalbert Kerber,
           *The Representation Theory of the Symmetric Group*,
           Encyclopedia of Mathematics and its Applications, vol. 16,
           Addison-Wesley 1981.

        EXAMPLES::

            sage: Partition([7,7,5,3,3,3,1]).quotient(3)
            ([2], [1], [2, 2, 2])

        TESTS::

            sage: Partition([8,7,7,4,1,1,1,1,1]).quotient(3)
            ([2, 1], [2, 2], [2])
            sage: Partition([10,8,7,7]).quotient(4)
            ([2], [3], [2], [1])
            sage: Partition([6,3,3]).quotient(3)
            ([1], [1], [2])
            sage: Partition([3,3,3,2,1]).quotient(3)
            ([1], [1, 1], [1])
            sage: Partition([6,6,6,3,3,3]).quotient(3)
            ([2, 1], [2, 1], [2, 1])
            sage: Partition([21,15,15,9,6,6,6,3,3]).quotient(3)
            ([5, 2, 1], [5, 2, 1], [7, 3, 2])
            sage: Partition([21,15,15,9,6,6,3,3]).quotient(3)
            ([5, 2], [5, 2, 1], [7, 3, 1])
            sage: Partition([14,12,11,10,10,10,10,9,6,4,3,3,2,1]).quotient(5)
            ([3, 3], [2, 2, 1], [], [3, 3, 3], [1])

            sage: all(p == Partition(core=p.core(k), quotient=p.quotient(k))
            ....:     for i in range(10) for p in Partitions(i)
            ....:     for k in range(1,6))
            True
        """
        p = self
        #Normalize the length
        remainder = len(p) % length
        part = p[:] + [0]*(length-remainder)

        #Add the canonical vector to the partition
        part = [part[i-1] + len(part)-i for i in range(1, len(part)+1)]
        result = [None]*length

        #Reducing vector
        for e in range(length):
            k = e
            tmp = []
            for i in reversed(range(len(part))):
                if part[i] % length == e:
                    tmp.append(ZZ((part[i]-k)//length))
                    k += length

            a = [i for i in tmp if i != 0]
            a.reverse()
            result[e] = a

        from .partition_tuple import PartitionTuple
        return PartitionTuple(result)  #tuple(map(Partition, result))

    def is_core(self, k):
        r"""
        Tests whether the partition is a `k`-core or not. Visuallly, this can
        be checked by trying to remove border strips of size `k` from ``self``.
        If this is not possible, then ``self`` is a `k`-core.

        A partition is said to be a *`k`-core* if it has no hooks of length
        `k`. Equivalently, a partition is said to be a `k`-core if it is its
        own `k`-core (where the latter is defined as in :meth:`core`).

        EXAMPLES::

            sage: p = Partition([12,8,5,5,2,2,1])
            sage: p.is_core(4)
            False
            sage: p.is_core(5)
            True
            sage: p.is_core(0)
            True
        """
        return not k in self.hooks()

    def k_interior(self, k):
        r"""
        Return the partition consisting of the cells of ``self`` whose hook
        lengths are greater than ``k``.

        EXAMPLES::

            sage: p = Partition([3,2,1])
            sage: p.hook_lengths()
            [[5, 3, 1], [3, 1], [1]]
            sage: p.k_interior(2)
            [2, 1]
            sage: p.k_interior(3)
            [1]

            sage: p = Partition([])
            sage: p.k_interior(3)
            []
        """
        return Partition([len([i for i in row if i > k])
                          for row in self.hook_lengths()])

    def k_boundary(self, k):
        r"""
        Return the skew partition formed by removing the cells of the
        ``k``-interior, see :meth:`k_interior`.

        EXAMPLES::

            sage: p = Partition([3,2,1])
            sage: p.k_boundary(2)
            [3, 2, 1] / [2, 1]
            sage: p.k_boundary(3)
            [3, 2, 1] / [1]

            sage: p = Partition([12,8,5,5,2,2,1])
            sage: p.k_boundary(4)
            [12, 8, 5, 5, 2, 2, 1] / [8, 5, 2, 2]
        """
        return SkewPartition([self, self.k_interior(k)])

    def add_cell(self, i, j = None):
        r"""
        Return a partition corresponding to ``self`` with a cell added in
        row ``i``. (This does not change ``self``.)

        EXAMPLES::

            sage: Partition([3, 2, 1, 1]).add_cell(0)
            [4, 2, 1, 1]
            sage: cell = [4, 0]; Partition([3, 2, 1, 1]).add_cell(*cell)
            [3, 2, 1, 1, 1]
        """

        if j is None:
            if i >= len(self):
                j = 0
            else:
                j = self[i]

        if (i,j) in self.outside_corners():
            pl = self.to_list()
            if i == len(pl):
                pl.append(1)
            else:
                pl[i] += 1
            return Partition(pl)

        raise ValueError("[%s, %s] is not an addable cell"%(i,j))


    def remove_cell(self, i, j = None):
        """
        Return the partition obtained by removing a cell at the end of row
        ``i`` of ``self``.

        EXAMPLES::

            sage: Partition([2,2]).remove_cell(1)
            [2, 1]
            sage: Partition([2,2,1]).remove_cell(2)
            [2, 2]
            sage: #Partition([2,2]).remove_cell(0)

        ::

            sage: Partition([2,2]).remove_cell(1,1)
            [2, 1]
            sage: #Partition([2,2]).remove_cell(1,0)
        """

        if i >= len(self):
            raise ValueError("i must be less than the length of the partition")

        if j is None:
            j = self[i] - 1

        if (i,j) not in self.corners():
            raise ValueError("[%d,%d] is not a corner of the partition" % (i,j))

        if self[i] == 1:
            return Partition(self[:-1])
        else:
            return Partition(self[:i] + [ self[i:i+1][0] - 1 ] + self[i+1:])

    def k_irreducible(self, k):
        r"""
        Return the partition with all `r \times (k+1-r)` rectangles removed.

        If ``self`` is a `k`-bounded partition, then this method will return the partition
        where all rectangles of dimension `r \times (k+1-r)` for `1 \leq r \leq k`
        have been deleted.

        If ``self`` is not a `k`-bounded partition then the method will raise an error.

        INPUT:

        - ``k`` -- a non-negative integer

        OUTPUT:

        - a partition

        EXAMPLES::

            sage: Partition([3,2,2,1,1,1]).k_irreducible(4)
            [3, 2, 2, 1, 1, 1]
            sage: Partition([3,2,2,1,1,1]).k_irreducible(3)
            []
            sage: Partition([3,3,3,2,2,2,2,2,1,1,1,1]).k_irreducible(3)
            [2, 1]
        """
        pexp = self.to_exp()
        return Partition(sum(([r+1] for r in range(len(pexp)-1,-1,-1) for m in range(pexp[r] % (k-r))),[]))

    def k_skew(self, k):
        r"""
        Return the `k`-skew partition.

        The `k`-skew diagram of a `k`-bounded partition is the skew diagram
        denoted `\lambda/^k` satisfying the conditions:

        1. row `i` of `\lambda/^k` has length `\lambda_i`,

        2. no cell in `\lambda/^k` has hook-length exceeding `k`,

        3. every square above the diagram of `\lambda/^k` has hook
           length exceeding `k`.

        REFERENCES:

        .. [LM2004] Lapointe, L. and Morse, J. 'Order Ideals in Weak Subposets
           of Young's Lattice and Associated Unimodality Conjectures'. Ann.
           Combin. (2004)

        EXAMPLES::

            sage: p = Partition([4,3,2,2,1,1])
            sage: p.k_skew(4)
            [9, 5, 3, 2, 1, 1] / [5, 2, 1]
        """

        if len(self) == 0:
            return SkewPartition([[],[]])

        if self[0] > k:
            raise ValueError("the partition must be %d-bounded" % k)

        #Find the k-skew diagram of the partition formed
        #by removing the first row
        s = Partition(self[1:]).k_skew(k)

        s_inner = list(s.inner())
        s_outer = list(s.outer())
        s_conj_rl = s.conjugate().row_lengths()

        #Find the leftmost column with less than
        # or equal to kdiff cells
        kdiff = k - self[0]

        if s_outer == []:
            spot = 0
        else:
            spot = s_outer[0]

        for i in range(len(s_conj_rl)):
            if s_conj_rl[i] <= kdiff:
                spot = i
                break

        outer = [ self[0] + spot ] + s_outer[:]
        if spot > 0:
            inner = [ spot ] + s_inner[:]
        else:
            inner = s_inner[:]

        return SkewPartition([outer, inner])

    def to_core(self, k):
        r"""
        Maps the `k`-bounded partition ``self`` to its corresponding `k+1`-core.

        See also :meth:`k_skew`.

        EXAMPLES::

            sage: p = Partition([4,3,2,2,1,1])
            sage: c = p.to_core(4); c
            [9, 5, 3, 2, 1, 1]
            sage: type(c)
            <class 'sage.combinat.core.Cores_length_with_category.element_class'>
            sage: c.to_bounded_partition() == p
            True
        """
        from sage.combinat.core import Core
        return Core(self.k_skew(k)[0],k+1)

    def from_kbounded_to_reduced_word(self, k):
        r"""
        Maps a `k`-bounded partition to a reduced word for an element in
        the affine permutation group.

        This uses the fact that there is a bijection between `k`-bounded
        partitions and `(k+1)`-cores and an action of the affine nilCoxeter
        algebra of type `A_k^{(1)}` on `(k+1)`-cores as described in [LM2006]_.

        REFERENCES:

        .. [LM2006] MR2167475 (2006j:05214)
           L. Lapointe, J. Morse. Tableaux on `k+1`-cores, reduced words for affine permutations, and `k`-Schur expansions.
           J. Combin. Theory Ser. A 112 (2005), no. 1, 44--81.

        EXAMPLES::

            sage: p=Partition([2,1,1])
            sage: p.from_kbounded_to_reduced_word(2)
            [2, 1, 2, 0]
            sage: p=Partition([3,1])
            sage: p.from_kbounded_to_reduced_word(3)
            [3, 2, 1, 0]
            sage: p.from_kbounded_to_reduced_word(2)
            Traceback (most recent call last):
            ...
            ValueError: the partition must be 2-bounded
            sage: p=Partition([])
            sage: p.from_kbounded_to_reduced_word(2)
            []
        """
        p=self.k_skew(k)[0]
        result = []
        while not p.is_empty():
            corners = p.corners()
            c = p.content(corners[0][0],corners[0][1])%(k+1)
            result.append(Integer(c))
            list = [x for x in corners if p.content(x[0],x[1])%(k+1) ==c]
            for x in list:
                p = p.remove_cell(x[0])
        return result

    def from_kbounded_to_grassmannian(self, k):
        r"""
        Maps a `k`-bounded partition to a Grassmannian element in
        the affine Weyl group of type `A_k^{(1)}`.

        For details, see the documentation of the method
        :meth:`from_kbounded_to_reduced_word` .

        EXAMPLES::

            sage: p=Partition([2,1,1])
            sage: p.from_kbounded_to_grassmannian(2)
            [-1  1  1]
            [-2  2  1]
            [-2  1  2]
            sage: p=Partition([])
            sage: p.from_kbounded_to_grassmannian(2)
            [1 0 0]
            [0 1 0]
            [0 0 1]
        """
        return WeylGroup(['A',k,1]).from_reduced_word(self.from_kbounded_to_reduced_word(k))

    def to_list(self):
        r"""
        Return ``self`` as a list.

        EXAMPLES::

            sage: p = Partition([2,1]).to_list(); p
            [2, 1]
            sage: type(p)
            <... 'list'>

        TESTS::

            sage: p = Partition([2,1])
            sage: pl = p.to_list()
            sage: pl[0] = 0; p
            [2, 1]
        """
        return self._list[:]

    def add_vertical_border_strip(self, k):
        """
        Return a list of all the partitions that can be obtained by adding
        a vertical border strip of length ``k`` to ``self``.

        EXAMPLES::

            sage: Partition([]).add_vertical_border_strip(0)
            [[]]
            sage: Partition([]).add_vertical_border_strip(2)
            [[1, 1]]
            sage: Partition([2,2]).add_vertical_border_strip(2)
            [[3, 3], [3, 2, 1], [2, 2, 1, 1]]
            sage: Partition([3,2,2]).add_vertical_border_strip(2)
            [[4, 3, 2], [4, 2, 2, 1], [3, 3, 3], [3, 3, 2, 1], [3, 2, 2, 1, 1]]
        """
        return [p.conjugate() for p in self.conjugate().add_horizontal_border_strip(k)]

    def add_horizontal_border_strip(self, k):
        """
        Return a list of all the partitions that can be obtained by adding
        a horizontal border strip of length ``k`` to ``self``.

        EXAMPLES::

            sage: Partition([]).add_horizontal_border_strip(0)
            [[]]
            sage: Partition([]).add_horizontal_border_strip(2)
            [[2]]
            sage: Partition([2,2]).add_horizontal_border_strip(2)
            [[2, 2, 2], [3, 2, 1], [4, 2]]
            sage: Partition([3,2,2]).add_horizontal_border_strip(2)
            [[3, 2, 2, 2], [3, 3, 2, 1], [4, 2, 2, 1], [4, 3, 2], [5, 2, 2]]

        .. TODO::

            Reimplement like ``remove_horizontal_border_strip`` using
            :class:`IntegerListsLex`
        """
        conj = self.conjugate().to_list()
        shelf = []
        res = []
        i = 0
        while i < len(conj):
            tmp = 1
            while i+1 < len(conj) and conj[i] == conj[i+1]:
                tmp += 1
                i += 1
            if i == len(conj)-1 and i > 0 and conj[i] != conj[i-1]:
                tmp = 1
            shelf.append(tmp)
            i += 1

        #added the last shelf on the right side of
        #the first line
        shelf.append(k)

        #list all of the positions for cells
        #filling each self from the left to the right
        for iv in IntegerVectors(k, len(shelf), outer=shelf):
            iv = list(iv) # Make a mutable list
            tmp = conj + [0]*k
            j = 0
            for t in range(len(iv)):
                while iv[t] > 0:
                    tmp[j] += 1
                    iv[t] -= 1
                    j += 1
                j = sum(shelf[:t+1])
            res.append(Partition([u for u in tmp if u != 0]).conjugate())
        return res

    def remove_horizontal_border_strip(self, k):
        """
        Return the partitions obtained from ``self`` by removing an
        horizontal border strip of length ``k``.

        EXAMPLES::

            sage: Partition([5,3,1]).remove_horizontal_border_strip(0).list()
            [[5, 3, 1]]
            sage: Partition([5,3,1]).remove_horizontal_border_strip(1).list()
            [[5, 3], [5, 2, 1], [4, 3, 1]]
            sage: Partition([5,3,1]).remove_horizontal_border_strip(2).list()
            [[5, 2], [5, 1, 1], [4, 3], [4, 2, 1], [3, 3, 1]]
            sage: Partition([5,3,1]).remove_horizontal_border_strip(3).list()
            [[5, 1], [4, 2], [4, 1, 1], [3, 3], [3, 2, 1]]
            sage: Partition([5,3,1]).remove_horizontal_border_strip(4).list()
            [[4, 1], [3, 2], [3, 1, 1]]
            sage: Partition([5,3,1]).remove_horizontal_border_strip(5).list()
            [[3, 1]]
            sage: Partition([5,3,1]).remove_horizontal_border_strip(6).list()
            []

        The result is returned as an instance of
        :class:`Partitions_with_constraints`::

            sage: Partition([5,3,1]).remove_horizontal_border_strip(5)
            The subpartitions of [5, 3, 1] obtained by removing an horizontal border strip of length 5

        TESTS::

            sage: Partition([3,2,2]).remove_horizontal_border_strip(2).list()
            [[3, 2], [2, 2, 1]]
            sage: Partition([3,2,2]).remove_horizontal_border_strip(2).first().parent()
            The subpartitions of [3, 2, 2] obtained by removing an horizontal border strip of length 2
            sage: Partition([]).remove_horizontal_border_strip(0).list()
            [[]]
            sage: Partition([]).remove_horizontal_border_strip(6).list()
            []
        """
        return Partitions_with_constraints(n = self.size()-k,
                                  min_length = len(self)-1,
                                  max_length = len(self),
                                  floor      = self[1:]+[0],
                                  ceiling    = self[:],
                                  max_slope  = 0,
                                  name = "The subpartitions of {} obtained by removing an horizontal border strip of length {}".format(self,k))

    def k_conjugate(self, k):
        r"""
        Return the ``k``-conjugate of ``self``.

        The `k`-conjugate is the partition that is given by the columns of
        the `k`-skew diagram of the partition.

        We can also define the `k`-conjugate in the following way. Let `P`
        denote the bijection from `(k+1)`-cores to `k`-bounded partitions. The
        `k`-conjugate of a `(k+1)`-core `\lambda` is

        .. MATH::

            \lambda^{(k)} = P^{-1}\left( (P(\lambda))^{\prime} \right).

        EXAMPLES::

            sage: p = Partition([4,3,2,2,1,1])
            sage: p.k_conjugate(4)
            [3, 2, 2, 1, 1, 1, 1, 1, 1]
        """
        return Partition(self.k_skew(k).conjugate().row_lengths())

#    def parent(self):
#        """
#        Returns the combinatorial class of partitions of ``sum(self)``.
#
#        EXAMPLES::
#
#            sage: Partition([3,2,1]).parent()
#            Partitions of the integer 6
#        """
#        return Partitions(sum(self[:]))

    def arms_legs_coeff(self, i, j):
        r"""
        This is a statistic on a cell `c = (i,j)` in the diagram of partition
        `p` given by

        .. MATH::

            \frac{ 1 - q^a \cdot t^{\ell + 1} }{ 1 - q^{a + 1} \cdot t^{\ell} }

        where `a` is the arm length of `c` and `\ell` is the leg length of `c`.

        The coordinates ``i`` and ``j`` of the cell are understood to be
        `0`-based, so that ``(0, 0)`` is the northwesternmost cell (in
        English notation).

        EXAMPLES::

            sage: Partition([3,2,1]).arms_legs_coeff(1,1)
            (-t + 1)/(-q + 1)
            sage: Partition([3,2,1]).arms_legs_coeff(0,0)
            (-q^2*t^3 + 1)/(-q^3*t^2 + 1)
            sage: Partition([3,2,1]).arms_legs_coeff(*[0,0])
            (-q^2*t^3 + 1)/(-q^3*t^2 + 1)
        """
        QQqt = PolynomialRing(QQ, ['q', 't'])
        (q, t) = QQqt.gens()
        if i < len(self) and j < self[i]:
            res = (1-q**self.arm_length(i,j) * t**(self.leg_length(i,j)+1))
            res /= (1-q**(self.arm_length(i,j)+1) * t**self.leg_length(i,j))
            return res
        return ZZ.one()

    def atom(self):
        """
        Return a list of the standard tableaux of size ``self.size()`` whose
        atom is equal to ``self``.

        EXAMPLES::

            sage: Partition([2,1]).atom()
            [[[1, 2], [3]]]
            sage: Partition([3,2,1]).atom()
            [[[1, 2, 3, 6], [4, 5]], [[1, 2, 3], [4, 5], [6]]]
        """
        res = []
        for tab in tableau.StandardTableaux_size(self.size()):
            if tab.atom() == self:
                res.append(tab)
        return res

    def k_atom(self, k):
        """
        Return a list of the standard tableaux of size ``self.size()`` whose
        ``k``-atom is equal to ``self``.

        EXAMPLES::

            sage: p = Partition([3,2,1])
            sage: p.k_atom(1)
            []
            sage: p.k_atom(3)
            [[[1, 1, 1], [2, 2], [3]],
             [[1, 1, 1, 2], [2], [3]],
             [[1, 1, 1, 3], [2, 2]],
             [[1, 1, 1, 2, 3], [2]]]
            sage: Partition([3,2,1]).k_atom(4)
            [[[1, 1, 1], [2, 2], [3]], [[1, 1, 1, 3], [2, 2]]]

        TESTS::

            sage: Partition([1]).k_atom(1)
            [[[1]]]
            sage: Partition([1]).k_atom(2)
            [[[1]]]
            sage: Partition([]).k_atom(1)
            [[]]
        """
        res = [ tableau.Tableau([]) ]
        for i in range(len(self)):
            res = [ x.promotion_operator( self[-i-1] ) for x in res]
            res = sum(res, [])
            res = [ y.catabolism_projector(Partition(self[-i-1:]).k_split(k)) for y in res]
            res = [ i for i in res if i !=0 and i != [] ]
        return res

    def k_split(self, k):
        """
        Return the ``k``-split of ``self``.

        EXAMPLES::

            sage: Partition([4,3,2,1]).k_split(3)
            []
            sage: Partition([4,3,2,1]).k_split(4)
            [[4], [3, 2], [1]]
            sage: Partition([4,3,2,1]).k_split(5)
            [[4, 3], [2, 1]]
            sage: Partition([4,3,2,1]).k_split(6)
            [[4, 3, 2], [1]]
            sage: Partition([4,3,2,1]).k_split(7)
            [[4, 3, 2, 1]]
            sage: Partition([4,3,2,1]).k_split(8)
            [[4, 3, 2, 1]]
        """
        if self == []:
            return []
        elif k < self[0]:
            return []
        else:
            res = []
            part = list(self)
            while part != [] and part[0]+len(part)-1 >= k:
                p = k - part[0]
                res.append( part[:p+1] )
                part = part[p+1:]
            if part != []:
                res.append(part)
        return res

    def jacobi_trudi(self):
        """
        Return the Jacobi-Trudi matrix of ``self`` thought of as a skew
        partition. See :meth:`SkewPartition.jacobi_trudi()
        <sage.combinat.skew_partition.SkewPartition.jacobi_trudi>`.

        EXAMPLES::

            sage: part = Partition([3,2,1])
            sage: jt = part.jacobi_trudi(); jt
            [h[3] h[1]    0]
            [h[4] h[2]  h[]]
            [h[5] h[3] h[1]]
            sage: s = SymmetricFunctions(QQ).schur()
            sage: h = SymmetricFunctions(QQ).homogeneous()
            sage: h( s(part) )
            h[3, 2, 1] - h[3, 3] - h[4, 1, 1] + h[5, 1]
            sage: jt.det()
            h[3, 2, 1] - h[3, 3] - h[4, 1, 1] + h[5, 1]
        """
        return SkewPartition([ self, [] ]).jacobi_trudi()


    def character_polynomial(self):
        r"""
        Return the character polynomial associated to the partition
        ``self``.

        The character polynomial `q_\mu` associated to a partition `\mu`
        is defined by

        .. MATH::

            q_\mu(x_1, x_2, \ldots, x_k) = \downarrow \sum_{\alpha \vdash k}
            \frac{ \chi^\mu_\alpha }{1^{a_1}2^{a_2}\cdots k^{a_k}a_1!a_2!\cdots
            a_k!} \prod_{i=1}^{k} (ix_i-1)^{a_i}

        where `k` is the size of `\mu`, and `a_i` is the multiplicity of
        `i` in `\alpha`.

        It is computed in the following manner:

        1. Expand the Schur function `s_\mu` in the power-sum basis,

        2. Replace each `p_i` with `ix_i-1`,

        3. Apply the umbral operator `\downarrow` to the resulting polynomial.

        EXAMPLES::

            sage: Partition([1]).character_polynomial()
            x - 1
            sage: Partition([1,1]).character_polynomial()
            1/2*x0^2 - 3/2*x0 - x1 + 1
            sage: Partition([2,1]).character_polynomial()
            1/3*x0^3 - 2*x0^2 + 8/3*x0 - x2
        """

        #Create the polynomial ring we will use
        k = self.size()
        P = PolynomialRing(QQ, k, 'x')
        x = P.gens()

        #Expand s_mu in the power sum basis
        from sage.combinat.sf.sf import SymmetricFunctions
        Sym = SymmetricFunctions(QQ)
        s = Sym.schur()
        p = Sym.power()
        ps_mu = p(s(self))

        #Replace each p_i by i*x_i-1
        items = ps_mu.monomial_coefficients().items()  #items contains a list of (partition, coeff) pairs
        partition_to_monomial = lambda part: prod([ (i*x[i-1]-1) for i in part ])
        res = [ [partition_to_monomial(mc[0]), mc[1]] for mc in items ]

        #Write things in the monomial basis
        res = [ prod(pair) for pair in res ]
        res = sum( res )

        #Apply the umbral operator and return the result
        from sage.combinat.misc import umbral_operation
        return umbral_operation(res)

    def dimension(self, smaller = [], k = 1):
        r"""
        Return the number of paths from the ``smaller`` partition to
        the partition ``self``, where each step consists of adding a
        `k`-ribbon while keeping a partition.

        Note that a 1-ribbon is just a single cell, so this counts paths
        in the Young graph when `k = 1`.

        Note also that the default case (`k = 1` and ``smaller = []``)
        gives the dimension of the irreducible representation of the
        symmetric group corresponding to ``self``.

        INPUT:

        - ``smaller`` -- a partition (default: an empty list ``[]``)

        - `k` -- a positive integer (default: 1)

        OUTPUT:

        The number of such paths

        EXAMPLES:

        Looks at the number of ways of getting from ``[5,4]`` to the empty
        partition, removing one cell at a time::

            sage: mu = Partition([5,4])
            sage: mu.dimension()
            42

        Same, but removing one 3-ribbon at a time. Note that the 3-core of
        ``mu`` is empty::

            sage: mu.dimension(k=3)
            3

        The 2-core of ``mu`` is not the empty partition::

            sage: mu.dimension(k=2)
            0

        Indeed, the 2-core of ``mu`` is ``[1]``::

            sage: mu.dimension(Partition([1]),k=2)
            2

        TESTS:

        Checks that the sum of squares of dimensions of characters of the
        symmetric group is the order of the group::

            sage: all(sum(mu.dimension()^2 for mu in Partitions(i))==factorial(i) for i in range(10))
            True

        A check coming from the theory of `k`-differentiable posets::

            sage: k=2; core = Partition([2,1])
            sage: all(sum(mu.dimension(core,k=2)^2
            ....:         for mu in Partitions(3+i*2) if mu.core(2) == core)
            ....:     == 2^i*factorial(i) for i in range(10))
            True

        Checks that the dimension satisfies the obvious recursion relation::

            sage: test = lambda larger, smaller: larger.dimension(smaller) == sum(mu.dimension(smaller) for mu in larger.down())
            sage: all(test(larger,smaller) for l in range(1,10) for s in range(0,10)
            ....:     for larger in Partitions(l) for smaller in Partitions(s) if smaller != larger)
            True

        ALGORITHM:

        Depending on the parameters given, different simplifications
        occur. When `k=1` and ``smaller`` is empty, this function uses
        the hook formula. When `k=1` and ``smaller`` is not empty, it
        uses a formula from [ORV]_.

        When `k \neq 1`, we first check that both ``self`` and
        ``smaller`` have the same `k`-core, then use the `k`-quotients
        and the same algorithm on each of the `k`-quotients.

        REFERENCES:

        .. [ORV] Grigori Olshanski, Amitai Regev, Anatoly Vershik,
           *Frobenius-Schur functions*,
           :arxiv:`math/0110077v1`.
           Possibly newer version at
           http://www.wisdom.weizmann.ac.il/~regev/papers/FrobeniusSchurFunctions.ps

        AUTHORS:

        - Paul-Olivier Dehaye (2011-06-07)
        """
        larger = self
        if smaller == []:
            smaller = Partition([])
        if k == 1:
            if smaller == Partition([]):        # In this case, use the hook dimension formula
                return factorial(larger.size())/prod(larger.hooks())
            else:
                if not larger.contains(smaller):    # easy case
                    return 0
                else:
                    # relative dimension
                    # Uses a formula of Olshanski, Regev, Vershik (see reference)
                    def inv_factorial(i):
                        if i < 0:
                            return 0
                        else:
                            return 1/factorial(i)
                    len_range = list(range(larger.length()))
                    from sage.matrix.constructor import matrix
                    M = matrix(QQ,[[inv_factorial(larger.get_part(i)-smaller.get_part(j)-i+j) for i in len_range] for j in len_range])
                    return factorial(larger.size()-smaller.size())*M.determinant()
        else:
            larger_core = larger.core(k)
            smaller_core = smaller.core(k)
            if smaller_core != larger_core:     #   easy case
                return 0
            larger_quotients = larger.quotient(k)
            smaller_quotients = smaller.quotient(k)

            def multinomial_with_partitions(sizes,path_counts):
            # count the number of ways of performing the k paths in parallel,
            # if we know the total length alloted for each of the paths (sizes), and the number
            # of paths for each component. A multinomial picks the ordering of the components where
            # each step is taken.
                return prod(path_counts) * factorial(sum(sizes)) / prod([factorial(_) for _ in sizes])

            sizes = [larger_quotients[i].size()-smaller_quotients[i].size() for i in range(k)]
            path_counts = [larger_quotients[i].dimension(smaller_quotients[i]) for i in range(k)]
            return multinomial_with_partitions(sizes,path_counts)

    def plancherel_measure(self):
        r"""
        Return the probability of ``self`` under the Plancherel probability
        measure on partitions of the same size.

        This probability distribution comes from the uniform distribution
        on permutations via the Robinson-Schensted correspondence.

        See :wikipedia:`Plancherel\_measure`
        and :meth:`Partitions_n.random_element_plancherel`.

        EXAMPLES::

            sage: Partition([]).plancherel_measure()
            1
            sage: Partition([1]).plancherel_measure()
            1
            sage: Partition([2]).plancherel_measure()
            1/2
            sage: [mu.plancherel_measure() for mu in Partitions(3)]
            [1/6, 2/3, 1/6]
            sage: Partition([5,4]).plancherel_measure()
            7/1440

        TESTS::

            sage: all(sum(mu.plancherel_measure() for mu in Partitions(n))==1 for n in range(10))
            True
        """
        return self.dimension()**2/factorial(self.size())

    def outline(self, variable=var("x")):
        r"""
        Return the outline of the partition ``self``.

        This is a piecewise linear function, normalized so that the area
        under the partition ``[1]`` is 2.

        INPUT:

        - variable -- a variable (default: ``'x'`` in the symbolic ring)

        EXAMPLES::

            sage: [Partition([5,4]).outline()(x=i) for i in range(-10,11)]
            [10, 9, 8, 7, 6, 5, 6, 5, 6, 5, 4, 3, 2, 3, 4, 5, 6, 7, 8, 9, 10]

            sage: Partition([]).outline()
            abs(x)

            sage: Partition([1]).outline()
            abs(x + 1) + abs(x - 1) - abs(x)

            sage: y=sage.symbolic.ring.var("y")
            sage: Partition([6,5,1]).outline(variable=y)
            abs(y + 6) - abs(y + 5) + abs(y + 4) - abs(y + 3) + abs(y - 1) - abs(y - 2) + abs(y - 3)

        TESTS::

            sage: integrate(Partition([1]).outline()-abs(x),(x,-10,10))
            2
        """
        outside_contents = [self.content(*c) for c in self.outside_corners()]
        inside_contents = [self.content(*c) for c in self.corners()]
        return sum(abs(variable+c) for c in outside_contents)\
                       -sum(abs(variable+c) for c in inside_contents)

    def dual_equivalence_graph(self, directed=False, coloring=None):
        r"""
        Return the dual equivalence graph of ``self``.

        Two permutations `p` and `q` in the symmetric group `S_n`
        differ by an `i`-*elementary dual equivalence (or dual Knuth)
        relation* (where `i` is an integer with `1 < i < n`) when the
        following two conditions are satisfied:

        - In the one-line notation of the permutation `p`, the letter
          `i` does not appear inbetween `i-1` and `i+1`.

        - The permutation `q` is obtained from `p` by switching two
          of the three letters `i-1, i, i+1` (in its one-line
          notation) -- namely, the leftmost and the rightmost one
          in order of their appearance in `p`.

        Notice that this is equivalent to the statement that the
        permutations `p^{-1}` and `q^{-1}` differ by an elementary
        Knuth equivalence at positions `i-1, i, i+1`.

        Two standard Young tableaux of shape `\lambda` differ by an
        `i`-elementary dual equivalence relation (of color `i`), if
        their reading words differ by an `i`-elementary dual
        equivalence relation.

        The *dual equivalence graph* of the partition `\lambda` is the
        edge-colored graph whose vertices are the standard Young
        tableaux of shape `\lambda`, and whose edges colored by `i` are
        given by the `i`-elementary dual equivalences.

        INPUT:

        - ``directed`` -- (default: ``False``) whether to have the dual
          equivalence graph be directed (where we have a directed edge
          `S \to T` if `i` appears to the left of `i+1` in the
          reading word of `T`; otherwise we have the directed edge
          `T \to S`)

        - ``coloring`` -- (optional) a function which sends each
          integer `i > 1` to a color (as a string, e.g., ``'red'`` or
          ``'black'``) to be used when visually representing the
          resulting graph using dot2tex; the default choice is
          ``2 -> 'red', 3 -> 'blue', 4 -> 'green', 5 -> 'purple',
          6 -> 'brown', 7 -> 'orange', 8 -> 'yellow', anything greater
          than 8 -> 'black'``.

        REFERENCES:

        .. [AssafDEG] Sami Assaf. *Dual equivalence graphs and a
           combinatorial proof of LLT and Macdonald positivity*.
           (2008). :arxiv:`1005.3759v5`.

        EXAMPLES::

            sage: P = Partition([3,1,1])
            sage: G = P.dual_equivalence_graph()
            sage: sorted(G.edges())
            [([[1, 2, 3], [4], [5]], [[1, 2, 4], [3], [5]], 3),
             ([[1, 2, 4], [3], [5]], [[1, 2, 5], [3], [4]], 4),
             ([[1, 2, 4], [3], [5]], [[1, 3, 4], [2], [5]], 2),
             ([[1, 2, 5], [3], [4]], [[1, 3, 5], [2], [4]], 2),
             ([[1, 3, 4], [2], [5]], [[1, 3, 5], [2], [4]], 4),
             ([[1, 3, 5], [2], [4]], [[1, 4, 5], [2], [3]], 3)]
            sage: G = P.dual_equivalence_graph(directed=True)
            sage: sorted(G.edges())
            [([[1, 2, 4], [3], [5]], [[1, 2, 3], [4], [5]], 3),
             ([[1, 2, 5], [3], [4]], [[1, 2, 4], [3], [5]], 4),
             ([[1, 3, 4], [2], [5]], [[1, 2, 4], [3], [5]], 2),
             ([[1, 3, 5], [2], [4]], [[1, 2, 5], [3], [4]], 2),
             ([[1, 3, 5], [2], [4]], [[1, 3, 4], [2], [5]], 4),
             ([[1, 4, 5], [2], [3]], [[1, 3, 5], [2], [4]], 3)]

        TESTS::

            sage: G = Partition([1]).dual_equivalence_graph()
            sage: G.vertices()
            [[[1]]]
            sage: G = Partition([]).dual_equivalence_graph()
            sage: G.vertices()
            [[]]

            sage: P = Partition([3,1,1])
            sage: G = P.dual_equivalence_graph(coloring=lambda x: 'red')
            sage: G2 = P.dual_equivalence_graph(coloring={2: 'black', 3: 'blue', 4: 'cyan', 5: 'grey'})
            sage: G is G2
            False
            sage: G == G2
            True
        """
        # We do some custom caching to not recreate the graph, but to make
        #   copies with the desired coloring (i.e., act like a factory).
        try:
            if directed:
                G = self._DDEG.copy(immutable=False)
            else:
                G = self._DEG.copy(immutable=False)
            if have_dot2tex():
                if coloring is None:
                    d = {2: 'red', 3: 'blue', 4: 'green', 5: 'purple',
                         6: 'brown', 7: 'orange', 8: 'yellow'}
                    def coloring(i):
                        if i in d:
                            return d[i]
                        return 'black'
                elif isinstance(coloring, dict):
                    d = coloring
                    coloring = lambda x: d[x]
                G.set_latex_options(format="dot2tex",
                                    edge_labels=True,
                                    color_by_label=coloring)
            return G
        except AttributeError:
            pass

        T = list(tableau.StandardTableaux(self))
        n = sum(self)
        edges = []
        to_perms = {t: t.reading_word_permutation() for t in T}
        to_tab = {to_perms[k]: k for k in to_perms}
        Perm = permutation.Permutations()
        for t in T:
            pt = list(to_perms[t])
            for i in range(2, n):
                ii = pt.index(i)
                iip = pt.index(i+1)
                iim = pt.index(i-1)
                l = sorted([iim, ii, iip])
                if l[0] != ii:
                    continue
                x = pt[:]
                x[l[0]], x[l[2]] = x[l[2]], x[l[0]]
                if ii < iip:
                    e = [t, to_tab[Perm(x)], i]
                    edges.append(e)
                else:
                    e = [to_tab[Perm(x)], t, i]
                    edges.append(e)

        if directed:
            from sage.graphs.digraph import DiGraph
            self._DDEG = DiGraph([T, edges], format="vertices_and_edges",
                                 immutable=True, multiedges=True)
        else:
            from sage.graphs.graph import Graph
            self._DEG = Graph([T, edges], format="vertices_and_edges",
                              immutable=True, multiedges=True)
        return self.dual_equivalence_graph(directed, coloring)

##############
# Partitions #
##############

class Partitions(UniqueRepresentation, Parent):
    r"""
    ``Partitions(n, **kwargs)`` returns the combinatorial class of
    integer partitions of `n` subject to the constraints given by the
    keywords.

    Valid keywords are: ``starting``, ``ending``, ``min_part``,
    ``max_part``, ``max_length``, ``min_length``, ``length``,
    ``max_slope``, ``min_slope``, ``inner``, ``outer``, ``parts_in``,
    ``regular``, and ``restricted``. They have the following meanings:

    - ``starting=p`` specifies that the partitions should all be less
      than or equal to `p` in lex order. This argument cannot be combined
      with any other (see :trac:`15467`).

    - ``ending=p`` specifies that the partitions should all be greater than
      or equal to `p` in lex order. This argument cannot be combined with any
      other (see :trac:`15467`).

    - ``length=k`` specifies that the partitions have
      exactly `k` parts.

    - ``min_length=k`` specifies that the partitions have
      at least `k` parts.

    - ``min_part=k`` specifies that all parts of the
      partitions are at least `k`.

    - ``inner=p`` specifies that the partitions must contain the
      partition `p`.

    - ``outer=p`` specifies that the partitions
      be contained inside the partition `p`.

    - ``min_slope=k`` specifies that the partitions have slope at least
      `k`; the slope at position `i` is the difference between the
      `(i+1)`-th part and the `i`-th part.

    - ``parts_in=S`` specifies that the partitions have parts in the set
      `S`, which can be any sequence of pairwise distinct positive
      integers. This argument cannot be combined with any other
      (see :trac:`15467`).

    - ``regular=ell`` specifies that the partitions are `\ell`-regular,
      and can only be combined with the ``max_length`` or ``max_part``, but
      not both, keywords if `n` is not specified

    - ``restricted=ell`` specifies that the partitions are `\ell`-restricted,
      and cannot be combined with any other keywords

    The ``max_*`` versions, along with ``inner`` and ``ending``, work
    analogously.

    Right now, the ``parts_in``, ``starting``, ``ending``, ``regular``, and
    ``restricted`` keyword arguments are mutually exclusive, both of each
    other and of other keyword arguments. If you specify, say, ``parts_in``,
    all other keyword arguments will be ignored; ``starting``, ``ending``,
    ``regular``, and ``restricted`` work the same way.

    EXAMPLES:

    If no arguments are passed, then the combinatorial class
    of all integer partitions is returned::

        sage: Partitions()
        Partitions
        sage: [2,1] in Partitions()
        True

    If an integer `n` is passed, then the combinatorial class of integer
    partitions of `n` is returned::

        sage: Partitions(3)
        Partitions of the integer 3
        sage: Partitions(3).list()
        [[3], [2, 1], [1, 1, 1]]

    If ``starting=p`` is passed, then the combinatorial class of partitions
    greater than or equal to `p` in lexicographic order is returned::

        sage: Partitions(3, starting=[2,1])
        Partitions of the integer 3 starting with [2, 1]
        sage: Partitions(3, starting=[2,1]).list()
        [[2, 1], [1, 1, 1]]

    If ``ending=p`` is passed, then the combinatorial class of
    partitions at most `p` in lexicographic order is returned::

        sage: Partitions(3, ending=[2,1])
        Partitions of the integer 3 ending with [2, 1]
        sage: Partitions(3, ending=[2,1]).list()
        [[3], [2, 1]]

    Using ``max_slope=-1`` yields partitions into distinct parts -- each
    part differs from the next by at least 1. Use a different
    ``max_slope`` to get parts that differ by, say, 2::

        sage: Partitions(7, max_slope=-1).list()
        [[7], [6, 1], [5, 2], [4, 3], [4, 2, 1]]
        sage: Partitions(15, max_slope=-1).cardinality()
        27

    The number of partitions of `n` into odd parts equals the number of
    partitions into distinct parts. Let's test that for `n` from 10 to 20::

        sage: test = lambda n: Partitions(n, max_slope=-1).cardinality() == Partitions(n, parts_in=[1,3..n]).cardinality()
        sage: all(test(n) for n in [10..20])
        True

    The number of partitions of `n` into distinct parts that differ by
    at least 2 equals the number of partitions into parts that equal 1
    or 4 modulo 5; this is one of the Rogers-Ramanujan identities::

        sage: test = lambda n: Partitions(n, max_slope=-2).cardinality() == Partitions(n, parts_in=([1,6..n] + [4,9..n])).cardinality()
        sage: all(test(n) for n in [10..20])
        True

    Here are some more examples illustrating ``min_part``, ``max_part``,
    and ``length``::

        sage: Partitions(5,min_part=2)
        Partitions of the integer 5 satisfying constraints min_part=2
        sage: Partitions(5,min_part=2).list()
        [[5], [3, 2]]

    ::

        sage: Partitions(3,max_length=2).list()
        [[3], [2, 1]]

    ::

        sage: Partitions(10, min_part=2, length=3).list()
        [[6, 2, 2], [5, 3, 2], [4, 4, 2], [4, 3, 3]]

    Some examples using the ``regular`` keyword::

        sage: Partitions(regular=4)
        4-Regular Partitions
        sage: Partitions(regular=4, max_length=3)
        4-Regular Partitions with max length 3
        sage: Partitions(regular=4, max_part=3)
        4-Regular 3-Bounded Partitions
        sage: Partitions(3, regular=4)
        4-Regular Partitions of the integer 3

    Some examples using the ``restricted`` keyword::

        sage: Partitions(restricted=4)
        4-Restricted Partitions
        sage: Partitions(3, restricted=4)
        4-Restricted Partitions of the integer 3

    Here are some further examples using various constraints::

        sage: [x for x in Partitions(4)]
        [[4], [3, 1], [2, 2], [2, 1, 1], [1, 1, 1, 1]]
        sage: [x for x in Partitions(4, length=2)]
        [[3, 1], [2, 2]]
        sage: [x for x in Partitions(4, min_length=2)]
        [[3, 1], [2, 2], [2, 1, 1], [1, 1, 1, 1]]
        sage: [x for x in Partitions(4, max_length=2)]
        [[4], [3, 1], [2, 2]]
        sage: [x for x in Partitions(4, min_length=2, max_length=2)]
        [[3, 1], [2, 2]]
        sage: [x for x in Partitions(4, max_part=2)]
        [[2, 2], [2, 1, 1], [1, 1, 1, 1]]
        sage: [x for x in Partitions(4, min_part=2)]
        [[4], [2, 2]]
        sage: [x for x in Partitions(4, outer=[3,1,1])]
        [[3, 1], [2, 1, 1]]
        sage: [x for x in Partitions(4, outer=[infinity, 1, 1])]
        [[4], [3, 1], [2, 1, 1]]
        sage: [x for x in Partitions(4, inner=[1,1,1])]
        [[2, 1, 1], [1, 1, 1, 1]]
        sage: [x for x in Partitions(4, max_slope=-1)]
        [[4], [3, 1]]
        sage: [x for x in Partitions(4, min_slope=-1)]
        [[4], [2, 2], [2, 1, 1], [1, 1, 1, 1]]
        sage: [x for x in Partitions(11, max_slope=-1, min_slope=-3, min_length=2, max_length=4)]
        [[7, 4], [6, 5], [6, 4, 1], [6, 3, 2], [5, 4, 2], [5, 3, 2, 1]]
        sage: [x for x in Partitions(11, max_slope=-1, min_slope=-3, min_length=2, max_length=4, outer=[6,5,2])]
        [[6, 5], [6, 4, 1], [6, 3, 2], [5, 4, 2]]

    Note that if you specify ``min_part=0``, then it will treat the minimum
    part as being 1 (see :trac:`13605`)::

        sage: [x for x in Partitions(4, length=3, min_part=0)]
        [[2, 1, 1]]
        sage: [x for x in Partitions(4, min_length=3, min_part=0)]
        [[2, 1, 1], [1, 1, 1, 1]]

    Except for very special cases, counting is done by brute force iteration
    through all the partitions. However the iteration itself has a reasonable
    complexity (see :class:`IntegerListsLex`), which allows for
    manipulating large partitions::

        sage: Partitions(1000, max_length=1).list()
        [[1000]]

    In particular, getting the first element is also constant time::

        sage: Partitions(30, max_part=29).first()
        [29, 1]

    TESTS::

        sage: TestSuite(Partitions(0)).run()
        sage: TestSuite(Partitions(5)).run()
        sage: TestSuite(Partitions(5, min_part=2)).run()

        sage: repr( Partitions(5, min_part=2) )
        'Partitions of the integer 5 satisfying constraints min_part=2'

        sage: P = Partitions(5, min_part=2)
        sage: P.first().parent()
        Partitions...
        sage: [2,1] in P
        False
        sage: [2,2,1] in P
        False
        sage: [3,2] in P
        True

        sage: Partitions(5, inner=[2,1], min_length=3).list()
        [[3, 1, 1], [2, 2, 1], [2, 1, 1, 1]]
        sage: Partitions(5, inner=Partition([2,2]), min_length=3).list()
        [[2, 2, 1]]
        sage: Partitions(7, inner=(2, 2), min_length=3).list()
        [[4, 2, 1], [3, 3, 1], [3, 2, 2], [3, 2, 1, 1], [2, 2, 2, 1], [2, 2, 1, 1, 1]]
        sage: Partitions(5, inner=[2,0,0,0,0,0]).list()
        [[5], [4, 1], [3, 2], [3, 1, 1], [2, 2, 1], [2, 1, 1, 1]]
        sage: Partitions(6, length=2, max_slope=-1).list()
        [[5, 1], [4, 2]]

        sage: Partitions(length=2, max_slope=-1).list()
        Traceback (most recent call last):
        ...
        ValueError: the size must be specified with any keyword argument

        sage: Partitions(max_part = 3)
        3-Bounded Partitions

    Check that :trac:`14145` has been fixed::

        sage: 1 in Partitions()
        False

    Check :trac:`15467`::

        sage: Partitions(5,parts_in=[1,2,3,4], length=4)
        Traceback (most recent call last):
        ...
        ValueError: The parameters 'parts_in', 'starting' and 'ending' cannot be combined with anything else.
        sage: Partitions(5,starting=[3,2], length=2)
        Traceback (most recent call last):
        ...
        ValueError: The parameters 'parts_in', 'starting' and 'ending' cannot be combined with anything else.
        sage: Partitions(5,ending=[3,2], length=2)
        Traceback (most recent call last):
        ...
        ValueError: The parameters 'parts_in', 'starting' and 'ending' cannot be combined with anything else.
        sage: Partitions(NN, length=2)
        Traceback (most recent call last):
        ...
        ValueError: the size must be specified with any keyword argument
        sage: Partitions(('la','la','laaaa'), max_part=8)
        Traceback (most recent call last):
        ...
        ValueError: n must be an integer or be equal to one of None, NN, NonNegativeIntegers()

    Check that calling ``Partitions`` with ``outer=a`` no longer
    mutates ``a`` (:trac:`16234`)::

        sage: a = [4,3,2,1,1,1,1]
        sage: for p in Partitions(8, outer=a, min_slope=-1):
        ....:    print(p)
        [3, 3, 2]
        [3, 2, 2, 1]
        [3, 2, 1, 1, 1]
        [2, 2, 2, 1, 1]
        [2, 2, 1, 1, 1, 1]
        [2, 1, 1, 1, 1, 1, 1]
        sage: a
        [4, 3, 2, 1, 1, 1, 1]

    Check that ``inner`` and ``outer`` indeed accept a partition as
    argument (:trac:`18423`)::

        sage: P = Partitions(5, inner=Partition([2,1]), outer=Partition([3,2])); P
        Partitions of the integer 5 satisfying constraints inner=[2, 1], outer=[3, 2]
        sage: P.list()
        [[3, 2]]
    """
    @staticmethod
    def __classcall_private__(cls, n=None, **kwargs):
        """
        Return the correct parent based upon the input.

        TESTS::

            sage: P = Partitions()
            sage: P2 = Partitions(NN)
            sage: P is P2
            True
            sage: P2 = Partitions(NonNegativeIntegers())
            sage: P is P2
            True
            sage: P = Partitions(4)
            sage: P2 = Partitions(int(4))
            sage: P is P2
            True

        Check that :trac:`17898` is fixed::

            sage: P = Partitions(5, min_slope=0)
            sage: list(P)
            [[5], [1, 1, 1, 1, 1]]
        """
        if n == infinity:
            raise ValueError("n cannot be infinite")
        if n is None or n is NN or n is NonNegativeIntegers():
            if len(kwargs) > 0:
                if len(kwargs) == 1:
                    if 'max_part' in kwargs:
                        return Partitions_all_bounded(kwargs['max_part'])
                    if 'regular' in kwargs:
                        return RegularPartitions_all(kwargs['regular'])
                    if 'restricted' in kwargs:
                        return RestrictedPartitions_all(kwargs['restricted'])
                elif len(kwargs) == 2:
                    if 'regular' in kwargs:
                        if kwargs['regular'] < 2:
                            raise ValueError("the regularity must be at least 2")
                        if 'max_part' in kwargs:
                            return RegularPartitions_bounded(kwargs['regular'], kwargs['max_part'])
                        if 'max_length' in kwargs:
                            return RegularPartitions_truncated(kwargs['regular'], kwargs['max_length'])
                raise ValueError("the size must be specified with any keyword argument")
            return Partitions_all()
        elif isinstance(n, (int,Integer)):
            if len(kwargs) == 0:
                return Partitions_n(n)

            if len(kwargs) == 1:
                if 'max_part' in kwargs:
                    return PartitionsGreatestLE(n, kwargs['max_part'])
                if 'length' in kwargs:
                    return Partitions_nk(n, kwargs['length'])

            if (len(kwargs) > 1 and
                ('parts_in' in kwargs or
                 'starting' in kwargs or
                 'ending'   in kwargs)):
                raise ValueError("The parameters 'parts_in', 'starting' and "+
                                 "'ending' cannot be combined with anything else.")

            if 'parts_in' in kwargs:
                return Partitions_parts_in(n, kwargs['parts_in'])
            elif 'starting' in kwargs:
                return Partitions_starting(n, kwargs['starting'])
            elif 'ending' in kwargs:
                return Partitions_ending(n, kwargs['ending'])
            elif 'regular' in kwargs:
                return RegularPartitions_n(n, kwargs['regular'])
            elif 'restricted' in kwargs:
                return RestrictedPartitions_n(n, kwargs['restricted'])

            # FIXME: should inherit from IntegerListLex, and implement repr, or _name as a lazy attribute
            kwargs['name'] = "Partitions of the integer %s satisfying constraints %s"%(n, ", ".join( ["%s=%s"%(key, kwargs[key]) for key in sorted(kwargs)] ))

            # min_part is at least 1, and it is 1 by default
            kwargs['min_part']  = max(1,kwargs.get('min_part',1))

            # max_slope is at most 0, and it is 0 by default
            kwargs['max_slope'] = min(0,kwargs.get('max_slope',0))

            if kwargs.get('min_slope', -float('inf')) > 0:
                raise ValueError("the minimum slope must be non-negative")

            if 'outer' in kwargs:
                kwargs['max_length'] = min(len(kwargs['outer']),
                                           kwargs.get('max_length', infinity))

                kwargs['ceiling'] = tuple(kwargs['outer'])
                del kwargs['outer']

            if 'inner' in kwargs:
                inner = [x for x in kwargs['inner'] if x > 0]
                kwargs['floor'] = inner
                kwargs['min_length'] = max(len(inner),
                                           kwargs.get('min_length',0))
                del kwargs['inner']
            return Partitions_with_constraints(n, **kwargs)

        raise ValueError("n must be an integer or be equal to one of "
                         "None, NN, NonNegativeIntegers()")

    def __init__(self, is_infinite=False):
        """
        Initialize ``self``.

        INPUT:

        - ``is_infinite`` -- (Default: ``False``) If ``True``, then the number
          of partitions in this set is infinite.

        EXAMPLES::

            sage: Partitions()
            Partitions
            sage: Partitions(2)
            Partitions of the integer 2
        """
        if is_infinite:
            Parent.__init__(self, category=InfiniteEnumeratedSets())
        else:
            Parent.__init__(self, category=FiniteEnumeratedSets())

    Element = Partition

    # add options to class
    options = GlobalOptions('Partitions',
        module='sage.combinat.partition',
        doc=r"""
        Sets and displays the global options for elements of the partition,
        skew partition, and partition tuple classes.  If no parameters are
        set, then the function returns a copy of the options dictionary.

        The ``options`` to partitions can be accessed as the method
        :obj:`Partitions.options` of :class:`Partitions` and
        related parent classes.
        """,
        end_doc=r"""
        EXAMPLES::

            sage: P = Partition([4,2,2,1])
            sage: P
            [4, 2, 2, 1]
            sage: Partitions.options.display="exp"
            sage: P
            1, 2^2, 4
            sage: Partitions.options.display="exp_high"
            sage: P
            4, 2^2, 1

        It is also possible to use user defined functions for the ``display`` and
        ``latex`` options::

            sage: Partitions.options(display=lambda mu: '<%s>' % ','.join('%s'%m for m in mu._list)); P
            <4,2,2,1>
            sage: Partitions.options(latex=lambda mu: '\\Diagram{%s}' % ','.join('%s'%m for m in mu._list)); latex(P)
            \Diagram{4,2,2,1}
            sage: Partitions.options(display="diagram", diagram_str="#")
            sage: P
            ####
            ##
            ##
            #
            sage: Partitions.options(diagram_str="*", convention="french")
            sage: print(P.ferrers_diagram())
            *
            **
            **
            ****

        Changing the ``convention`` for partitions also changes the ``convention``
        option for tableaux and vice versa::

            sage: T = Tableau([[1,2,3],[4,5]])
            sage: T.pp()
              4  5
              1  2  3
            sage: Tableaux.options.convention="english"
            sage: print(P.ferrers_diagram())
            ****
            **
            **
            *
            sage: T.pp()
              1  2  3
              4  5
            sage: Partitions.options._reset()
        """,
        display=dict(default="list",
                     description='Specifies how partitions should be printed',
                     values=dict(list='displayed as a list',
                               exp_low='in exponential form (lowest first)',
                               exp_high='in exponential form (highest first)',
                               diagram='as a Ferrers diagram',
                               compact_low='compact form of ``exp_low``',
                               compact_high='compact form of ``exp_high``'),
                     alias=dict(exp="exp_low", compact="compact_low", array="diagram",
                               ferrers_diagram="diagram", young_diagram="diagram"),
                     case_sensitive=False),
        latex=dict(default="young_diagram",
                   description='Specifies how partitions should be latexed',
                   values=dict(diagram='latex as a Ferrers diagram',
                               young_diagram='latex as a Young diagram',
                               list='latex as a list',
                               exp_high='latex as a list in exponential notation (highest first)',
                               exp_low='as a list latex in exponential notation (lowest first)'),
                   alias=dict(exp="exp_low", array="diagram", ferrers_diagram="diagram"),
                   case_sensitive=False),
        diagram_str=dict(default="*",
                         description='The character used for the cells when printing Ferrers diagrams',
                         checker=lambda char: isinstance(char,str)),
        latex_diagram_str=dict(default="\\ast",
                         description='The character used for the cells when latexing Ferrers diagrams',
                         checker=lambda char: isinstance(char,str)),
        convention=dict(link_to=(tableau.Tableaux.options,'convention')),
        notation = dict(alt_name='convention')
    )

    def __reversed__(self):
        """
        A reversed iterator.

        EXAMPLES::

            sage: [x for x in reversed(Partitions(4))]
            [[1, 1, 1, 1], [2, 1, 1], [2, 2], [3, 1], [4]]
        """
        if not self.is_finite():
            raise NotImplementedError("The set is infinite. This needs a custom reverse iterator")

        for i in reversed(range(self.cardinality())):
            yield self[i]

    def _element_constructor_(self, lst):
        """
        Construct an element with ``self`` as parent.

        EXAMPLES::

            sage: P = Partitions()
            sage: p = P([3,3,1]); p
            [3, 3, 1]
            sage: P(p) is p
            True
            sage: P([3, 2, 1, 0])
            [3, 2, 1]

            sage: PT = PartitionTuples()
            sage: elt = PT([[4,4,2,2,1]]); elt
            ([4, 4, 2, 2, 1])
            sage: P(elt)
            [4, 4, 2, 2, 1]
        """
        if isinstance(lst, PartitionTuple):
            if lst.level() != 1:
                raise ValueError('%s is not an element of %s'%(lst, self))
            lst = lst[0]
            if lst.parent() is self:
                return lst
        if lst in self:
            # Trailing zeros are removed in the element constructor
            return self.element_class(self, lst)

        raise ValueError('%s is not an element of %s'%(lst, self))

    def __contains__(self, x):
        """
        Check if ``x`` is contained in ``self``.

        TESTS::

            sage: P = Partitions()
            sage: Partition([2,1]) in P
            True
            sage: [2,1] in P
            True
            sage: [3,2,1] in P
            True
            sage: [1,2] in P
            False
            sage: [] in P
            True
            sage: [0] in P
            True

        Check that types that represent integers are not excluded::

            sage: P = Partitions()
            sage: [3/1, 2/2] in P
            True
            sage: Partition([3/1, 2]) in P
            True
        """
        if isinstance(x, Partition):
            return True
        if isinstance(x, (list, tuple)):
            return len(x) == 0 or (x[-1] in NN and
                                   all(x[i] in NN and x[i] >= x[i+1] for i in range(len(x)-1)))

    def subset(self, *args, **kwargs):
        r"""
        Return ``self`` if no arguments are given, otherwise raises a
        ``ValueError``.

        EXAMPLES::

            sage: P = Partitions(5, starting=[3,1]); P
            Partitions of the integer 5 starting with [3, 1]
            sage: P.subset()
            Partitions of the integer 5 starting with [3, 1]
            sage: P.subset(ending=[3,1])
            Traceback (most recent call last):
            ...
            ValueError: Invalid combination of arguments
        """
        if len(args) != 0 or len(kwargs) != 0:
            raise ValueError("Invalid combination of arguments")
        return self

class Partitions_all(Partitions):
    """
    Class of all partitions.

    TESTS::

        sage: TestSuite( sage.combinat.partition.Partitions_all() ).run()
    """

    def __init__(self):
        """
        Initialize ``self``.

        TESTS::

            sage: P = Partitions()
            sage: P.category()
            Category of infinite enumerated sets
            sage: Partitions().cardinality()
            +Infinity
            sage: TestSuite(P).run()
        """
        Partitions.__init__(self, is_infinite=True)

    def subset(self, size=None, **kwargs):
        """
        Returns the subset of partitions of a given size and additional
        keyword arguments.

        EXAMPLES::

            sage: P = Partitions()
            sage: P.subset(4)
            Partitions of the integer 4
        """
        if size is None:
            return self
        return Partitions(size, **kwargs)

    def _repr_(self):
        """
        Return a string representation of ``self``.

        TESTS::

            sage: Partitions() # indirect doctest
            Partitions
        """
        return "Partitions"

    def __iter__(self):
        """
        An iterator for all partitions.

        EXAMPLES::

            sage: p = Partitions()
            sage: it = p.__iter__()
            sage: [next(it) for i in range(10)]
            [[], [1], [2], [1, 1], [3], [2, 1], [1, 1, 1], [4], [3, 1], [2, 2]]
        """
        n = 0
        while True:
            for p in ZS1_iterator(n):
                yield self.element_class(self, p)
            n += 1

    def __reversed__(self):
        """
        A reversed iterator for all partitions.

        This reverse iterates through partitions of fixed `n` and incrementing
        `n` after reaching the end.

        EXAMPLES::

            sage: p = Partitions()
            sage: revit = p.__reversed__()
            sage: [next(revit) for i in range(10)]
            [[], [1], [1, 1], [2], [1, 1, 1], [2, 1], [3], [1, 1, 1, 1], [2, 1, 1], [2, 2]]
        """
        n = 0
        while True:
            for p in reversed(list(ZS1_iterator(n))):
                yield self.element_class(self, p)
            n += 1


    def from_frobenius_coordinates(self, frobenius_coordinates):
        """
        Returns a partition from a pair of sequences of Frobenius coordinates.

        EXAMPLES::

            sage: Partitions().from_frobenius_coordinates(([],[]))
            []
            sage: Partitions().from_frobenius_coordinates(([0],[0]))
            [1]
            sage: Partitions().from_frobenius_coordinates(([1],[1]))
            [2, 1]
            sage: Partitions().from_frobenius_coordinates(([6,3,2],[4,1,0]))
            [7, 5, 5, 1, 1]
        """
        if len(frobenius_coordinates) != 2:
            raise ValueError('%s is not a valid partition, two sequences of coordinates are needed'%str(frobenius_coordinates))
        else:
            a = frobenius_coordinates[0]
            b = frobenius_coordinates[1]
            if len(a) != len(b):
                raise ValueError('%s is not a valid partition, the sequences of coordinates need to be the same length'%str(frobenius_coordinates))
                # should add tests to see if a and b are sorted down, nonnegative and strictly decreasing
        r = len(a)
        if r == 0:
            return self.element_class(self, [])
        tmp = [a[i]+i+1 for i in range(r)]
        # should check that a is strictly decreasing
        if a[-1] < 0:
            raise ValueError('%s is not a partition, no coordinate can be negative'%str(frobenius_coordinates))
        if b[-1] >= 0:
            tmp.extend([r]*b[r-1])
        else:
            raise ValueError('%s is not a partition, no coordinate can be negative'%str(frobenius_coordinates))
        for i in range(r-1,0,-1):
            if b[i-1]-b[i] > 0:
                tmp.extend([i]*(b[i-1]-b[i]-1))
            else:
                raise ValueError('%s is not a partition, the coordinates need to be strictly decreasing'%str(frobenius_coordinates))
        return self.element_class(self, tmp)

    def from_beta_numbers(self, beta):
        r"""
        Return a partition corresponding to a sequence of beta numbers.

        A sequence of beta numbers is a strictly increasing sequence
        `0 \leq b_1 < \cdots < b_k` of non-negative integers. The
        corresponding partition `\mu = (\mu_k, \ldots, \mu_1)` is
        given by `\mu_i = [1,i) \setminus \{ b_1, \ldots, b_i \}`. This gives
        a bijection from the set of partitions with at most `k` non-zero parts
        to the set of strictly increasing sequences of non-negative integers
        of length `k`.

        EXAMPLES::

            sage: Partitions().from_beta_numbers([0,1,2,4,5,8])
            [3, 1, 1]
            sage: Partitions().from_beta_numbers([0,2,3,6])
            [3, 1, 1]
        """
        beta.sort()  # put them into increasing order just in case
        offset = 0
        while offset < len(beta)-1 and beta[offset] == offset:
            offset+=1
        beta = beta[offset:]
        mu = [beta[i]-offset-i for i in range(len(beta))]
        return self.element_class(self, list(reversed(mu)))

    def from_exp(self, exp):
        """
        Returns a partition from its list of multiplicities.

        EXAMPLES::

            sage: Partitions().from_exp([2,2,1])
            [3, 2, 2, 1, 1]
        """
        p = []
        for i in reversed(range(len(exp))):
            p += [i+1]*exp[i]
        return self.element_class(self, p)

    def from_zero_one(self, seq):
        r"""
        Return a partition from its `0-1` sequence.

        The full `0-1` sequence is the sequence (infinite in both
        directions) indicating the steps taken when following the
        outer rim of the diagram of the partition. We use the convention
        that in English convention, a 1 corresponds to an East step, and
        a 0 corresponds to a North step.

        Note that every full `0-1` sequence starts with infinitely many 0's and
        ends with infinitely many 1's.

        .. SEEALSO::

            :meth:`Partition.zero_one_sequence()`

        INPUT:

        The input should be a finite sequence of 0's and 1's. The
        heading 0's and trailing 1's will be discarded.

        EXAMPLES::

            sage: Partitions().from_zero_one([])
            []
            sage: Partitions().from_zero_one([1,0])
            [1]
            sage: Partitions().from_zero_one([1, 1, 1, 1, 0, 1, 0])
            [5, 4]

        Heading 0's and trailing 1's are correctly handled::

            sage: Partitions().from_zero_one([0,0,1,1,1,1,0,1,0,1,1,1])
            [5, 4]

        TESTS::

            sage: all(Partitions().from_zero_one(mu.zero_one_sequence()) == mu for n in range(10) for mu in Partitions(n))
            True
        """
        tmp = [i for i in range(len(seq)) if seq[i] == 0]
        return self.element_class(self,[tmp[i]-i for i in range(len(tmp)-1,-1,-1)])

    def from_core_and_quotient(self, core, quotient):
        """
        Returns a partition from its core and quotient.

        Algorithm from mupad-combinat.

        EXAMPLES::

            sage: Partitions().from_core_and_quotient([2,1], [[2,1],[3],[1,1,1]])
            [11, 5, 5, 3, 2, 2, 2]

        TESTS::

            sage: Partitions().from_core_and_quotient([2,1], [[2,1],[2,3,1],[1,1,1]])
            Traceback (most recent call last):
            ...
            ValueError: the quotient [[2, 1], [2, 3, 1], [1, 1, 1]] must be a tuple of partitions

        We check that :trac:`11412` is actually fixed::

            sage: test = lambda x, k: x == Partition(core=x.core(k),
            ....:                                    quotient=x.quotient(k))
            sage: all(test(mu,k) for k in range(1,5)
            ....:     for n in range(10) for mu in Partitions(n))
            True
            sage: test2 = lambda core, mus: (
            ....:     Partition(core=core, quotient=mus).core(mus.level()) == core
            ....:     and
            ....:     Partition(core=core, quotient=mus).quotient(mus.level()) == mus)
            sage: all(test2(core,mus)  # long time (5s on sage.math, 2011)
            ....:     for k in range(1,10)
            ....:     for n_core in range(10-k)
            ....:     for core in Partitions(n_core)
            ....:     if core.core(k) == core
            ....:     for n_mus in range(10-k)
            ....:     for mus in PartitionTuples(k,n_mus))
            True
        """
        from .partition_tuple import PartitionTuple, PartitionTuples
        if not quotient in PartitionTuples():
            raise ValueError('the quotient %s must be a tuple of partitions'%quotient)
        components = PartitionTuple(quotient).components()
        length = len(components)
        k = length*max(len(q) for q in components) + len(core)
        # k needs to be large enough. this seems to me like the smallest it can be
        v = [core[i]-i for i in range(len(core))] + [ -i for i in range(len(core),k) ]
        w = [ [x for x in v if (x-i) % length == 0] for i in range(1, length+1) ]
        new_w = []
        for i in range(length):
            lw = len(w[i])
            lq = len(components[i])
            # k needs to be chosen so lw >= lq
            new_w += [ w[i][j] + length*components[i][j] for j in range(lq)]
            new_w += [ w[i][j] for j in range(lq,lw)]
        new_w.sort(reverse=True)
        return self.element_class(self, [new_w[i]+i for i in range(len(new_w))])

class Partitions_all_bounded(Partitions):

    def __init__(self, k):
        """
        TESTS::

            sage: TestSuite( sage.combinat.partition.Partitions_all_bounded(3) ).run() # long time
        """
        self.k = k
        Partitions.__init__(self, is_infinite=True)

    def __contains__(self, x):
        """
        TESTS::

            sage: P = Partitions(max_part=3)
            sage: Partition([2,1]) in P
            True
            sage: [2,1] in P
            True
            sage: [3,2,1] in P
            True
            sage: [1,2] in P
            False
            sage: [5,1] in P
            False
            sage: [0] in P
            True
            sage: [] in P
            True
        """
        return len(x) == 0 or (x[0] <= self.k and Partitions.__contains__(self, x))

    def _repr_(self):
        """
        TESTS::

            sage: from sage.combinat.partition import Partitions_all_bounded
            sage: Partitions_all_bounded(3)
            3-Bounded Partitions
        """
        return "%d-Bounded Partitions"%self.k

    def __iter__(self):
        """
        An iterator for all `k`-bounded partitions.

        EXAMPLES::

            sage: p = Partitions(max_part=3)
            sage: it = p.__iter__()
            sage: [next(it) for i in range(10)]
            [[], [1], [2], [1, 1], [3], [2, 1], [1, 1, 1], [3, 1], [2, 2], [2, 1, 1]]
        """
        n = 0
        while True:
            for p in Partitions(n, max_part=self.k):
                yield self.element_class(self, p)
            n += 1


class Partitions_n(Partitions):
    """
    Partitions of the integer `n`.

    TESTS::

        sage: TestSuite( sage.combinat.partition.Partitions_n(0) ).run()
        sage: TestSuite( sage.combinat.partition.Partitions_n(0) ).run()
    """

    def __init__(self, n):
        """
        Initialize ``self``.

        TESTS::

            sage: TestSuite(  Partitions(5) ).run()
        """
        Partitions.__init__(self)
        self.n = n

    def __contains__(self, x):
        """
        Check if ``x`` is contained in ``self``.

        TESTS::

            sage: p = Partitions(5)
            sage: [2,1] in p
            False
            sage: [2,2,1] in p
            True
            sage: [3,2] in p
            True
            sage: [2,3] in p
            False
        """
        return x in _Partitions and sum(x) == self.n

    def _repr_(self):
        """
        Return a string representation of ``self``.

        TESTS::

            sage: Partitions(5) # indirect doctest
            Partitions of the integer 5
        """
        return "Partitions of the integer %s"%self.n

    def _an_element_(self):
        """
        Returns a partition in ``self``.

        EXAMPLES::

            sage: Partitions(4).an_element()  # indirect doctest
            [3, 1]
            sage: Partitions(0).an_element()
            []
            sage: Partitions(1).an_element()
            [1]
        """
        if self.n == 0:
            lst = []
        elif self.n == 1:
            lst = [1]
        else:
            lst = [self.n-1, 1]
        return self.element_class(self, lst)

    def cardinality(self, algorithm='flint'):
        r"""
        Return the number of partitions of the specified size.

        INPUT:

        - ``algorithm``  - (default: ``'flint'``)

          - ``'flint'`` -- use FLINT (currently the fastest)
          - ``'bober'`` -- Use Jonathan Bober's implementation (*very* fast)
          - ``'gap'`` -- use GAP (VERY *slow*)
          - ``'pari'`` -- use PARI. Speed seems the same as GAP until
            `n` is in the thousands, in which case PARI is faster.

        It is possible to associate with every partition of the integer `n` a
        conjugacy class of permutations in the symmetric group on `n` points
        and vice versa. Therefore the number of partitions `p_n` is the number
        of conjugacy classes of the symmetric group on `n` points.

        EXAMPLES::

            sage: v = Partitions(5).list(); v
            [[5], [4, 1], [3, 2], [3, 1, 1], [2, 2, 1], [2, 1, 1, 1], [1, 1, 1, 1, 1]]
            sage: len(v)
            7
            sage: Partitions(5).cardinality(algorithm='gap')
            7
            sage: Partitions(5).cardinality(algorithm='pari')
            7
            sage: Partitions(5).cardinality(algorithm='bober')
            7
            sage: number_of_partitions(5, algorithm='flint')
            7

        The input must be a nonnegative integer or a ``ValueError`` is raised.

        ::

            sage: Partitions(10).cardinality()
            42
            sage: Partitions(3).cardinality()
            3
            sage: Partitions(10).cardinality()
            42
            sage: Partitions(3).cardinality(algorithm='pari')
            3
            sage: Partitions(10).cardinality(algorithm='pari')
            42
            sage: Partitions(40).cardinality()
            37338
            sage: Partitions(100).cardinality()
            190569292

        A generating function for `p_n` is given by the reciprocal of
        Euler's function:

        .. MATH::

           \sum_{n=0}^{\infty} p_n x^n = \prod_{k=1}^{\infty} \frac{1}{1-x^k}.

        We use Sage to verify that the first several coefficients do
        indeed agree::

            sage: q = PowerSeriesRing(QQ, 'q', default_prec=9).gen()
            sage: prod([(1-q^k)^(-1) for k in range(1,9)])  ## partial product of
            1 + q + 2*q^2 + 3*q^3 + 5*q^4 + 7*q^5 + 11*q^6 + 15*q^7 + 22*q^8 + O(q^9)
            sage: [Partitions(k).cardinality() for k in range(2,10)]
            [2, 3, 5, 7, 11, 15, 22, 30]

        Another consistency test for ``n`` up to 500::

            sage: len([n for n in [1..500] if Partitions(n).cardinality() != Partitions(n).cardinality(algorithm='pari')])
            0

        REFERENCES:

        - :wikipedia:`Partition\_(number\_theory)`
        """
        if algorithm == 'flint':
            return cached_number_of_partitions(self.n)

        elif algorithm == 'bober':
            return bober_number_of_partitions(self.n)

        elif algorithm == 'gap':
            return ZZ(gap.eval("NrPartitions(%s)" % (ZZ(self.n))))

        elif algorithm == 'pari':
            return ZZ(pari(ZZ(self.n)).numbpart())

        raise ValueError("unknown algorithm '%s'" % algorithm)

    def random_element(self, measure = 'uniform'):
        """
        Return a random partitions of `n` for the specified measure.

        INPUT:

        - ``measure`` -- ``'uniform'`` or ``'Plancherel'``
          (default: ``'uniform'``)

        .. SEEALSO::

            - :meth:`random_element_uniform`
            - :meth:`random_element_plancherel`

        EXAMPLES::

            sage: Partitions(5).random_element() # random
            [2, 1, 1, 1]
            sage: Partitions(5).random_element(measure='Plancherel') # random
            [2, 1, 1, 1]
        """
        if measure == 'uniform':
            return self.random_element_uniform()
        elif measure == 'Plancherel':
            return self.random_element_plancherel()
        else:
            raise ValueError("Unkown measure: %s" % (measure))

    def random_element_uniform(self):
        """
        Return a random partition of `n` with uniform probability.

        EXAMPLES::

            sage: Partitions(5).random_element_uniform()  # random
            [2, 1, 1, 1]
            sage: Partitions(20).random_element_uniform() # random
            [9, 3, 3, 2, 2, 1]

        TESTS::

            sage: all(Part.random_element_uniform() in Part
            ....:     for Part in map(Partitions, range(10)))
            True

        Check that :trac:`18752` is fixed::

            sage: P = Partitions(5)
            sage: la = P.random_element_uniform()
            sage: la.parent() is P
            True

        ALGORITHM:

         - It is a python Implementation of RANDPAR, see [nw]_.  The
           complexity is unknown, there may be better algorithms.

           .. TODO::

               Check in Knuth AOCP4.

         - There is also certainly a lot of room for optimizations, see
           comments in the code.

        REFERENCES:

        .. [nw] Nijenhuis, Wilf, Combinatorial Algorithms, Academic Press
           (1978).

        AUTHOR:

        - Florent Hivert (2009-11-23)
        """
        n = self.n
        res = [] # A dictionary of multiplicities could be faster.
        while n > 0:
            # Choose a pair d,j = 1,2..., with d*j <= n with probability
            #        d*numpart(n-d*j) / n / numpart(n)
            # and add d^j to the result partition. The resulting partitions is
            # equiprobable.

            # The following could be made faster by a clever use of floats
            rand = randrange(0, n*cached_number_of_partitions(n))  # cached number_of_partition

            # It is better to start by the j = 1 pairs because they are the
            # most probable. Maybe there is an even more clever order.
            for j in range(1, n+1):
                d = 1
                r = n-j        # n - d*j
                while  r >= 0:
                    rand -= d * cached_number_of_partitions(r)
                    if rand < 0: break
                    d +=1
                    r -= j
                else:
                    continue
                break
            res.extend([d]*j)
            n = r
        res.sort(reverse=True)
        return self.element_class(self, res)

    def random_element_plancherel(self):
        r"""
        Return a random partition of `n` (for the Plancherel measure).

        This probability distribution comes from the uniform distribution
        on permutations via the Robinson-Schensted correspondence.

        See :wikipedia:`Plancherel\_measure`
        and :meth:`Partition.plancherel_measure`.

        EXAMPLES::

            sage: Partitions(5).random_element_plancherel()   # random
            [2, 1, 1, 1]
            sage: Partitions(20).random_element_plancherel()  # random
            [9, 3, 3, 2, 2, 1]

        TESTS::

            sage: all(Part.random_element_plancherel() in Part
            ....:     for Part in map(Partitions, range(10)))
            True

        Check that :trac:`18752` is fixed::

            sage: P = Partitions(5)
            sage: la = P.random_element_plancherel()
            sage: la.parent() is P
            True

        ALGORITHM:

        - insert by Robinson-Schensted a uniform random permutations of n and
          returns the shape of the resulting tableau. The complexity is
          `O(n\ln(n))` which is likely optimal. However, the implementation
          could be optimized.

        AUTHOR:

        - Florent Hivert (2009-11-23)
        """
        T = permutation.Permutations(self.n).random_element().left_tableau()
        return self.element_class(self, [len(row) for row in T])

    def first(self):
        """
        Returns the lexicographically first partition of a positive integer
        `n`. This is the partition ``[n]``.

        EXAMPLES::

            sage: Partitions(4).first()
            [4]
        """
        return self.element_class(self, [self.n])

    def next(self, p):
        """
        Return the lexicographically next partition after the partition ``p``.

        EXAMPLES::

            sage: Partitions(4).next([4])
            [3, 1]
            sage: Partitions(4).next([1,1,1,1]) is None
            True
        """
        found = False
        for i in self:
            if found:
                return i
            if i == p:
                found = True
        return None

    def last(self):
        """
        Return the lexicographically last partition of the positive
        integer `n`. This is the all-ones partition.

        EXAMPLES::

            sage: Partitions(4).last()
            [1, 1, 1, 1]
        """
        return self.element_class(self, [1]*self.n)

    def __iter__(self):
        """
        An iterator for the partitions of `n`.

        EXAMPLES::

            sage: [x for x in Partitions(4)]
            [[4], [3, 1], [2, 2], [2, 1, 1], [1, 1, 1, 1]]
        """
        for p in ZS1_iterator(self.n):
            yield self.element_class(self, p)

    def subset(self, **kwargs):
        r"""
        Return a subset of ``self`` with the additional optional arguments.

        EXAMPLES::

            sage: P = Partitions(5); P
            Partitions of the integer 5
            sage: P.subset(starting=[3,1])
            Partitions of the integer 5 starting with [3, 1]
        """
        return Partitions(self.n, **kwargs)

class Partitions_nk(Partitions):
    """
    Partitions of the integer `n` of length equal to `k`.

    TESTS::

        sage: TestSuite( sage.combinat.partition.Partitions_nk(0,0) ).run()
        sage: TestSuite( sage.combinat.partition.Partitions_nk(0,0) ).run()
    """

    def __init__(self, n, k):
        """
        Initialize ``self``.

        TESTS::

            sage: TestSuite(  Partitions(5, length=2) ).run()
        """
        Partitions.__init__(self)
        self.n = n
        self.k = k

    def __contains__(self, x):
        """
        Check if ``x`` is contained in ``self``.

        TESTS::

            sage: p = Partitions(5, length=2)
            sage: [2,1] in p
            False
            sage: [2,2,1] in p
            False
            sage: [3,2] in p
            True
            sage: [2,3] in p
            False
            sage: [4,1] in p
            True
            sage: [1,1,1,1,1] in p
            False
            sage: [5] in p
            False
        """
        return x in _Partitions and sum(x) == self.n and len(x) == self.k

    def _repr_(self):
        """
        Return a string representation of ``self``.

        TESTS::

            sage: Partitions(5, length=2) # indirect doctest
            Partitions of the integer 5 of length 2
        """
        return "Partitions of the integer {} of length {}".format(self.n, self.k)

    def _an_element_(self):
        """
        Returns a partition in ``self``.

        EXAMPLES::

            sage: Partitions(4, length=1).an_element()  # indirect doctest
            [4]
            sage: Partitions(4, length=2).an_element()
            [3, 1]
            sage: Partitions(4, length=3).an_element()
            [2, 1, 1]
            sage: Partitions(4, length=4).an_element()
            [1, 1, 1, 1]

            sage: Partitions(1, length=1).an_element()
            [1]

            sage: Partitions(0, length=0).an_element()
            []
        """
        if self.n == 0:
            if self.k == 0:
                lst = []
            else:
                from sage.categories.sets_cat import EmptySetError
                raise EmptySetError
        elif self.n >= self.k > 0:
            lst = [self.n - self.k + 1] + [1] * (self.k-1)
        else:
            from sage.categories.sets_cat import EmptySetError
            raise EmptySetError
        return self.element_class(self, lst)

    def __iter__(self):
        """
        An iterator for all partitions of `n` of length `k`.

        EXAMPLES::

            sage: p = Partitions(9, length=3)
            sage: it = p.__iter__()
            sage: list(it)
            [[7, 1, 1], [6, 2, 1], [5, 3, 1], [5, 2, 2], [4, 4, 1], [4, 3, 2], [3, 3, 3]]

            sage: p = Partitions(9, length=10)
            sage: list(p.__iter__())
            []

            sage: p = Partitions(0, length=0)
            sage: list(p.__iter__())
            [[]]

            sage: from sage.combinat.partition import number_of_partitions_length
            sage: all( len(Partitions(n, length=k).list())
            ....:      == number_of_partitions_length(n, k)
            ....:      for n in range(9) for k in range(n+2) )
            True
        """
        for p in ZS1_iterator_nk(self.n - self.k, self.k):
            v = [i + 1 for i in p]
            adds = [1] * (self.k - len(v))
            yield self.element_class(self, v + adds)

    def cardinality(self, algorithm='hybrid'):
        r"""
        Return the number of partitions of the specified size with the
        specified length.

        INPUT:

        - ``algorithm`` -- (default: ``'hybrid'``) the algorithm to compute
          the cardinality and can be one of the following:

          * ``'hybrid'`` - use a hybrid algorithm which uses heuristics to
            reduce the complexity
          * ``'gap'`` - use GAP

        EXAMPLES::

            sage: v = Partitions(5, length=2).list(); v
            [[4, 1], [3, 2]]
            sage: len(v)
            2
            sage: Partitions(5, length=2).cardinality()
            2

        More generally, the number of partitions of `n` of length `2`
        is `\left\lfloor \frac{n}{2} \right\rfloor`::

            sage: all( Partitions(n, length=2).cardinality()
            ....:      == n // 2 for n in range(10) )
            True

        The number of partitions of `n` of length `1` is `1` for `n`
        positive::

            sage: all( Partitions(n, length=1).cardinality() == 1
            ....:      for n in range(1, 10) )
            True

        Further examples::

            sage: Partitions(5, length=3).cardinality()
            2
            sage: Partitions(6, length=3).cardinality()
            3
            sage: Partitions(8, length=4).cardinality()
            5
            sage: Partitions(8, length=5).cardinality()
            3
            sage: Partitions(15, length=6).cardinality()
            26
            sage: Partitions(0, length=0).cardinality()
            1
            sage: Partitions(0, length=1).cardinality()
            0
            sage: Partitions(1, length=0).cardinality()
            0
            sage: Partitions(1, length=4).cardinality()
            0

        TESTS:

        We check the hybrid approach gives the same results as GAP::

            sage: N = [0, 1, 2, 3, 5, 10, 20, 500, 850]
            sage: K = [0, 1, 2, 3, 5, 10, 11, 20, 21, 250, 499, 500]
            sage: all(Partitions(n,length=k).cardinality() == Partitions(n,length=k).cardinality('gap')
            ....:     for n in N for k in K)
            True
            sage: P = Partitions(4562, length=2800)
            sage: P.cardinality() == P.cardinality('gap')
            True
        """
        return number_of_partitions_length(self.n, self.k, algorithm)

    def subset(self, **kwargs):
        r"""
        Return a subset of ``self`` with the additional optional arguments.

        EXAMPLES::

            sage: P = Partitions(5, length=2); P
            Partitions of the integer 5 of length 2
            sage: P.subset(max_part=3)
            Partitions of the integer 5 satisfying constraints length=2, max_part=3
        """
        return Partitions(self.n, length=self.k, **kwargs)

class Partitions_parts_in(Partitions):
    """
    Partitions of `n` with parts in a given set `S`.

    This is invoked indirectly when calling
    ``Partitions(n, parts_in=parts)``, where ``parts`` is a list of
    pairwise distinct integers.

    TESTS::

        sage: TestSuite( sage.combinat.partition.Partitions_parts_in(6, parts=[2,1]) ).run()
    """

    @staticmethod
    def __classcall_private__(cls, n, parts):
        """
        Normalize the input to ensure a unique representation.

        TESTS::

            sage: P = Partitions(4, parts_in=[2,1])
            sage: P2 = Partitions(4, parts_in=(1,2))
            sage: P is P2
            True
        """
        parts = tuple(sorted(parts))
        return super(Partitions_parts_in, cls).__classcall__(cls, Integer(n), parts)

    def __init__(self, n, parts):
        """
        Initialize ``self``.

        TESTS::

            sage: TestSuite(Partitions(5, parts_in=[1,2,3])).run()
        """
        Partitions.__init__(self)
        self.n = n
        self.parts = list(parts)

    def __contains__(self, x):
        """
        TESTS::

            sage: p = Partitions(5, parts_in=[1,2])
            sage: [2,1,1,1] in p
            True
            sage: [4,1] in p
            False
        """
        return (x in _Partitions and sum(x) == self.n and
                all(p in self.parts for p in x))

    def _repr_(self):
        """
        TESTS::

            sage: Partitions(5, parts_in=[1,2,3]) # indirect doctest
            Partitions of the integer 5 with parts in [1, 2, 3]
        """
        return "Partitions of the integer %s with parts in %s" % (self.n, self.parts)

    def cardinality(self):
        r"""
        Return the number of partitions with parts in ``self``. Wraps GAP's
        ``NrRestrictedPartitions``.

        EXAMPLES::

            sage: Partitions(15, parts_in=[2,3,7]).cardinality()
            5

        If you can use all parts 1 through `n`, we'd better get `p(n)`::

            sage: Partitions(20, parts_in=[1..20]).cardinality() == Partitions(20).cardinality()
            True

        TESTS:

        Let's check the consistency of GAP's function and our own
        algorithm that actually generates the partitions::

            sage: ps = Partitions(15, parts_in=[1,2,3])
            sage: ps.cardinality() == len(ps.list())
            True
            sage: ps = Partitions(15, parts_in=[])
            sage: ps.cardinality() == len(ps.list())
            True
            sage: ps = Partitions(3000, parts_in=[50,100,500,1000])
            sage: ps.cardinality() == len(ps.list())
            True
            sage: ps = Partitions(10, parts_in=[3,6,9])
            sage: ps.cardinality() == len(ps.list())
            True
            sage: ps = Partitions(0, parts_in=[1,2])
            sage: ps.cardinality() == len(ps.list())
            True
        """
        # GAP complains if you give it an empty list
        if self.parts:
            return ZZ(gap.eval("NrRestrictedPartitions(%s,%s)" % (ZZ(self.n), self.parts)))
        else:
            return Integer(self.n == 0)

    def first(self):
        """
        Return the lexicographically first partition of a positive
        integer `n` with the specified parts, or ``None`` if no such
        partition exists.

        EXAMPLES::

            sage: Partitions(9, parts_in=[3,4]).first()
            [3, 3, 3]
            sage: Partitions(6, parts_in=[1..6]).first()
            [6]
            sage: Partitions(30, parts_in=[4,7,8,10,11]).first()
            [11, 11, 8]
        """
        try:
            return self.element_class(self, self._findfirst(self.n, self.parts[:]))
        except TypeError:
            return None

    def _findfirst(self, n, parts):
        """
        TESTS::

            sage: p = Partitions(9, parts_in=[3,4])
            sage: p._findfirst(p.n, p.parts[:])
            [3, 3, 3]
            sage: p._findfirst(0, p.parts[:])
            []
            sage: p._findfirst(p.n, [10])

        """
        if n == 0:
            return []
        else:
            while parts:
                p = parts.pop()
                for k in range(n.quo_rem(p)[0], 0, -1):
                    try:
                        return k * [p] + self._findfirst(n - k * p, parts[:])
                    except TypeError:
                        pass

    def last(self):
        """
        Return the lexicographically last partition of the positive
        integer `n` with the specified parts, or ``None`` if no such
        partition exists.

        EXAMPLES::

            sage: Partitions(15, parts_in=[2,3]).last()
            [3, 2, 2, 2, 2, 2, 2]
            sage: Partitions(30, parts_in=[4,7,8,10,11]).last()
            [7, 7, 4, 4, 4, 4]
            sage: Partitions(10, parts_in=[3,6]).last() is None
            True
            sage: Partitions(50, parts_in=[11,12,13]).last()
            [13, 13, 12, 12]
            sage: Partitions(30, parts_in=[4,7,8,10,11]).last()
            [7, 7, 4, 4, 4, 4]

        TESTS::

            sage: Partitions(6, parts_in=[1..6]).last()
            [1, 1, 1, 1, 1, 1]
            sage: Partitions(0, parts_in=[]).last()
            []
            sage: Partitions(50, parts_in=[11,12]).last() is None
            True
        """
        try:
            return self.element_class(self, self._findlast(self.n, self.parts))
        except TypeError:
            return None

    def _findlast(self, n, parts):
        """
        Return the lexicographically largest partition of `n` using the
        given parts, or ``None`` if no such partition exists. This function
        is not intended to be called directly.

        INPUT:

        - ``n`` -- nonnegative integer

        - ``parts`` -- a sorted list of positive integers.

        OUTPUT:

        A list of integers in weakly decreasing order, or ``None``. The
        output is just a list, not a partition object.

        EXAMPLES::

            sage: ps = Partitions(1, parts_in=[1])
            sage: ps._findlast(15, [2,3])
            [3, 2, 2, 2, 2, 2, 2]
            sage: ps._findlast(9, [2,4]) is None
            True
            sage: ps._findlast(0, [])
            []
            sage: ps._findlast(100, [9,17,31])
            [31, 17, 17, 17, 9, 9]
        """
        if n < 0:
            return None
        elif n == 0:
            return []
        elif parts != []:
            p = parts[0]
            q, r = n.quo_rem(p)
            if r == 0:
                return [p] * q
            # If the smallest part doesn't divide n, try using the next
            # largest part
            else:
                for i, p in enumerate(parts[1:]):
                    rest = self._findlast(n - p, parts[:i+2])
                    if rest is not None:
                        return [p] + rest
        # If we get to here, nothing ever worked, so there's no such
        # partitions, and we return None.
        return None


    def __iter__(self):
        """
        An iterator through the partitions of `n` with all parts belonging
        to a particular set.

        EXAMPLES::

            sage: [x for x in Partitions(4)]
            [[4], [3, 1], [2, 2], [2, 1, 1], [1, 1, 1, 1]]
        """
        for p in self._fast_iterator(self.n, self.parts[:]):
            yield self.element_class(self, p)

    def _fast_iterator(self, n, parts):
        """
        A fast iterator for the partitions of ``n`` which returns lists and
        not partition types. This function is not intended to be called
        directly.

        INPUT:

        - ``n`` -- nonnegative integer.

        - ``parts`` -- a list of parts to use. This list will be
          destroyed, so pass things here with ``foo[:]`` (or something
          equivalent) if you want to preserve your list. In particular,
          the ``__iter__`` method needs to use ``self.parts[:]``, or else we
          forget which parts we're using!

        OUTPUT:

        A generator object for partitions of `n` with parts in
        ``parts``.

        If the parts in ``parts`` are sorted in increasing order, this
        function returns weakly decreasing lists. If ``parts`` is not
        sorted, your lists won't be, either.

        EXAMPLES::

            sage: P = Partitions(4, parts_in=[2,4])
            sage: it = P._fast_iterator(4, [2,4])
            sage: next(it)
            [4]
            sage: type(_)
            <... 'list'>
        """
        if n == 0:
            yield []
        else:
            while parts:
                p = parts.pop()
                for k in range(n.quo_rem(p)[0], 0, -1):
                    for q in self._fast_iterator(n - k * p, parts[:]):
                        yield k * [p] + q

class Partitions_starting(Partitions):
    """
    All partitions with a given start.
    """

    @staticmethod
    def __classcall_private__(cls, n, starting_partition):
        """
        Normalize the input to ensure a unique representation.

        TESTS::

            sage: P = Partitions(4, starting=[2,1])
            sage: P2 = Partitions(4, starting=[2,1])
            sage: P is P2
            True
        """
        starting_partition = Partition(starting_partition)
        return super(Partitions_starting, cls).__classcall__(cls, Integer(n),
                                                             starting_partition)

    def __init__(self, n, starting_partition):
        """
        Initilizes ``self``.

        EXAMPLES::

            sage: Partitions(3, starting=[2,1])
            Partitions of the integer 3 starting with [2, 1]
            sage: Partitions(3, starting=[2,1]).list()
            [[2, 1], [1, 1, 1]]

        TESTS::

            sage: p = Partitions(3, starting=[2,1])
            sage: TestSuite(p).run()
        """
        Partitions.__init__(self)
        self.n = n
        self._starting = starting_partition

    def _repr_(self):
        """
        Return a string representation of ``self``.

        EXAMPLES::

            sage: Partitions(3, starting=[2,1]) # indirect doctest
            Partitions of the integer 3 starting with [2, 1]
        """
        return "Partitions of the integer %s starting with %s"%(self.n, self._starting)

    def __contains__(self, x):
        """
        Checks if ``x`` is contained in ``self``.

        EXAMPLES::

            sage: p = Partitions(3, starting=[2,1])
            sage: [1,1] in p
            False
            sage: [2,1] in p
            True
            sage: [1,1,1] in p
            True
            sage: [3] in p
            False
        """
        return x in Partitions_n(self.n) and x <= self._starting

    def first(self):
        """
        Return the first partition in ``self``.

        EXAMPLES::

            sage: Partitions(3, starting=[2,1]).first()
            [2, 1]
        """
        return self._starting

    def next(self, part):
        """
        Return the next partition after ``part`` in ``self``.

        EXAMPLES::

            sage: Partitions(3, starting=[2,1]).next(Partition([2,1]))
            [1, 1, 1]
        """
        return next(part)

class Partitions_ending(Partitions):
    """
    All partitions with a given ending.
    """

    @staticmethod
    def __classcall_private__(cls, n, ending_partition):
        """
        Normalize the input to ensure a unique representation.

        TESTS::

            sage: P = Partitions(4)
            sage: P2 = Partitions(4)
            sage: P is P2
            True
        """
        ending_partition = Partition(ending_partition)
        return super(Partitions_ending, cls).__classcall__(cls, Integer(n),
                                                           ending_partition)

    def __init__(self, n, ending_partition):
        """
        Initializes ``self``.

        EXAMPLES::

            sage: Partitions(4, ending=[1,1,1,1]).list()
            [[4], [3, 1], [2, 2], [2, 1, 1], [1, 1, 1, 1]]
            sage: Partitions(4, ending=[2,2]).list()
            [[4], [3, 1], [2, 2]]
            sage: Partitions(4, ending=[4]).list()
            [[4]]

        TESTS::

            sage: p = Partitions(4, ending=[1,1,1,1])
            sage: TestSuite(p).run()
        """
        Partitions.__init__(self)
        self.n = n
        self._ending = ending_partition

    def _repr_(self):
        """
        Return a string representation of ``self``.

        EXAMPLES::

            sage: Partitions(4, ending=[1,1,1,1]) # indirect doctest
            Partitions of the integer 4 ending with [1, 1, 1, 1]
        """
        return "Partitions of the integer %s ending with %s"%(self.n, self._ending)

    def __contains__(self, x):
        """
        Checks if ``x`` is contained in ``self``.

        EXAMPLES::

            sage: p = Partitions(4, ending=[2,2])
            sage: [4] in p
            True
            sage: [2,1,1] in p
            False
            sage: [2,1] in p
            False
        """
        return x in Partitions_n(self.n) and x >= self._ending

    def first(self):
        """
        Return the first partition in ``self``.

        EXAMPLES::

            sage: Partitions(4, ending=[1,1,1,1]).first()
            [4]
        """
        return self.element_class(self, [self.n])

    def next(self, part):
        """
        Return the next partition after ``part`` in ``self``.

        EXAMPLES::

            sage: Partitions(4, ending=[1,1,1,1]).next(Partition([4]))
            [3, 1]
            sage: Partitions(4, ending=[1,1,1,1]).next(Partition([1,1,1,1])) is None
            True
        """
        if part == self._ending:
            return None
        else:
            return next(part)

class PartitionsInBox(Partitions):
    r"""
    All partitions which fit in an `h \times w` box.

    EXAMPLES::

        sage: PartitionsInBox(2,2)
        Integer partitions which fit in a 2 x 2 box
        sage: PartitionsInBox(2,2).list()
        [[], [1], [1, 1], [2], [2, 1], [2, 2]]
    """

    def __init__(self, h, w):
        """
        Initialize ``self``.

        TESTS::

            sage: p = PartitionsInBox(2,2)
            sage: TestSuite(p).run()
        """
        Partitions.__init__(self)
        self.h = h
        self.w = w

    def _repr_(self):
        """
        Return a string representation of ``self``.

        EXAMPLES::

            sage: PartitionsInBox(2,2) # indirect doctest
            Integer partitions which fit in a 2 x 2 box
        """
        return "Integer partitions which fit in a %s x %s box" % (self.h, self.w)

    def __contains__(self, x):
        """
        Checks if ``x`` is contained in ``self``.

        EXAMPLES::

            sage: [] in PartitionsInBox(2,2)
            True
            sage: [2,1] in PartitionsInBox(2,2)
            True
            sage: [3,1] in PartitionsInBox(2,2)
            False
            sage: [2,1,1] in PartitionsInBox(2,2)
            False
            sage: [3,1] in PartitionsInBox(3, 2)
            False
            sage: [3,1] in PartitionsInBox(2, 3)
            True
        """
        return x in _Partitions and len(x) <= self.h \
               and (len(x) == 0 or x[0] <= self.w)

    def list(self):
        """
        Return a list of all the partitions inside a box of height `h` and
        width `w`.

        EXAMPLES::

            sage: PartitionsInBox(2,2).list()
            [[], [1], [1, 1], [2], [2, 1], [2, 2]]
            sage: PartitionsInBox(2,3).list()
            [[], [1], [1, 1], [2], [2, 1], [2, 2], [3], [3, 1], [3, 2], [3, 3]]

        TESTS:

        Check :trac:`10890`::

            sage: type(PartitionsInBox(0,0)[0])
            <class 'sage.combinat.partition.PartitionsInBox_with_category.element_class'>
        """
        h = self.h
        w = self.w
        if h == 0:
            return [self.element_class(self, [])]
        else:
            l = [[i] for i in range(0, w+1)]
            add = lambda x: [ x+[i] for i in range(0, x[-1]+1)]
            for i in range(h-1):
                new_list = []
                for element in l:
                    new_list += add(element)
                l = new_list

            return [self.element_class(self, [x for x in p if x!=0]) for p in l]

class Partitions_constraints(IntegerListsLex):
    """
    For unpickling old constrained ``Partitions_constraints`` objects created
    with sage <= 3.4.1. See :class:`Partitions`.
    """
    def __setstate__(self, data):
        r"""
        TESTS::

            sage: dmp = 'x\x9ck`J.NLO\xd5K\xce\xcfM\xca\xccK,\xd1+H,*\xc9,\xc9\xcc\xcf\xe3\n\x80\xb1\x8a\xe3\x93\x81DIQbf^I1W!\xa3fc!Sm!\xb3F(7\x92x!Km!k(GnbE<\xc8\x88B6\x88\xb9E\x99y\xe9\xc5z@\x05\xa9\xe9\xa9E\\\xb9\x89\xd9\xa9\xf10N!{(\xa3QkP!Gq(c^\x06\x90c\x0c\xe4p\x96&\xe9\x01\x00\xc2\xe53\xfd'
            sage: sp = loads(dmp); sp
            Integer lists of sum 3 satisfying certain constraints
            sage: sp.list()
            [[2, 1], [1, 1, 1]]
        """
        n = data['n']
        self.__class__ = Partitions_with_constraints
        constraints = {'max_slope' : 0,
                       'min_part' : 1}
        constraints.update(data['constraints'])
        self.__init__(n, **constraints)

class Partitions_with_constraints(IntegerListsLex):
    """
    Partitions which satisfy a set of constraints.

    EXAMPLES::

        sage: P = Partitions(6, inner=[1,1], max_slope=-1)
        sage: list(P)
        [[5, 1], [4, 2], [3, 2, 1]]

    TESTS::

        sage: P = Partitions(6, min_part=2, max_slope=-1)
        sage: TestSuite(P).run()

    Test that :trac:`15525` is fixed::

        sage: loads(dumps(P)) == P
        True
    """
#    def __init__(self, n, **kwargs):
#        """
#        Initialize ``self``.
#        """
#        IntegerListsLex.__init__(self, n, **kwargs)

    Element = Partition
    options = Partitions.options

######################
# Regular Partitions #
######################

class RegularPartitions(Partitions):
    r"""
    Base class for `\ell`-regular partitions.

    Let `\ell` be a positive integer. A partition `\lambda` is
    `\ell`-*regular* if `m_i < \ell` for all `i`, where `m_i` is the
    multiplicity of `i` in `\lambda`.

    .. NOTE::

        This is conjugate to the notion of `\ell`-*restricted* partitions,
        where the difference between any two parts is at most `\ell`.

    INPUT:

    - ``ell`` -- the positive integer `\ell`
    - ``is_infinite`` -- boolean; if the subset of `\ell`-regular
      partitions is infinite
    """
    def __init__(self, ell, is_infinite=False):
        """
        Initialize ``self``.

        EXAMPLES::

            sage: P = Partitions(regular=2)
            sage: TestSuite(P).run()
        """
        self._ell = ell
        Partitions.__init__(self, is_infinite)

    def ell(self):
        r"""
        Return the value `\ell`.

        EXAMPLES::

            sage: P = Partitions(regular=2)
            sage: P.ell()
            2
        """
        return self._ell

    def __contains__(self, x):
        """
        TESTS::

            sage: P = Partitions(regular=3)
            sage: [5] in P
            True
            sage: [] in P
            True
            sage: [3, 3, 2, 2] in P
            True
            sage: [3, 3, 3, 1] in P
            False
            sage: [4, 0, 0, 0, 0, 0] in P
            True
            sage: Partition([4,2,2,1]) in P
            True
            sage: Partition([4,2,2,2]) in P
            False
            sage: Partition([10,1]) in P
            True
        """
        if not Partitions.__contains__(self, x):
            return False
        if isinstance(x, Partition):
            return max(x.to_exp() + [0]) < self._ell
        return all(x.count(i) < self._ell for i in set(x) if i > 0)

    def _fast_iterator(self, n, max_part):
        """
        A fast (recursive) iterator which returns a list.

        EXAMPLES::

            sage: P = Partitions(regular=3)
            sage: list(P._fast_iterator(5, 5))
            [[5], [4, 1], [3, 2], [3, 1, 1], [2, 2, 1]]
            sage: list(P._fast_iterator(5, 3))
            [[3, 2], [3, 1, 1], [2, 2, 1]]
            sage: list(P._fast_iterator(5, 6))
            [[5], [4, 1], [3, 2], [3, 1, 1], [2, 2, 1]]
        """
        if n == 0:
            yield []
            return

        if n < max_part:
            max_part = n
        bdry = self._ell - 1

        for i in reversed(range(1, max_part+1)):
            for p in self._fast_iterator(n-i, i):
                if p.count(i) < bdry:
                    yield [i] + p

class RegularPartitions_all(RegularPartitions):
    r"""
    The class of all `\ell`-regular partitions.

    INPUT:

    - ``ell`` -- the positive integer `\ell`

    .. SEEALSO::

        :class:`~sage.combinat.partition.RegularPartitions`
    """
    def __init__(self, ell):
        """
        Initialize ``self``.

        EXAMPLES::

            sage: P = Partitions(regular=4)
            sage: TestSuite(P).run()
        """
        RegularPartitions.__init__(self, ell, True)

    def _repr_(self):
        """
        TESTS::

            sage: from sage.combinat.partition import RegularPartitions_all
            sage: RegularPartitions_all(3)
            3-Regular Partitions
        """
        return "{}-Regular Partitions".format(self._ell)

    def __iter__(self):
        """
        Iterate over ``self``.

        EXAMPLES::

            sage: P = Partitions(regular=3)
            sage: it = P.__iter__()
            sage: [next(it) for x in range(10)]
            [[], [1], [2], [1, 1], [3], [2, 1], [4], [3, 1], [2, 2], [2, 1, 1]]
        """
        n = 0
        while True:
            for p in self._fast_iterator(n, n):
                yield self.element_class(self, p)
            n += 1

class RegularPartitions_truncated(RegularPartitions):
    r"""
    The class of `\ell`-regular partitions with max length `k`.

    INPUT:

    - ``ell`` -- the integer `\ell`
    - ``max_len`` -- integer; the maximum length

    .. SEEALSO::

        :class:`~sage.combinat.partition.RegularPartitions`
    """
    def __init__(self, ell, max_len):
        """
        Initialize ``self``.

        EXAMPLES::

            sage: P = Partitions(regular=4, max_length=3)
            sage: TestSuite(P).run()
        """
        self._max_len = max_len
        RegularPartitions.__init__(self, ell, True)

    def max_length(self):
        """
        Return the maximum length of the partitions of ``self``.

        EXAMPLES::

            sage: P = Partitions(regular=4, max_length=3)
            sage: P.max_length()
            3
        """
        return self._max_len

    def __contains__(self, x):
        """
        TESTS::

            sage: P = Partitions(regular=4, max_length=3)
            sage: [3, 3, 3] in P
            True
            sage: [] in P
            True
            sage: [4, 2, 1, 1] in P
            False
        """
        return len(x) <= self._max_len and RegularPartitions.__contains__(self, x)

    def _repr_(self):
        """
        TESTS::

            sage: from sage.combinat.partition import RegularPartitions_truncated
            sage: RegularPartitions_truncated(4, 3)
            4-Regular Partitions with max length 3
        """
        return "{}-Regular Partitions with max length {}".format(self._ell, self._max_len)

    def __iter__(self):
        """
        Iterate over ``self``.

        EXAMPLES::

            sage: P = Partitions(regular=3, max_length=2)
            sage: it = P.__iter__()
            sage: [next(it) for x in range(10)]
            [[], [1], [2], [1, 1], [3], [2, 1], [4], [3, 1], [2, 2], [5]]
        """
        n = 0
        while True:
            for p in self._fast_iterator(n, n):
                yield self.element_class(self, p)
            n += 1

    def _fast_iterator(self, n, max_part, depth=0):
        """
        A fast (recursive) iterator which returns a list.

        EXAMPLES::

            sage: P = Partitions(regular=2, max_length=2)
            sage: list(P._fast_iterator(5, 5))
            [[5], [4, 1], [3, 2]]
            sage: list(P._fast_iterator(5, 3))
            [[3, 2]]
            sage: list(P._fast_iterator(5, 6))
            [[5], [4, 1], [3, 2]]
        """
        if n == 0 or depth >= self._max_len:
            yield []
            return

        # Special case
        if depth + 1 == self._max_len:
            if max_part >= n:
                yield [n]
            return

        if n < max_part:
            max_part = n
        bdry = self._ell - 1

        for i in reversed(range(1, max_part+1)):
            for p in self._fast_iterator(n-i, i, depth+1):
                if p.count(i) < bdry:
                    yield [i] + p

class RegularPartitions_bounded(RegularPartitions):
    r"""
    The class of `\ell`-regular `k`-bounded partitions.

    INPUT:

    - ``ell`` -- the integer `\ell`
    - ``k`` -- integer; the value `k`

    .. SEEALSO::

        :class:`~sage.combinat.partition.RegularPartitions`
    """
    def __init__(self, ell, k):
        """
        Initialize ``self``.

        EXAMPLES::

            sage: P = Partitions(regular=4, max_part=3)
            sage: TestSuite(P).run()
        """
        self.k = k
        RegularPartitions.__init__(self, ell, False)

    def __contains__(self, x):
        """
        TESTS::

            sage: P = Partitions(regular=4, max_part=3)
            sage: [3, 3, 3] in P
            True
            sage: [] in P
            True
            sage: [4, 2, 1] in P
            False
        """
        return len(x) == 0 or (x[0] <= self.k and RegularPartitions.__contains__(self, x))

    def _repr_(self):
        """
        TESTS::

            sage: from sage.combinat.partition import RegularPartitions_bounded
            sage: RegularPartitions_bounded(4, 3)
            4-Regular 3-Bounded  Partitions
        """
        return "{}-Regular {}-Bounded Partitions".format(self._ell, self.k)

    def __iter__(self):
        """
        Iterate over ``self``.

        EXAMPLES::

            sage: P = Partitions(regular=2, max_part=3)
            sage: list(P)
            [[3, 2, 1], [3, 2], [3, 1], [3], [2, 1], [2], [1], []]
        """
        k = self.k
        for n in reversed(range(k*(k+1)/2 * self._ell)):
            for p in self._fast_iterator(n, k):
                yield self.element_class(self, p)

class RegularPartitions_n(RegularPartitions, Partitions_n):
    r"""
    The class of `\ell`-regular partitions of `n`.

    INPUT:

    - ``n`` -- the integer `n` to partition
    - ``ell`` -- the integer `\ell`

    .. SEEALSO::

        :class:`~sage.combinat.partition.RegularPartitions`
    """
    def __init__(self, n, ell):
        """
        Initialize ``self``.

        EXAMPLES::

            sage: P = Partitions(5, regular=3)
            sage: TestSuite(P).run()
        """
        RegularPartitions.__init__(self, ell)
        Partitions_n.__init__(self, n)

    def _repr_(self):
        """
        TESTS::

            sage: from sage.combinat.partition import RegularPartitions_n
            sage: RegularPartitions_n(3, 5)
            5-Regular Partitions of the integer 3
        """
        return "{}-Regular Partitions of the integer {}".format(self._ell, self.n)

    def __contains__(self, x):
        """
        TESTS::

            sage: P = Partitions(5, regular=3)
            sage: [3, 1, 1] in P
            True
            sage: [3, 2, 1] in P
            False
        """
        return RegularPartitions.__contains__(self, x) and sum(x) == self.n

    def __iter__(self):
        """
        Iterate over ``self``.

        EXAMPLES::

            sage: P = Partitions(5, regular=3)
            sage: list(P)
            [[5], [4, 1], [3, 2], [3, 1, 1], [2, 2, 1]]
        """
        for p in self._fast_iterator(self.n, self.n):
            yield self.element_class(self, p)

    def cardinality(self):
        """
        Return the cardinality of ``self``.

        EXAMPLES::

            sage: P = Partitions(5, regular=3)
            sage: P.cardinality()
            5
            sage: P = Partitions(5, regular=6)
            sage: P.cardinality()
            7
            sage: P.cardinality() == Partitions(5).cardinality()
            True
        """
        if self._ell > self.n:
            return Partitions_n.cardinality(self)
        return ZZ.sum(1 for x in self)

######################
# Ordered Partitions #
######################

class OrderedPartitions(Partitions):
    """
    The class of ordered partitions of `n`. If `k` is specified, then this
    contains only the ordered partitions of length `k`.

    An *ordered partition* of a nonnegative integer `n` means a list of
    positive integers whose sum is `n`. This is the same as a composition
    of `n`.

    .. NOTE::

       It is recommended that you use :meth:`Compositions` instead as
       :meth:`OrderedPartitions` wraps GAP.

    EXAMPLES::

        sage: OrderedPartitions(3)
        Ordered partitions of 3
        sage: OrderedPartitions(3).list()
        [[3], [2, 1], [1, 2], [1, 1, 1]]
        sage: OrderedPartitions(3,2)
        Ordered partitions of 3 of length 2
        sage: OrderedPartitions(3,2).list()
        [[2, 1], [1, 2]]

        sage: OrderedPartitions(10,k=2).list()
        [[9, 1], [8, 2], [7, 3], [6, 4], [5, 5], [4, 6], [3, 7], [2, 8], [1, 9]]
        sage: OrderedPartitions(4).list()
        [[4], [3, 1], [2, 2], [2, 1, 1], [1, 3], [1, 2, 1], [1, 1, 2], [1, 1, 1, 1]]

    """

    @staticmethod
    def __classcall_private__(cls, n, k=None):
        """
        Normalize the input to ensure a unique representation.

        TESTS::

            sage: P = OrderedPartitions(3,2)
            sage: P2 = OrderedPartitions(3,2)
            sage: P is P2
            True
        """
        if k is not None:
            k = Integer(k)
        return super(OrderedPartitions, cls).__classcall__(cls, Integer(n), k)

    def __init__(self, n, k):
        """
        Initialize ``self``.

        EXAMPLES::

            sage: o = OrderedPartitions(4,2)

        TESTS::

            sage: TestSuite( OrderedPartitions(5,3) ).run()
        """
        Partitions.__init__(self)
        self.n = n
        self.k = k

    def __contains__(self, x):
        """
        Check to see if ``x`` is an element of ``self``.

        EXAMPLES::

            sage: o = OrderedPartitions(4,2)
            sage: [2,1] in o
            False
            sage: [2,2] in o
            True
            sage: [1,2,1] in o
            False
        """
        C = composition.Compositions(self.n, length=self.k)
        return C(x) in composition.Compositions(self.n, length=self.k)

    def _repr_(self):
        """
        Return a string representation of ``self``.

        EXAMPLES::

            sage: OrderedPartitions(3) # indirect doctest
            Ordered partitions of 3
            sage: OrderedPartitions(3,2) # indirect doctest
            Ordered partitions of 3 of length 2
        """
        string = "Ordered partitions of %s"%self.n
        if self.k is not None:
            string += " of length %s"%self.k
        return string

    def list(self):
        """
        Return a list of partitions in ``self``.

        EXAMPLES::

            sage: OrderedPartitions(3).list()
            [[3], [2, 1], [1, 2], [1, 1, 1]]
            sage: OrderedPartitions(3,2).list()
            [[2, 1], [1, 2]]
        """
        n = self.n
        k = self.k
        if self.k is None:
            ans=gap.eval("OrderedPartitions(%s)"%(ZZ(n)))
        else:
            ans=gap.eval("OrderedPartitions(%s,%s)"%(ZZ(n),ZZ(k)))
        result = eval(ans.replace('\n',''))
        result.reverse()
        return result

    def cardinality(self):
        """
        Return the cardinality of ``self``.

        EXAMPLES::

            sage: OrderedPartitions(3).cardinality()
            4
            sage: OrderedPartitions(3,2).cardinality()
            2
            sage: OrderedPartitions(10,2).cardinality()
            9
            sage: OrderedPartitions(15).cardinality()
            16384
        """
        n = self.n
        k = self.k
        if k is None:
            ans=gap.eval("NrOrderedPartitions(%s)"%(n))
        else:
            ans=gap.eval("NrOrderedPartitions(%s,%s)"%(n,k))
        return ZZ(ans)

##########################
# Partitions Greatest LE #
##########################

class PartitionsGreatestLE(UniqueRepresentation, IntegerListsLex):
    """
    The class of all (unordered) "restricted" partitions of the integer `n`
    having parts less than or equal to the integer `k`.

    EXAMPLES::

        sage: PartitionsGreatestLE(10,2)
        Partitions of 10 having parts less than or equal to 2
        sage: PartitionsGreatestLE(10,2).list()
        [[2, 2, 2, 2, 2],
         [2, 2, 2, 2, 1, 1],
         [2, 2, 2, 1, 1, 1, 1],
         [2, 2, 1, 1, 1, 1, 1, 1],
         [2, 1, 1, 1, 1, 1, 1, 1, 1],
         [1, 1, 1, 1, 1, 1, 1, 1, 1, 1]]

        sage: [4,3,2,1] in PartitionsGreatestLE(10,2)
        False
        sage: [2,2,2,2,2] in PartitionsGreatestLE(10,2)
        True
        sage: PartitionsGreatestLE(10,2).first().parent()
        Partitions...
    """

    def __init__(self, n, k):
        """
        Initialize ``self``.

        TESTS::

            sage: p = PartitionsGreatestLE(10,2)
            sage: p.n, p.k
            (10, 2)
            sage: TestSuite(p).run()
        """
        IntegerListsLex.__init__(self, n, max_slope = 0, min_part=1, max_part = k)
        self.n = n
        self.k = k

    def _repr_(self):
        """
        Return a string representation of ``self``.

        TESTS::

            sage: PartitionsGreatestLE(10, 2) # indirect doctest
            Partitions of 10 having parts less than or equal to 2
        """
        return "Partitions of %s having parts less than or equal to %s"%(self.n, self.k)

    Element = Partition
    options = Partitions.options

##########################
# Partitions Greatest EQ #
##########################

class PartitionsGreatestEQ(UniqueRepresentation, IntegerListsLex):
    """
    The class of all (unordered) "restricted" partitions of the integer `n`
    having its greatest part equal to the integer `k`.

    EXAMPLES::

        sage: PartitionsGreatestEQ(10,2)
        Partitions of 10 having greatest part equal to 2
        sage: PartitionsGreatestEQ(10,2).list()
        [[2, 2, 2, 2, 2],
         [2, 2, 2, 2, 1, 1],
         [2, 2, 2, 1, 1, 1, 1],
         [2, 2, 1, 1, 1, 1, 1, 1],
         [2, 1, 1, 1, 1, 1, 1, 1, 1]]

        sage: [4,3,2,1] in PartitionsGreatestEQ(10,2)
        False
        sage: [2,2,2,2,2] in PartitionsGreatestEQ(10,2)
        True
        sage: [1]*10 in PartitionsGreatestEQ(10,2)
        False

        sage: PartitionsGreatestEQ(10,2).first().parent()
        Partitions...
    """

    def __init__(self, n, k):
        """
        Initialize ``self``.

        TESTS::

            sage: p = PartitionsGreatestEQ(10,2)
            sage: p.n, p.k
            (10, 2)
            sage: TestSuite(p).run()
        """
        IntegerListsLex.__init__(self, n, max_slope = 0, max_part=k, floor = [k])
        self.n = n
        self.k = k

    def _repr_(self):
        """
        Return a string representation of ``self``.

        TESTS::

            sage: PartitionsGreatestEQ(10,2) # indirect doctest
            Partitions of 10 having greatest part equal to 2
        """
        return "Partitions of %s having greatest part equal to %s"%(self.n, self.k)

    Element = Partition
    options = Partitions.options

#########################
# Restricted Partitions #
#########################

def RestrictedPartitions(n, S, k=None):
    r"""
    This function has been deprecated and will be removed in a
    future version of Sage; use :class:`Partitions` with the ``parts_in``
    keyword. Note, however, that the current implementation of
    :class:`Partitions` does not allow the ``parts_in`` keyword to be combined
    with keywords such as ``max_length``; see :trac:`13072` and :trac:`12278`
    for more details. This class should not be removed until this problem
    has been fixed.

    Original docstring follows.

    A restricted partition is, like an ordinary partition, an unordered
    sum `n = p_1+p_2+\ldots+p_k` of positive integers and is
    represented by the list `p = [p_1,p_2,\ldots,p_k]`, in
    nonincreasing order. The difference is that here the `p_i`
    must be elements from the set `S`, while for ordinary
    partitions they may be elements from `[1..n]`.

    Returns the list of all restricted partitions of the positive
    integer n into sums with `k` summands with the summands of the
    partition coming from the set `S`. If `k` is not given all restricted
    partitions for all `k` are returned.

    Wraps GAP's ``RestrictedPartitions``.

    .. NOTE::

        This is more generic than, and should not be confused with
        :class:`~sage.combinat.partition.RestrictedPartitions_generic`
        and subclasses.

    EXAMPLES::

        sage: from sage.combinat.partition import RestrictedPartitions
        sage: RestrictedPartitions(5,[3,2,1])
        doctest:...: DeprecationWarning: RestrictedPartitions is deprecated; use Partitions with the parts_in keyword instead.
        See http://trac.sagemath.org/13072 for details.
        doctest:...: DeprecationWarning: RestrictedPartitions_nsk is deprecated; use Partitions with the parts_in keyword instead.
        See http://trac.sagemath.org/13072 for details.
        Partitions of 5 restricted to the values [1, 2, 3]
        sage: RestrictedPartitions(5,[3,2,1]).list()
        [[3, 2], [3, 1, 1], [2, 2, 1], [2, 1, 1, 1], [1, 1, 1, 1, 1]]
        sage: RestrictedPartitions(5,[3,2,1],4)
        Partitions of 5 restricted to the values [1, 2, 3] of length 4
        sage: RestrictedPartitions(5,[3,2,1],4).list()
        [[2, 1, 1, 1]]
    """
    from sage.misc.superseded import deprecation
    deprecation(13072, 'RestrictedPartitions is deprecated; use Partitions with the parts_in keyword instead.')
    return RestrictedPartitions_nsk(n, S, k)

class RestrictedPartitions_nsk(CombinatorialClass):
    r"""
    We are deprecating :meth:`RestrictedPartitions`, so this class should
    be deprecated too. See :trac:`13072`.
    """
    def __init__(self, n, S, k=None):
        """
        Initialize ``self``.

        TESTS::

            sage: from sage.combinat.partition import RestrictedPartitions
            sage: r = RestrictedPartitions(5,[3,2,1])
            doctest:...: DeprecationWarning: RestrictedPartitions is deprecated; use Partitions with the parts_in keyword instead.
            See http://trac.sagemath.org/13072 for details.
            sage: r == loads(dumps(r))
            True
        """
        from sage.misc.superseded import deprecation
        deprecation(13072, 'RestrictedPartitions_nsk is deprecated; use Partitions with the parts_in keyword instead.')
        self.n = n
        self.S = S
        self.S.sort()
        self.k = k

    Element = Partition
    options = Partitions.options

    def __contains__(self, x):
        """
        Check to see if ``x`` is in ``self``.

        EXAMPLES::

            sage: from sage.combinat.partition import RestrictedPartitions
            sage: [4,1] in RestrictedPartitions(5,[3,2,1])
            doctest:...: DeprecationWarning: RestrictedPartitions is deprecated; use Partitions with the parts_in keyword instead.
            See http://trac.sagemath.org/13072 for details.
            False
            sage: [3,2] in RestrictedPartitions(5,[3,2,1])
            True
            sage: [3,2] in RestrictedPartitions(5,[3,2,1],4)
            False
            sage: [2,1,1,1] in RestrictedPartitions(5,[3,2,1],4)
            True
        """
        return x in Partitions_n(self.n) and all(i in self.S for i in x) \
               and (self.k is None or len(x) == self.k)

    def _repr_(self):
        """
        Return a string representation of ``self``.

        EXAMPLES::

            sage: from sage.combinat.partition import RestrictedPartitions
            sage: RestrictedPartitions(5,[3,2,1]).__repr__()
            doctest:...: DeprecationWarning: RestrictedPartitions is deprecated; use Partitions with the parts_in keyword instead.
            See http://trac.sagemath.org/13072 for details.
            'Partitions of 5 restricted to the values [1, 2, 3]'
        """
        string = "Partitions of %s restricted to the values %s"%(self.n, self.S)
        if self.k is not None:
            string += " of length %s" % self.k
        return string

    def list(self):
        r"""
        Returns the list of all restricted partitions of the positive
        integer `n` into sums with `k` summands with the summands of the
        partition coming from the set `S`. If `k` is not given all
        restricted partitions for all `k` are returned.

        Wraps GAP's RestrictedPartitions.

        EXAMPLES::

            sage: from sage.combinat.partition import RestrictedPartitions
            sage: RestrictedPartitions(8,[1,3,5,7]).list()
            doctest:...: DeprecationWarning: RestrictedPartitions is deprecated; use Partitions with the parts_in keyword instead.
            See http://trac.sagemath.org/13072 for details.
            [[7, 1], [5, 3], [5, 1, 1, 1], [3, 3, 1, 1], [3, 1, 1, 1, 1, 1], [1, 1, 1, 1, 1, 1, 1, 1]]
            sage: RestrictedPartitions(8,[1,3,5,7],2).list()
            [[7, 1], [5, 3]]
        """
        n = self.n
        k = self.k
        S = self.S
        if k is None:
            ans=gap.eval("RestrictedPartitions(%s,%s)"%(n,S))
        else:
            ans=gap.eval("RestrictedPartitions(%s,%s,%s)"%(n,S,k))
        result = eval(ans)
        result.reverse()
        return [Partition(p) for p in result]

    def cardinality(self):
        """
        Returns the size of ``self``.

        Wraps GAP's NrRestrictedPartitions.

        EXAMPLES::

            sage: from sage.combinat.partition import RestrictedPartitions
            sage: RestrictedPartitions(8,[1,3,5,7]).cardinality()
            doctest:...: DeprecationWarning: RestrictedPartitions is deprecated; use Partitions with the parts_in keyword instead.
            See http://trac.sagemath.org/13072 for details.
            6
            sage: RestrictedPartitions(8,[1,3,5,7],2).cardinality()
            2
        """
        n = self.n
        k = self.k
        S = self.S
        if k is None:
            ans=gap.eval("NrRestrictedPartitions(%s,%s)"%(ZZ(n),S))
        else:
            ans=gap.eval("NrRestrictedPartitions(%s,%s,%s)"%(ZZ(n),S,ZZ(k)))
        return ZZ(ans)

class RestrictedPartitions_generic(Partitions):
    r"""
    Base class for `\ell`-restricted partitions.

    Let `\ell` be a positive integer. A partition `\lambda` is
    `\ell`-*restricted* if `\lambda_i - \lambda_{i+1} < \ell` for all `i`,
    including rows of length 0.

    .. NOTE::

        This is conjugate to the notion of `\ell`-*regular* partitions,
        where the multiplicity of any parts is at most `\ell`.

    INPUT:

    - ``ell`` -- the positive integer `\ell`
    - ``is_infinite`` -- boolean; if the subset of `\ell`-restricted
      partitions is infinite
    """
    def __init__(self, ell, is_infinite=False):
        """
        Initialize ``self``.

        EXAMPLES::

            sage: P = Partitions(restricted=2)
            sage: TestSuite(P).run()
        """
        self._ell = ell
        Partitions.__init__(self, is_infinite)

    def ell(self):
        r"""
        Return the value `\ell`.

        EXAMPLES::

            sage: P = Partitions(restricted=2)
            sage: P.ell()
            2
        """
        return self._ell

    def __contains__(self, x):
        """
        TESTS::

            sage: P = Partitions(restricted=3)
            sage: [5] in P
            False
            sage: [2] in P
            True
            sage: [] in P
            True
            sage: [3, 3, 3, 3, 2, 2] in P
            True
            sage: [3, 3, 3, 1] in P
            True
            sage: [8, 3, 3, 1] in P
            False
            sage: [2, 0, 0, 0, 0, 0] in P
            True
            sage: Partition([4,2,2,1]) in P
            True
            sage: Partition([4,2,2,2]) in P
            True
            sage: Partition([6,6,6,6,4,3,2]) in P
            True
            sage: Partition([7,6,6,2]) in P
            False
            sage: Partition([6,5]) in P
            False
            sage: Partition([10,1]) in P
            False
            sage: Partition([3,3] + [1]*10) in P
            True
        """
        if not Partitions.__contains__(self, x):
            return False
        if x == []:
            return True
        return (all(x[i] - x[i+1] < self._ell for i in range(len(x)-1))
                and x[-1] < self._ell)

    def _fast_iterator(self, n, max_part):
        """
        A fast (recursive) iterator which returns a list.

        EXAMPLES::

            sage: P = Partitions(restricted=3)
            sage: list(P._fast_iterator(5, 5))
            [[3, 2], [3, 1, 1], [2, 2, 1], [2, 1, 1, 1], [1, 1, 1, 1, 1]]
            sage: list(P._fast_iterator(5, 2))
            [[2, 2, 1], [2, 1, 1, 1], [1, 1, 1, 1, 1]]

        TESTS::

            sage: for n in range(10):
            ....:     for ell in range(2, n):
            ....:         Pres = Partitions(n, restricted=ell)
            ....:         Preg = Partitions(n, regular=ell)
            ....:         assert set(Pres) == set(p.conjugate() for p in Preg)
        """
        if n == 0:
            yield []
            return

        if n < max_part:
            max_part = n

        for i in range(max_part, 0, -1):
            for p in self._fast_iterator(n-i, i):
                if (p and i - p[0] >= self._ell) or (not p and i >= self._ell):
                    break
                yield [i] + p

class RestrictedPartitions_all(RestrictedPartitions_generic):
    r"""
    The class of all `\ell`-restricted partitions.

    INPUT:

    - ``ell`` -- the positive integer `\ell`

    .. SEEALSO::

        :class:`~sage.combinat.partition.RestrictedPartitions_generic`
    """
    def __init__(self, ell):
        """
        Initialize ``self``.

        EXAMPLES::

            sage: P = Partitions(restricted=4)
            sage: TestSuite(P).run()
        """
        RestrictedPartitions_generic.__init__(self, ell, True)

    def _repr_(self):
        """
        TESTS::

            sage: from sage.combinat.partition import RestrictedPartitions_all
            sage: RestrictedPartitions_all(3)
            3-Restricted Partitions
        """
        return "{}-Restricted Partitions".format(self._ell)

    def __iter__(self):
        """
        Iterate over ``self``.

        EXAMPLES::

            sage: P = Partitions(restricted=3)
            sage: it = P.__iter__()
            sage: [next(it) for x in range(10)]
            [[], [1], [2], [1, 1], [2, 1], [1, 1, 1],
             [3, 1], [2, 2], [2, 1, 1], [1, 1, 1, 1]]
        """
        n = 0
        while True:
            for p in self._fast_iterator(n, n):
                yield self.element_class(self, p)
            n += 1

class RestrictedPartitions_n(RestrictedPartitions_generic, Partitions_n):
    r"""
    The class of `\ell`-restricted partitions of `n`.

    INPUT:

    - ``n`` -- the integer `n` to partition
    - ``ell`` -- the integer `\ell`

    .. SEEALSO::

        :class:`~sage.combinat.partition.RestrictedPartitions_generic`
    """
    def __init__(self, n, ell):
        """
        Initialize ``self``.

        EXAMPLES::

            sage: P = Partitions(5, restricted=3)
            sage: TestSuite(P).run()
        """
        RestrictedPartitions_generic.__init__(self, ell)
        Partitions_n.__init__(self, n)

    def _repr_(self):
        """
        TESTS::

            sage: from sage.combinat.partition import RestrictedPartitions_n
            sage: RestrictedPartitions_n(3, 5)
            5-Restricted Partitions of the integer 3
        """
        return "{}-Restricted Partitions of the integer {}".format(self._ell, self.n)

    def __contains__(self, x):
        """
        TESTS::

            sage: P = Partitions(5, regular=3)
            sage: [3, 1, 1] in P
            True
            sage: [3, 2, 1] in P
            False
        """
        return RestrictedPartitions_generic.__contains__(self, x) and sum(x) == self.n

    def __iter__(self):
        """
        Iterate over ``self``.

        EXAMPLES::

            sage: P = Partitions(5, restricted=3)
            sage: list(P)
            [[3, 2], [3, 1, 1], [2, 2, 1], [2, 1, 1, 1], [1, 1, 1, 1, 1]]
        """
        for p in self._fast_iterator(self.n, self.n):
            yield self.element_class(self, p)

    def cardinality(self):
        """
        Return the cardinality of ``self``.

        EXAMPLES::

            sage: P = Partitions(5, restricted=3)
            sage: P.cardinality()
            5
            sage: P = Partitions(5, restricted=6)
            sage: P.cardinality()
            7
            sage: P.cardinality() == Partitions(5).cardinality()
            True
        """
        if self._ell > self.n:
            return Partitions_n.cardinality(self)
        return ZZ.sum(ZZ.one() for x in self)

    def _an_element_(self):
        """
        Return an element of ``self``.

        EXAMPLES::

            sage: P = Partitions(5, restricted=3)
            sage: P.an_element()
            [2, 1, 1, 1]

            sage: Partitions(0, restricted=3).an_element()
            []
            sage: Partitions(1, restricted=3).an_element()
            [1]
        """
        return self.element_class(self, Partitions_n._an_element_(self).conjugate())


#########################################################################

#### partitions

def number_of_partitions(n, algorithm='default'):
    r"""
    Returns the number of partitions of `n` with, optionally, at most `k`
    parts.

    The options of :meth:`number_of_partitions()` are being deprecated
    :trac:`13072` in favour of :meth:`Partitions_n.cardinality()` so that
    :meth:`number_of_partitions()` can become a stripped down version of
    the fastest algorithm available (currently this is using FLINT).

    INPUT:

    -  ``n`` -- an integer

    -  ``algorithm`` -- (default: 'default')
       [Will be deprecated except in Partition().cardinality() ]

       -  ``'default'`` -- If ``k`` is not ``None``, then use Gap (very slow).
          If  ``k`` is ``None``, use FLINT.

       -  ``'flint'`` -- use FLINT

       -  ``'bober'`` -- use Jonathan Bober's implementation

    EXAMPLES::

        sage: v = Partitions(5).list(); v
        [[5], [4, 1], [3, 2], [3, 1, 1], [2, 2, 1], [2, 1, 1, 1], [1, 1, 1, 1, 1]]
        sage: len(v)
        7
        sage: number_of_partitions(5, algorithm='bober')
        7

    The input must be a nonnegative integer or a ``ValueError`` is raised.

    ::

        sage: number_of_partitions(-5)
        Traceback (most recent call last):
        ...
        ValueError: n (=-5) must be a nonnegative integer

    ::

        sage: number_of_partitions(10)
        42
        sage: number_of_partitions(3)
        3
        sage: number_of_partitions(10)
        42
        sage: number_of_partitions(40)
        37338
        sage: number_of_partitions(100)
        190569292
        sage: number_of_partitions(100000)
        27493510569775696512677516320986352688173429315980054758203125984302147328114964173055050741660736621590157844774296248940493063070200461792764493033510116079342457190155718943509725312466108452006369558934464248716828789832182345009262853831404597021307130674510624419227311238999702284408609370935531629697851569569892196108480158600569421098519

    A generating function for the number of partitions `p_n` is given by the
    reciprocal of Euler's function:

    .. MATH::

        \sum_{n=0}^{\infty} p_n x^n = \prod_{k=1}^{\infty} \left(
        \frac{1}{1-x^k} \right).

    We use Sage to verify that the first several coefficients do
    instead agree::

        sage: q = PowerSeriesRing(QQ, 'q', default_prec=9).gen()
        sage: prod([(1-q^k)^(-1) for k in range(1,9)])  ## partial product of
        1 + q + 2*q^2 + 3*q^3 + 5*q^4 + 7*q^5 + 11*q^6 + 15*q^7 + 22*q^8 + O(q^9)
        sage: [number_of_partitions(k) for k in range(2,10)]
        [2, 3, 5, 7, 11, 15, 22, 30]

    REFERENCES:

    - :wikipedia:`Partition\_(number\_theory)`

    TESTS::

        sage: n = 500 + randint(0,500)
        sage: number_of_partitions( n - (n % 385) + 369) % 385 == 0
        True
        sage: n = 1500 + randint(0,1500)
        sage: number_of_partitions( n - (n % 385) + 369) % 385 == 0
        True
        sage: n = 1000000 + randint(0,1000000)
        sage: number_of_partitions( n - (n % 385) + 369) % 385 == 0
        True
        sage: n = 1000000 + randint(0,1000000)
        sage: number_of_partitions( n - (n % 385) + 369) % 385 == 0
        True
        sage: n = 1000000 + randint(0,1000000)
        sage: number_of_partitions( n - (n % 385) + 369) % 385 == 0
        True
        sage: n = 1000000 + randint(0,1000000)
        sage: number_of_partitions( n - (n % 385) + 369) % 385 == 0
        True
        sage: n = 1000000 + randint(0,1000000)
        sage: number_of_partitions( n - (n % 385) + 369) % 385 == 0
        True
        sage: n = 1000000 + randint(0,1000000)
        sage: number_of_partitions( n - (n % 385) + 369) % 385 == 0
        True
        sage: n = 100000000 + randint(0,100000000)
        sage: number_of_partitions( n - (n % 385) + 369) % 385 == 0  # long time (4s on sage.math, 2011)
        True

    """
    n = ZZ(n)
    if n < 0:
        raise ValueError("n (=%s) must be a nonnegative integer"%n)
    elif n == 0:
        return ZZ.one()

    if algorithm == 'default':
        algorithm = 'flint'

    if algorithm == 'flint':
        return cached_number_of_partitions(n)

    elif algorithm == 'bober':
        return bober_number_of_partitions(n)

    raise ValueError("unknown algorithm '%s'"%algorithm)

def number_of_partitions_length(n, k, algorithm='hybrid'):
    r"""
    Return the number of partitions of `n` with length `k`.

    This is a wrapper for GAP's ``NrPartitions`` function.

    EXAMPLES::

        sage: from sage.combinat.partition import number_of_partitions_length
        sage: number_of_partitions_length(5, 2)
        2
        sage: number_of_partitions_length(10, 2)
        5
        sage: number_of_partitions_length(10, 4)
        9
        sage: number_of_partitions_length(10, 0)
        0
        sage: number_of_partitions_length(10, 1)
        1
        sage: number_of_partitions_length(0, 0)
        1
        sage: number_of_partitions_length(0, 1)
        0
    """
    if algorithm == 'hybrid':
        # Do the hybrid algorithm

        # Special relations between n and k
        if n < k:
            return ZZ.zero()
        if n == k and n >= 0:
            return ZZ.one()

        # Special case of n
        if n <= 0:
            # Note: we've already checked the case when n == k == 0
            return ZZ.zero()

        # Small values of k
        if k <= 0:
            return ZZ.zero()
        if k == 1:
            return ZZ.one()
        if k == 2:
            return n // 2

        # We have one column of length `k` and all (inner) partitions of
        #    size `n-k` can't have length more than `k`
        if n <= k*2:
            return number_of_partitions(n - k)

        # Fall back to GAP

    return ZZ(gap.eval( "NrPartitions({},{})".format(ZZ(n), ZZ(k)) ))


##########
## Helper functions

def conjugate(p):
    """
    Return the conjugate partition associated to the partition ``p``
    as a list.

    EXAMPLES::

        sage: from sage.combinat.partition import conjugate
        sage: conjugate([2,2])
        [2, 2]
        sage: conjugate([6,3,1])
        [3, 2, 2, 1, 1, 1]
    """
    l = len(p)
    if l == 0:
        return []
    conj = [l] * p[-1]
    for j in xrange(l - 1, 0, -1):
        conj.extend([j] * (p[j - 1] - p[j]))
    return conj


##########
# trac 14225: Partitions() is frequently used, but only weakly cached. Hence,
# establish a strong reference to it.

_Partitions = Partitions()

# Rather than caching an under-used function I have cached the default
# number_of_partitions functions which is currently using FLINT.
# AM trac #13072
cached_number_of_partitions = cached_function( flint_number_of_partitions )

# October 2012: fixing outdated pickles which use classes being deprecated
from sage.structure.sage_object import register_unpickle_override
from sage.combinat.partition_tuple import PartitionTuples_level_size
register_unpickle_override('sage.combinat.partition', 'PartitionTuples_nk', PartitionTuples_level_size)
register_unpickle_override('sage.combinat.partition', 'Partition_class', Partition)
register_unpickle_override('sage.combinat.partition', 'OrderedPartitions_nk', OrderedPartitions)
register_unpickle_override('sage.combinat.partition', 'PartitionsInBox_hw', PartitionsInBox)
register_unpickle_override('sage.combinat.partition', 'PartitionsGreatestLE_nk', PartitionsGreatestLE)
register_unpickle_override('sage.combinat.partition', 'PartitionsGreatestEQ_nk', PartitionsGreatestEQ)

# Deprecations from trac:18555. July 2016
from sage.misc.superseded import deprecated_function_alias
Partitions.global_options=deprecated_function_alias(18555, Partitions.options)
PartitionOptions = deprecated_function_alias(18555, Partitions.options)
Partitions_with_constraints.global_options = deprecated_function_alias(18555, Partitions_with_constraints.options)
PartitionsGreatestLE.global_options = deprecated_function_alias(18555, PartitionsGreatestLE.options)
PartitionsGreatestEQ.global_options = deprecated_function_alias(18555, PartitionsGreatestEQ.options)
RestrictedPartitions_nsk.global_options = deprecated_function_alias(18555, RestrictedPartitions_nsk.options)
<|MERGE_RESOLUTION|>--- conflicted
+++ resolved
@@ -1993,15 +1993,7 @@
         p = list(self)
         if p == []:
             return self
-<<<<<<< HEAD
         return Partition(conjugate(p))
-=======
-        l = len(p)
-        conj = [l] * p[-1]
-        for i in range(l - 1, 0, -1):
-            conj.extend([i] * (p[i - 1] - p[i]))
-        return Partition(conj)
->>>>>>> 375d4ee7
 
     def suter_diagonal_slide(self, n, exp=1):
         r"""
@@ -2273,13 +2265,8 @@
             raise ValueError('(row+1, col) must be inside the diagram')
         g=self.initial_tableau().to_list()
         a=g[row][col]
-<<<<<<< HEAD
-        g[row][col:] = range(a+col+1, g[row+1][col]+1)
-        g[row+1][:col+1] = range(a, a+col+1)
-=======
         g[row][col:] = list(range(a+col+1,g[row+1][col]+1))
         g[row+1][:col+1] = list(range(a,a+col+1))
->>>>>>> 375d4ee7
         g=tableau.Tableau(g)
         g._garnir_cell = (row, col)
         return g
@@ -8605,7 +8592,7 @@
     if l == 0:
         return []
     conj = [l] * p[-1]
-    for j in xrange(l - 1, 0, -1):
+    for j in range(l - 1, 0, -1):
         conj.extend([j] * (p[j - 1] - p[j]))
     return conj
 
@@ -8638,4 +8625,4 @@
 Partitions_with_constraints.global_options = deprecated_function_alias(18555, Partitions_with_constraints.options)
 PartitionsGreatestLE.global_options = deprecated_function_alias(18555, PartitionsGreatestLE.options)
 PartitionsGreatestEQ.global_options = deprecated_function_alias(18555, PartitionsGreatestEQ.options)
-RestrictedPartitions_nsk.global_options = deprecated_function_alias(18555, RestrictedPartitions_nsk.options)
+RestrictedPartitions_nsk.global_options = deprecated_function_alias(18555, RestrictedPartitions_nsk.options)