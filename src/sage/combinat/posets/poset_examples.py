--- conflicted
+++ resolved
@@ -661,11 +661,11 @@
                     s.length() + (s.inverse().left_action_product(v)).length() == v.length()]
         return Poset(dict([[s,weak_covers(s)] for s in Permutations(n)]),element_labels)
 
-<<<<<<< HEAD
     # Tamari lattices
     import sage.combinat.tamari_lattices
     TamariLattice = staticmethod(sage.combinat.tamari_lattices.TamariLattice)
-=======
+
+
     @staticmethod
     def SymmetricGroupAbsoluteOrderPoset(n, labels="permutations"):
         r"""
@@ -822,7 +822,6 @@
         ideal = list(set(contained_partitions(lam)))
         H = DiGraph(dict([[p, lower_covers(p)] for p in ideal]))
         return Poset(H.reverse())
->>>>>>> 749a2061
 
 
 posets = Posets