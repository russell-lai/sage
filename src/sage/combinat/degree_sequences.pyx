--- conflicted
+++ resolved
@@ -414,11 +414,7 @@
         sig_free(seq)
 
 
-<<<<<<< HEAD
-cdef init(int n):
-=======
 cdef init(int n) noexcept:
->>>>>>> 9ad02fb3
     """
     Initializes the memory and starts the enumeration algorithm.
     """
