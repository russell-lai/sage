--- conflicted
+++ resolved
@@ -62,17 +62,9 @@
 import sage.rings.abc
 
 from sage.arith.functions import lcm
-<<<<<<< HEAD
 from sage.arith.misc import bernoulli, binomial, factorial, kronecker, factor, gcd, fundamental_discriminant, euler_phi, valuation
 from sage.categories.map import Map
 from sage.categories.objects import Objects
-=======
-from sage.arith.misc import bernoulli, kronecker, factor, gcd, fundamental_discriminant, euler_phi, valuation
-from sage.arith.misc import binomial, factorial
-from sage.categories.map import Map
-from sage.categories.objects import Objects
-from sage.libs.pari import pari
->>>>>>> 0fd59670
 from sage.misc.cachefunc import cached_method
 from sage.misc.fast_methods import WithEqualityById
 from sage.misc.functional import round
@@ -82,11 +74,7 @@
 from sage.rings.finite_rings.integer_mod import Mod
 from sage.rings.finite_rings.integer_mod_ring import IntegerModRing
 from sage.rings.integer import Integer
-<<<<<<< HEAD
 from sage.rings.integer_ring import ZZ
-=======
-from sage.rings.number_field.number_field import CyclotomicField, NumberField, NumberField_generic
->>>>>>> 0fd59670
 from sage.rings.power_series_ring import PowerSeriesRing
 from sage.rings.rational_field import QQ, is_RationalField
 from sage.rings.ring import is_Ring
@@ -927,9 +915,6 @@
 
         # this algorithm was written by Francis Clarke see issue #9407
 
-        from sage.rings.finite_rings.integer_mod_ring import IntegerModRing
-        from sage.rings.integer_ring import IntegerRing
-        ZZ = IntegerRing()
         from sage.rings.polynomial.polynomial_ring_constructor import PolynomialRing
         from sage.matrix.constructor import matrix
 
