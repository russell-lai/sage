# -*- coding: utf-8 -*-
r"""
Space of boundary modular symbols

Used mainly for computing the cuspidal subspace of modular symbols. The space
of boundary symbols of sign 0 is isomorphic as a Hecke module to the dual of
the space of Eisenstein series, but this does not give a useful method of
computing Eisenstein series, since there is no easy way to extract the constant
terms.

We represent boundary modular symbols as a sum of Manin symbols of the form
`[P, u/v]`, where `u/v` is a cusp for our group `G`. The group of boundary
modular symbols naturally embeds into a vector space `B_k(G)` (see Stein,
section 8.4, or Merel, section 1.4, where this space is called `\CC[\Gamma
\backslash \QQ]_k`, for a definition), which is a finite dimensional `\QQ`
vector space, of dimension equal to the number of cusps for `G` (if `k` is
even), or the number of regular cusps (if `k` is odd). The embedding
takes `[P, u/v]` to `P(u,v)\cdot [(u,v)]`. We represent the basis vectors by
pairs `[(u,v)]` with u, v coprime. On `B_k(G)`, we have the relations

.. MATH::

     [\gamma \cdot (u,v)] = [(u,v)]

for all `\gamma \in G` and

.. MATH::

     [(\lambda u, \lambda v)] = \operatorname{sign}(\lambda)^k [(u,v)]


for all `\lambda \in \QQ^\times`.

It's possible for these relations to kill a class, i.e., for a pair `[(u,v)]`
to be 0. For example, when `N=4` and `k=3` then `(-1,-2)` is equivalent mod
`\Gamma_1(4)` to `(1,2)` since `2=-2 \bmod 4` and `1=-1 \bmod 2`. But since `k`
is odd, `[(-1,-2)]` is also equivalent to `-[(1,2)]`. Thus this symbol is
equivalent to its negative, hence 0 (notice that this wouldn't be the case in
characteristic 2). This happens for any irregular cusp when the weight is odd;
there are no irregular cusps on `\Gamma_1(N)` except when `N = 4`, but there
can be more on `\Gamma_H` groups. See also prop 2.30 of Stein's Ph.D. thesis.

In addition, in the case that our space is of sign `\sigma = 1` or `-1`, we
also have the relation `[(-u,v)] = \sigma \cdot [(u,v)]`. This relation can
also combine with the above to kill a cusp class - for instance, take (u,v) =
(1,3) for `\Gamma_1(5)`. Then since the cusp `\tfrac{1}{3}` is
`\Gamma_1(5)`-equivalent to the cusp `-\tfrac{1}{3}`, we have that `[(1,3)] =
[(-1,3)]`. Now, on the minus subspace, we also have that `[(-1,3)] = -[(1,3)]`,
which means this class must vanish. Notice that this cannot be used to show
that `[(1,0)]` or `[(0,1)]` is 0.

.. note::

   Special care must be taken when working with the images of the cusps 0 and
   `\infty` in `B_k(G)`. For all cusps *except* 0 and `\infty`, multiplying the
   cusp by -1 corresponds to taking `[(u,v)]` to `[(-u,v)]` in `B_k(G)`.  This
   means that `[(u,v)]` is equivalent to `[(-u,v)]` whenever `\tfrac{u}{v}` is
   equivalent to `-\tfrac{u}{v}`, except in the case of 0 and `\infty`.  We
   have the following conditions for `[(1,0)]` and `[(0,1)]`:

   - `[(0,1)] = \sigma \cdot [(0,1)]`, so `[(0,1)]` is 0 exactly when `\sigma =
     -1`.

   - `[(1,0)] = \sigma \cdot [(-1,0)]` and `[(1,0)] = (-1)^k [(-1,0)]`, so
     `[(1,0)] = 0` whenever `\sigma \ne (-1)^k`.

.. note::

   For all the spaces of boundary symbols below, no work is done to determine
   the cusps for G at creation time. Instead, cusps are added as they are
   discovered in the course of computation. As a result, the rank of a space
   can change as a computation proceeds.

REFERENCES:

- Merel, "Universal Fourier expansions of modular
  forms." Springer LNM 1585 (1994), pg. 59-95.

- Stein, "Modular Forms, a computational approach." AMS (2007).
"""

#*****************************************************************************
#       Copyright (C) 2005 William Stein <wstein@gmail.com>
#
# This program is free software: you can redistribute it and/or modify
# it under the terms of the GNU General Public License as published by
# the Free Software Foundation, either version 2 of the License, or
# (at your option) any later version.
#                  http://www.gnu.org/licenses/
#*****************************************************************************

from __future__ import absolute_import
from six.moves import range

from sage.misc.misc import repr_lincomb
from sage.structure.richcmp import richcmp_method, richcmp

import sage.modules.free_module as free_module
from sage.modules.free_module_element import is_FreeModuleElement

import sage.modular.arithgroup.all as arithgroup
import sage.modular.cusps as cusps
import sage.modular.dirichlet as dirichlet
import sage.modular.hecke.all as hecke
from sage.modular.modsym.manin_symbol import ManinSymbol

import sage.rings.all as rings
<<<<<<< HEAD
import sage.arith.all as arith
=======
>>>>>>> a1ec9595

from . import element


class BoundarySpaceElement(hecke.HeckeModuleElement):
    def __init__(self, parent, x):
        """
        Create a boundary symbol.

        INPUT:


        -  ``parent`` - BoundarySpace; a space of boundary
           modular symbols

        -  ``x`` - a dict with integer keys and values in the
           base field of parent.


        EXAMPLES::

            sage: B = ModularSymbols(Gamma0(32), sign=-1).boundary_space()
            sage: B(Cusp(1,8))
            [1/8]
            sage: B.0
            [1/8]
            sage: type(B.0)
            <class 'sage.modular.modsym.boundary.BoundarySpaceElement'>
        """
        self.__x = x
        self.__vec = parent.free_module()(x)
        hecke.HeckeModuleElement.__init__(self, parent, self.__vec)

    def coordinate_vector(self):
        r"""
        Return self as a vector on the QQ-vector space with basis
        self.parent()._known_cusps().

        EXAMPLES::

            sage: B = ModularSymbols(18,4,sign=1).boundary_space()
            sage: x = B(Cusp(1/2)) ; x
            [1/2]
            sage: x.coordinate_vector()
            (1)
            sage: ((18/5)*x).coordinate_vector()
            (18/5)
            sage: B(Cusp(0))
            [0]
            sage: x.coordinate_vector()
            (1)
            sage: x = B(Cusp(1/2)) ; x
            [1/2]
            sage: x.coordinate_vector()
            (1, 0)
        """
        return self.__vec

    def _repr_(self):
        """
        Return the string representation of self.

        EXAMPLES::

            sage: ModularSymbols(Gamma0(11), 2).boundary_space()(Cusp(0))._repr_()
            '[0]'
            sage: (-6*ModularSymbols(Gamma0(11), 2).boundary_space()(Cusp(0)))._repr_()
            '-6*[0]'
        """
        return repr_lincomb([ ('[' + repr(self.parent()._known_gens[i]) + ']', c) for i,c in self.__x.items() ])

    # can't inherit arithmetic operations from HeckeModule, because basis
    # dimension might change!

    def _add_(self, other):
        """
        Return self + other. Assumes that other is a BoundarySpaceElement.

        EXAMPLES::

            sage: B = ModularSymbols(Gamma1(16), 4).boundary_space()
            sage: x = B(Cusp(2/7)) ; y = B(Cusp(13/16))
            sage: x + y # indirect doctest
            [2/7] + [13/16]
            sage: x + x # indirect doctest
            2*[2/7]
        """
        z = dict(other.__x)
        for i, c in self.__x.items():
            if i in z:
                z[i] += c
            else:
                z[i] = c
        return BoundarySpaceElement(self.parent(), z)

    def _sub_(self, other):
        """
        Return self - other. Assumes that other is a BoundarySpaceElement.

        EXAMPLES::

            sage: B = ModularSymbols(Gamma1(16), 4).boundary_space()
            sage: x = B(Cusp(2/7)) ; y = B(Cusp(13/16))
            sage: x - y # indirect doctest
            [2/7] - [13/16]
            sage: x - x # indirect doctest
            0
        """
        z = dict(self.__x)
        for i, c in other.__x.items():
            if i in z:
                z[i] -= c
            else:
                z[i] = -c
        return BoundarySpaceElement(self.parent(), z)

    def _rmul_(self, other):
        """
        Return self \* other. Assumes that other can be coerced into
        self.parent().base_ring().

        EXAMPLES::

            sage: B = ModularSymbols(Gamma1(16), 4).boundary_space()
            sage: x = B(Cusp(2/7))
            sage: x*5 # indirect doctest
            5*[2/7]
            sage: x*-3/5 # indirect doctest
            -3/5*[2/7]
        """
        x = {}
        for i, c in self.__x.items():
            x[i] = c*other
        return BoundarySpaceElement(self.parent(), x)

    def _lmul_(self, other):
        """
        Return other \* self. Assumes that other can be coerced into
        self.parent().base_ring().

        EXAMPLES::

            sage: B = ModularSymbols(Gamma1(16), 4).boundary_space()
            sage: x = B(Cusp(13/16))
            sage: 11*x # indirect doctest
            11*[13/16]
            sage: 1/3*x # indirect doctest
            1/3*[13/16]
        """
        x = {}
        for i, c in self.__x.items():
            x[i] = other*c
        return BoundarySpaceElement(self.parent(), x)

    def __neg__(self):
        """
        Return -self.

        EXAMPLES::

            sage: B = ModularSymbols(Gamma1(16), 4).boundary_space()
            sage: x = B(Cusp(2/7))
            sage: -x # indirect doctest
            -[2/7]
            sage: -x + x # indirect doctest
            0
        """
        return self*(-1)


@richcmp_method
class BoundarySpace(hecke.HeckeModule_generic):
    def __init__(self,
                 group = arithgroup.Gamma0(1),
                 weight = 2,
                 sign = 0,
                 base_ring = rings.QQ,
                 character = None):
        """
        Space of boundary symbols for a congruence subgroup of SL_2(Z).

        This class is an abstract base class, so only derived classes
        should be instantiated.

        INPUT:


        -  ``weight`` - int, the weight

        -  ``group`` - arithgroup.congroup_generic.CongruenceSubgroup, a congruence
           subgroup.

        -  ``sign`` - int, either -1, 0, or 1

        -  ``base_ring`` - rings.Ring (defaults to the
           rational numbers)


        EXAMPLES::

            sage: B = ModularSymbols(Gamma0(11),2).boundary_space()
            sage: isinstance(B, sage.modular.modsym.boundary.BoundarySpace)
            True
            sage: B == loads(dumps(B))
            True
        """
        weight = int(weight)
        if weight <= 1:
            raise ArithmeticError("weight must be at least 2")
        if not arithgroup.is_CongruenceSubgroup(group):
            raise TypeError("group must be a congruence subgroup")
        sign = int(sign)
        if not isinstance(base_ring, rings.Ring) and rings.is_CommutativeRing(base_ring):
            raise TypeError("base_ring must be a commutative ring")
        if character is None and arithgroup.is_Gamma0(group):
            character = dirichlet.TrivialCharacter(group.level(), base_ring)
        (self.__group, self.__weight, self.__character,
          self.__sign, self.__base_ring) = (group, weight,
                                             character, sign, base_ring)
        self._known_gens = []
        self._zero_cusps = []
        hecke.HeckeModule_generic.__init__(self, base_ring, group.level())

    def __richcmp__(self, other, op):
        """
        EXAMPLES::

            sage: B2 = ModularSymbols(11, 2).boundary_space()
            sage: B4 = ModularSymbols(11, 4).boundary_space()
            sage: B2 == B4
            False
            sage: B2 == ModularSymbols(17, 2).boundary_space()
            False
        """
        if type(self) is not type(other):
            return NotImplemented

        return richcmp((self.group(), self.weight(), self.character()),
                       (other.group(), other.weight(), other.character()),
                       op)

    def _known_cusps(self):
        """
        Return the list of non-vanishing cusps found so far.

        EXAMPLES::

            sage: B = ModularSymbols(Gamma1(12), 4).boundary_space()
            sage: B._known_cusps()
            []
            sage: ls = [ B(Cusp(i,10)) for i in range(10) ]
            sage: B._known_cusps()
            [0, 1/10, 1/5]
        """
        return list(self._known_gens)

    def is_ambient(self):
        """
        Return True if self is a space of boundary symbols associated to an
        ambient space of modular symbols.

        EXAMPLES::

            sage: M = ModularSymbols(Gamma1(6), 4)
            sage: M.is_ambient()
            True
            sage: M.boundary_space().is_ambient()
            True
        """
        return True

    def group(self):
        """
        Return the congruence subgroup associated to this space of boundary
        modular symbols.

        EXAMPLES::

            sage: ModularSymbols(GammaH(14,[9]), 2).boundary_space().group()
            Congruence Subgroup Gamma_H(14) with H generated by [9]
        """
        return self.__group

    def weight(self):
        """
        Return the weight of this space of boundary modular symbols.

        EXAMPLES::

            sage: ModularSymbols(Gamma1(9), 5).boundary_space().weight()
            5
        """
        return self.__weight

    def character(self):
        """
        Return the Dirichlet character associated to this space of boundary
        modular symbols.

        EXAMPLES::

            sage: ModularSymbols(DirichletGroup(7).0, 6).boundary_space().character()
            Dirichlet character modulo 7 of conductor 7 mapping 3 |--> zeta6
        """
        return self.__character

    def sign(self):
        """
        Return the sign of the complex conjugation involution on this space
        of boundary modular symbols.

        EXAMPLES::

            sage: ModularSymbols(13,2,sign=-1).boundary_space().sign()
            -1
        """
        return self.__sign

    def gen(self, i=0):
        """
        Return the i-th generator of this space.

        EXAMPLES::

            sage: B = ModularSymbols(Gamma0(24), 4).boundary_space()
            sage: B.gen(0)
            Traceback (most recent call last):
            ...
            ValueError: only 0 generators known for Space of Boundary Modular Symbols for Congruence Subgroup Gamma0(24) of weight 4 and over Rational Field
            sage: B(Cusp(1/3))
            [1/3]
            sage: B.gen(0)
            [1/3]
        """
        if i >= len(self._known_gens) or i < 0:
            raise ValueError("only %s generators known for %s"%(len(self._known_gens), self))
        return BoundarySpaceElement(self, {i:1})

    def free_module(self):
        """
        Return the underlying free module for self.

        EXAMPLES::

            sage: B = ModularSymbols(Gamma1(7), 5, sign=-1).boundary_space()
            sage: B.free_module()
            Sparse vector space of dimension 0 over Rational Field
            sage: x = B(Cusp(0)) ; y = B(Cusp(1/7)) ; B.free_module()
            Sparse vector space of dimension 1 over Rational Field
        """
        return free_module.FreeModule(self.__base_ring, len(self._known_gens), sparse=True)

    def rank(self):
        """
        The rank of the space generated by boundary symbols that have been
        found so far in the course of computing the boundary map.

        .. warning::

           This number may change as more elements are coerced into
           this space!! (This is an implementation detail that will
           likely change.)

        EXAMPLES::

            sage: M = ModularSymbols(Gamma0(72), 2) ; B = M.boundary_space()
            sage: B.rank()
            0
            sage: _ = [ B(x) for x in M.basis() ]
            sage: B.rank()
            16

        Test that :trac:`7837` is fixed::

            sage: ModularSymbols(Gamma1(4),7).boundary_map().codomain().dimension()
            2
            sage: ModularSymbols(Gamma1(4),7, sign=1).boundary_map().codomain().dimension()
            1
            sage: ModularSymbols(Gamma1(4),7, sign=-1).boundary_map().codomain().dimension()
            1
        """
        return len(self._known_gens)

    #####################################################################
    # Coercion
    #####################################################################

    def _coerce_in_manin_symbol(self, x):
        """
        Coerce the Manin symbol x into self. (That is, return the image of
        x under the boundary map.)

        Assumes that x is associated to the same space of modular symbols
        as self.

        EXAMPLES::

            sage: M = ModularSymbols(Gamma1(5), 4) ; B = M.boundary_space()
            sage: [ B(x) for x in M.basis() ]
            [-[2/5], -[-1/5], -[1/2], -[1/2], -[1/4], -[1/4]]
            sage: [ B._coerce_in_manin_symbol(x) for x in M.manin_symbols_basis() ]
            [-[2/5], -[-1/5], -[1/2], -[1/2], -[1/4], -[1/4]]
        """
        i = x.i
        alpha, beta = x.endpoints(self.level())
        if self.weight() == 2:
            return self(alpha) - self(beta)
        if i == 0:
            return self(alpha)
        elif i == self.weight() - 2:
            return -self(beta)
        else:
            return self(0)

    def __call__(self, x):
        """
        Coerce x into a boundary symbol space.

        If x is a modular symbol (with the same group, weight, character,
        sign, and base field), this returns the image of that modular
        symbol under the boundary map.

        EXAMPLES::

            sage: M = ModularSymbols(Gamma0(15), 2) ; B = M.boundary_space()
            sage: B(M.0)
            [Infinity] - [0]
            sage: B(Cusp(1))
            [0]
            sage: B(Cusp(oo))
            [Infinity]
            sage: B(7)
            Traceback (most recent call last):
            ...
            TypeError: Coercion of 7 (of type <type 'sage.rings.integer.Integer'>) into Space of Boundary Modular Symbols for Congruence Subgroup Gamma0(15) of weight 2 and over Rational Field not (yet) defined.
        """
        from .ambient import ModularSymbolsAmbient
        if isinstance(x, int) and x == 0:
            return BoundarySpaceElement(self, {})

        elif isinstance(x, cusps.Cusp):
            return self._coerce_cusp(x)

        elif isinstance(x, ManinSymbol):
            return self._coerce_in_manin_symbol(x)

        elif element.is_ModularSymbolsElement(x):
            M = x.parent()
            if not isinstance(M, ModularSymbolsAmbient):
                raise TypeError("x (=%s) must be an element of a space of modular symbols of type ModularSymbolsAmbient"%x)
            if M.level() != self.level():
                raise TypeError("x (=%s) must have level %s but has level %s"%(
                    x, self.level(), M.level()))
            S = x.manin_symbol_rep()
            if len(S) == 0:
                return self(0)
            return sum([c*self._coerce_in_manin_symbol(v) for c, v in S])

        elif is_FreeModuleElement(x):
            y = dict([(i,x[i]) for i in range(len(x))])
            return BoundarySpaceElement(self, y)

        raise TypeError("Coercion of %s (of type %s) into %s not (yet) defined."%(x, type(x), self))

    def _repr_(self):
        """
        Return the string representation of self.

        EXAMPLES::

            sage: sage.modular.modsym.boundary.BoundarySpace(Gamma0(3), 2)._repr_()
            'Space of Boundary Modular Symbols of weight 2 for Congruence Subgroup Gamma0(3) with sign 0 and character [1] over Rational Field'
        """
        return ("Space of Boundary Modular Symbols of weight %s for" + \
                " %s with sign %s and character %s over %s")%(
                 self.weight(), self.group(), self.sign(),
                 self.character()._repr_short_(), self.base_ring())

    def _cusp_index(self, cusp):
        """
        Return the index of the (unique) cusp in self._known_cusps()
        equivalent to cusp, or one of the following special values:

        - ``-1`` if ``cusp`` is not equivalent to any cusp
          found so far.
        - ``-2`` if ``cusp`` is equivalent to a cusp that's known to vanish
          from the relations in this space.


        EXAMPLES::

            sage: B = ModularSymbols(Gamma0(21), 4).boundary_space()
            sage: B._cusp_index(Cusp(0))
            -1
            sage: _ = B(Cusp(oo))
            sage: _ = B(Cusp(0))
            sage: B._cusp_index(Cusp(0))
            1
        """
        g = self._known_gens
        for i in range(len(g)):
            if self._is_equiv(cusp, g[i]):
                return i
        if any(self._is_equiv(cusp, x) for x in self._zero_cusps):
            return -2
        return -1

class BoundarySpace_wtk_g0(BoundarySpace):
    def __init__(self, level, weight, sign, F):
        """
        Initialize a space of boundary symbols of weight k for Gamma_0(N)
        over base field F.

        INPUT:


        -  ``level`` - int, the level

        -  ``weight`` - integer weight = 2.

        -  ``sign`` - int, either -1, 0, or 1

        -  ``F`` - field


        EXAMPLES::

            sage: B = ModularSymbols(Gamma0(2), 5).boundary_space()
            sage: type(B)
            <class 'sage.modular.modsym.boundary.BoundarySpace_wtk_g0_with_category'>
            sage: B == loads(dumps(B))
            True
        """
        level = int(level)
        sign = int(sign)
        weight = int(weight)
        if not sign in [-1,0,1]:
            raise ArithmeticError("sign must be an int in [-1,0,1]")
        if level <= 0:
            raise ArithmeticError("level must be positive")
        BoundarySpace.__init__(self,
                                 weight = weight,
                                 group  = arithgroup.Gamma0(level),
                                 sign   = sign,
                                 base_ring = F)

    def _repr_(self):
        """
        Return the string representation of self.

        EXAMPLES::

            sage: B = ModularSymbols(Gamma0(97), 3).boundary_space()
            sage: B._repr_()
            'Space of Boundary Modular Symbols for Congruence Subgroup Gamma0(97) of weight 3 and over Rational Field'
        """
        return ("Space of Boundary Modular Symbols for %s of weight %s " + \
                "and over %s")%(self.group(), self.weight(), self.base_ring())

    def _coerce_cusp(self, c):
        """
        Coerce the cusp c into this boundary symbol space.

        EXAMPLES::

            sage: B = ModularSymbols(Gamma0(17), 6).boundary_space()
            sage: B._coerce_cusp(Cusp(0))
            [0]
            sage: B = ModularSymbols(Gamma0(17), 6, sign=-1).boundary_space()
            sage: B._coerce_cusp(Cusp(0))
            0
            sage: B = ModularSymbols(Gamma0(16), 4).boundary_space()
            sage: [ B(Cusp(i,4)) for i in range(4) ]
            [[0], [1/4], [1/2], [3/4]]
            sage: B = ModularSymbols(Gamma0(16), 4, sign=1).boundary_space()
            sage: [ B(Cusp(i,4)) for i in range(4) ]
            [[0], [1/4], [1/2], [1/4]]
            sage: B = ModularSymbols(Gamma0(16), 4, sign=-1).boundary_space()
            sage: [ B(Cusp(i,4)) for i in range(4) ]
            [0, [1/4], 0, -[1/4]]
        """
        if self.weight()%2 != 0:
            return self(0)

        # see if we've already found this cusp
        i = self._cusp_index(c)
        if i != -1:
            if i == -2:
                return self(0)
            return BoundarySpaceElement(self, {i:1})

        # see if we've already found -c
        sign = self.sign()
        if sign != 0:
            i2 = self._cusp_index(-c)
            if i2 != -1:
                if i2 == -2:
                    return self(0)
                else:
                    return BoundarySpaceElement(self, {i2:sign})

        # found a new cusp class
        g = self._known_gens
        g.append(c)

        # See if the new cusp is killed by sign relations. The
        # relevant relations (for cusps other than 0 and Infinity)
        # are:
        #
        #    [(u,v)] = (-1)^k [(-u,-v)]
        #    [(u,v)] = [gamma * (u,v)]
        #   [(-u,v)] = sign * [(u,v)]
        #
        # So since k is always even on Gamma0, we have that [(u,v)] =
        # 0 from the above relations exactly when (u,v) = gamma*(-u,v)
        # and the sign is -1.
        if sign == -1:
            # NOTE: this code looks wrong. One should do the
            # following:
            #
            #  - if c is 0, if the sign is -1, append & return 0
            #  - if c is Infinity, then if the sign
            #    is not equal to (-1)**self.weight(), then
            #    append & return 0
            #  - otherwise, if the sign is -1, and c is
            #    equivalent to -c, append & return 0.
            #
            # Interestingly, the code below does precisely that.
            # (It's important to recall that for Gamma0, odd weight
            # spaces are 0.)
            if self._is_equiv(c, -c):
                self._zero_cusps.append(c)
                del self._known_gens[-1]
                return self(0)

        return BoundarySpaceElement(self, {(len(g)-1):1})

    def _is_equiv(self, c1, c2):
        """
        Determine whether or not c1 and c2 are equivalent for self.

        EXAMPLES::

            sage: B = ModularSymbols(Gamma0(24), 6).boundary_space()
            sage: B._is_equiv(Cusp(0), Cusp(oo))
            False
            sage: B._is_equiv(Cusp(0), Cusp(1))
            True
        """
        return c1.is_gamma0_equiv(c2, self.level())


class BoundarySpace_wtk_g1(BoundarySpace):
    def __init__(self, level, weight, sign, F):
        """
        Initialize a space of boundary modular symbols for Gamma1(N).

        INPUT:


        -  ``level`` - int, the level

        -  ``weight`` - int, the weight = 2

        -  ``sign`` - int, either -1, 0, or 1

        -  ``F`` - base ring


        EXAMPLES::

            sage: from sage.modular.modsym.boundary import BoundarySpace_wtk_g1
            sage: B = BoundarySpace_wtk_g1(17, 2, 0, QQ) ; B
            Boundary Modular Symbols space for Gamma_1(17) of weight 2 over Rational Field
            sage: B == loads(dumps(B))
            True
        """
        level = int(level)
        sign = int(sign)
        if not sign in [-1,0,1]:
            raise ArithmeticError("sign must be an int in [-1,0,1]")
        if level <= 0:
            raise ArithmeticError("level must be positive")

        BoundarySpace.__init__(self,
                weight = weight,
                group  = arithgroup.Gamma1(level),
                sign   = sign,
                base_ring = F)

    def _repr_(self):
        """
        Return the string representation of self.

        EXAMPLES::

            sage: ModularSymbols(Gamma1(5), 3, sign=1).boundary_space()._repr_()
            'Boundary Modular Symbols space for Gamma_1(5) of weight 3 over Rational Field'
        """
        return ("Boundary Modular Symbols space for Gamma_1(%s) of weight %s " + \
                "over %s")%(self.level(),self.weight(), self.base_ring())


    def _is_equiv(self, c1, c2):
        """
        Return True if c1 and c2 are equivalent cusps for self, and False
        otherwise.

        EXAMPLES::

            sage: B = ModularSymbols(Gamma1(10), 4).boundary_space()
            sage: B._is_equiv(Cusp(0), Cusp(1/5))
            (False, 0)
            sage: B._is_equiv(Cusp(4/5), Cusp(1/5))
            (True, -1)
            sage: B._is_equiv(Cusp(-4/5), Cusp(1/5))
            (True, 1)
        """
        return c1.is_gamma1_equiv(c2, self.level())

    def _cusp_index(self, cusp):
        """
        Returns a pair (i, t), where i is the index of the first cusp in
        self._known_cusps() which is equivalent to cusp, and t is 1 or -1
        as cusp is Gamma1-equivalent to plus or minus
        self._known_cusps()[i]. If cusp is not equivalent to any known
        cusp, return (-1, 0); if cusp is equivalent to a cusp that is known to
        vanish, return (-2, 0).

        EXAMPLES::

            sage: B = ModularSymbols(Gamma1(11),2).boundary_space()
            sage: B._cusp_index(Cusp(1/11))
            (-1, 0)
            sage: B._cusp_index(Cusp(10/11))
            (-1, 0)
            sage: B._coerce_cusp(Cusp(1/11))
            [1/11]
            sage: B._cusp_index(Cusp(1/11))
            (0, 1)
            sage: B._cusp_index(Cusp(10/11))
            (0, -1)
        """
        g = self._known_gens
        for i in range(len(g)):
            t, eps = self._is_equiv(cusp, g[i])
            if t:
                return i, eps
        if any(self._is_equiv(cusp, c)[0] for c in self._zero_cusps):
            return (-2, 0)
        return -1, 0

    def _coerce_cusp(self, c):
        """
        Coerce a cusp into this boundary symbol space.

        EXAMPLES::

            sage: B = ModularSymbols(Gamma1(4), 4).boundary_space()
            sage: B._coerce_cusp(Cusp(1/2))
            [1/2]
            sage: B._coerce_cusp(Cusp(1/4))
            [1/4]
            sage: B._coerce_cusp(Cusp(3/4))
            [1/4]
            sage: B = ModularSymbols(Gamma1(5), 3, sign=-1).boundary_space()
            sage: B._coerce_cusp(Cusp(0))
            0
            sage: B._coerce_cusp(Cusp(oo))
            [Infinity]
            sage: B = ModularSymbols(Gamma1(2), 3, sign=-1).boundary_space()
            sage: B._coerce_cusp(Cusp(0))
            0
            sage: B._coerce_cusp(Cusp(oo))
            0
            sage: B = ModularSymbols(Gamma1(7), 3).boundary_space()
            sage: [ B(Cusp(i,7)) for i in range(7) ]
            [[0], [1/7], [2/7], [3/7], -[3/7], -[2/7], -[1/7]]
            sage: B._is_equiv(Cusp(1,6), Cusp(5,6))
            (True, 1)
            sage: B._is_equiv(Cusp(1,6), Cusp(0))
            (True, -1)
            sage: B(Cusp(0))
            [0]
            sage: B = ModularSymbols(Gamma1(7), 3, sign=1).boundary_space()
            sage: [ B(Cusp(i,7)) for i in range(7) ]
            [[0], 0, 0, 0, 0, 0, 0]
            sage: B = ModularSymbols(Gamma1(7), 3, sign=-1).boundary_space()
            sage: [ B(Cusp(i,7)) for i in range(7) ]
            [0, [1/7], [2/7], [3/7], -[3/7], -[2/7], -[1/7]]
        """
        N    = self.level()
        k    = self.weight()
        sign = self.sign()
        i, eps = self._cusp_index(c)
        if i != -1:
            if i == -2:
                return self(0)
            else:
                return BoundarySpaceElement(self, {i : eps**k})

        if sign != 0:
            i2, eps = self._cusp_index(-c)
            if i2 != -1:
                if i2 == -2:
                    return self(0)
                else:
                    return BoundarySpaceElement(self, {i2:sign*(eps**k)})

        # found a new cusp class
        g = self._known_gens
        g.append(c)

        # Does cusp class vanish because of irregularity? For Gamma1 groups
        # this occurs if and only if N = 4 and c is equivalent to 1/2.

        if N == 4 and k % 2 != 0:
            if self._is_equiv(c, (1,2))[0]:
                self._zero_cusps.append(c)
                del self._known_gens[-1]
                return self(0)

        # Does class vanish because of sign relations?  The relevant
        # relations are
        #
        #    [(u,v)] = (-1)^k [(-u,-v)]
        #    [(u,v)] = sign * [(-u,v)]
        #    [(u,v)] = eps * (-1)^k [(-u,v)]
        #
        # where, in the last line, (u,v) is Gamma1-equivalent to
        # (-u,v) or (u,-v) as eps is 1 or -1.
        #
        # Thus (other than for 0 and Infinity), we have that [(u,v)]
        # can only be killed by sign relations when:
        #
        #  - (u,v) is Gamma1-equivalent to (-u,v) or (u,-v), and
        #  - eps is 1 and sign is -1, or eps is -1 and sign is not
        #    (-1)^k.
        #
        if sign:
            if (c.is_infinity() and sign != (-1)**self.weight()) or \
                (c.is_zero() and sign== -1):
                    self._zero_cusps.append(c)
                    del self._known_gens[-1]
                    return self(0)
            elif (not c.is_infinity() and not c.is_zero()):
                t, eps = self._is_equiv(c, -c)
                if t and ((eps == 1 and sign == -1) or \
                          (eps == -1 and sign != (-1)**self.weight())):
                    self._zero_cusps.append(c)
                    del self._known_gens[-1]
                    return self(0)

        return BoundarySpaceElement(self, {(len(g)-1):1})

class BoundarySpace_wtk_gamma_h(BoundarySpace):
    def __init__(self, group, weight, sign, F):
        """
        Initialize a space of boundary modular symbols for GammaH(N).

        INPUT:


        -  ``group`` - congruence subgroup Gamma_H(N).

        -  ``weight`` - int, the weight = 2

        -  ``sign`` - int, either -1, 0, or 1

        -  ``F`` - base ring


        EXAMPLES::

            sage: from sage.modular.modsym.boundary import BoundarySpace_wtk_gamma_h
            sage: B = BoundarySpace_wtk_gamma_h(GammaH(13,[3]), 2, 0, QQ) ; B
            Boundary Modular Symbols space for Congruence Subgroup Gamma_H(13) with H generated by [3] of weight 2 over Rational Field
            sage: B == loads(dumps(B))
            True

        A test case from :trac:`6072`::

            sage: ModularSymbols(GammaH(8,[5]), 3).boundary_map()
            Hecke module morphism boundary map defined by the matrix
            [-1  0  0  0]
            [ 0 -1  0  0]
            [ 0  0 -1  0]
            [ 0  0  0 -1]
            Domain: Modular Symbols space of dimension 4 for Congruence Subgroup ...
            Codomain: Boundary Modular Symbols space for Congruence Subgroup Gamma_H(8) ...
        """
        sign = int(sign)
        if not sign in [-1,0,1]:
            raise ArithmeticError("sign must be an int in [-1,0,1]")

        BoundarySpace.__init__(self,
                weight = weight,
                group  = group,
                sign   = sign,
                base_ring = F)

    def _repr_(self):
        """
        Return the string representation of self.

        EXAMPLES::

            sage: ModularSymbols(GammaH(7,[2]), 4).boundary_space()._repr_()
            'Boundary Modular Symbols space for Congruence Subgroup Gamma_H(7) with H generated by [2] of weight 4 over Rational Field'
        """
        return ("Boundary Modular Symbols space for %s of weight %s " + \
                "over %s")%(self.group(),self.weight(), self.base_ring())


    def _is_equiv(self, c1, c2):
        """
        Return a pair of the form (b, t), where b is True if c1 and c2 are
        equivalent cusps for self, and False otherwise, and t gives extra
        information about the equivalence between c1 and c2.

        EXAMPLES::

            sage: B = ModularSymbols(GammaH(7,[2]), 4).boundary_space()
            sage: B._is_equiv(Cusp(0), Cusp(1/7))
            (False, 0)
            sage: B._is_equiv(Cusp(2/7), Cusp(1/7))
            (True, 1)
            sage: B._is_equiv(Cusp(3/7), Cusp(1/7))
            (True, -1)
        """
        return c1.is_gamma_h_equiv(c2, self.group())

    def _cusp_index(self, cusp):
        """
        Returns a pair (i, t), where i is the index of the first cusp in
        self._known_cusps() which is equivalent to cusp, and t is 1 or -1 as
        cusp is GammaH-equivalent to plus or minus self._known_cusps()[i]. If
        cusp is not equivalent to any known cusp, return (-1, 0); if cusp is
        equivalent to a cusp known to vanish, return (-2, 0).

        EXAMPLES::

            sage: M = ModularSymbols(GammaH(9,[4]), 3)
            sage: B = M.boundary_space()
            sage: B._cusp_index(Cusp(0))
            (-1, 0)
            sage: _ = [ B(x) for x in M.basis() ]
            sage: B._cusp_index(Cusp(0))
            (1, -1)
            sage: B._cusp_index(Cusp(5/6))
            (3, 1)
        """
        g = self._known_gens
        for i in range(len(g)):
            t, eps = self._is_equiv(cusp, g[i])
            if t:
                return i, eps
        if any(self._is_equiv(cusp, c)[0] for c in self._zero_cusps):
            return -2, 0
        return -1, 0

    def _coerce_cusp(self, c):
        """
        Coerce the cusp c into self.

        EXAMPLES::

            sage: B = ModularSymbols(GammaH(10,[9]), 2).boundary_space()
            sage: B(Cusp(0))
            [0]
            sage: B(Cusp(1/3))
            [1/3]
            sage: B(Cusp(1/13))
            [1/3]
            sage: B = ModularSymbols(GammaH(25, [6]), 2).boundary_space()
            sage: B._coerce_cusp(Cusp(0))
            [0]

        ::

            sage: B = ModularSymbols(GammaH(11,[3]), 3).boundary_space()
            sage: [ B(Cusp(i,11)) for i in range(11) ]
            [[0],
            [1/11],
            -[1/11],
            [1/11],
            [1/11],
            [1/11],
            -[1/11],
            -[1/11],
            -[1/11],
            [1/11],
            -[1/11]]
            sage: B._is_equiv(Cusp(0), Cusp(1,11))
            (False, 0)
            sage: B._is_equiv(Cusp(oo), Cusp(1,11))
            (True, 1)
            sage: B = ModularSymbols(GammaH(11,[3]), 3, sign=1).boundary_space()
            sage: [ B(Cusp(i,11)) for i in range(11) ]
            [[0], 0, 0, 0, 0, 0, 0, 0, 0, 0, 0]
            sage: B = ModularSymbols(GammaH(11,[3]), 3, sign=-1).boundary_space()
            sage: [ B(Cusp(i,11)) for i in range(11) ]
            [0,
            [1/11],
            -[1/11],
            [1/11],
            [1/11],
            [1/11],
            -[1/11],
            -[1/11],
            -[1/11],
            [1/11],
            -[1/11]]

        Test that :trac:`6072` is fixed. ::

            sage: G = GammaH(8,[3])

            sage: B2 = G.modular_symbols(weight=2).boundary_space()
            sage: B2._coerce_cusp(Cusp(1/4))
            [1/4]

            sage: B3 = G.modular_symbols(weight=3).boundary_space()
            sage: B3._coerce_cusp(Cusp(1/4))
            0

            sage: G = GammaH(10, [9])
            sage: B3 = G.modular_symbols(weight=3).boundary_space()
            sage: [B3(x) for x in G.cusps()]
            [0, 0, 0, 0, 0, 0, 0, 0]
            sage: B3.rank()
            0

        Test that :trac:`25268` is fixed::

            sage: G = GammaH(20, [13])
            sage: A = ModularSymbols(G, 3)
            sage: S = A.cuspidal_submodule()
            sage: S.dimension()
            8
        """
        k    = self.weight()
        sign = self.sign()
        i, eps = self._cusp_index(c)
        if i != -1:
            if i == -2: return self(0)
            else: return BoundarySpaceElement(self, {i : eps**k})

        if sign != 0:
            i2, eps = self._cusp_index(-c)
            if i2 != -1:
                if i2 == -2: return self(0)
                else: return BoundarySpaceElement(self, {i2:sign*(eps**k)})

        # found a new cusp class
        g = self._known_gens
        g.append(c)

        # Does the cusp class vanish because the cusp is irregular?

        if k % 2 != 0:
            if self.group().is_even() or not self.group().is_regular_cusp(c):
                self._zero_cusps.append(c)
                del self._known_gens[-1]
                return self(0)

        # Does class vanish because of sign relations?  The relevant
        # relations are
        #
        #    [(u,v)] = (-1)^k [(-u,-v)]
        #    [(u,v)] = sign * [(-u,v)]
        #    [(u,v)] = eps * (-1)^k [(-u,v)]
        #
        # where, in the last line, (u,v) is GammaH-equivalent to
        # (-u,v) or (u,-v) as eps is 1 or -1.
        #
        # Thus (other than for 0 and Infinity), we have that [(u,v)]
        # can only be killed by sign relations when:
        #
        #  - (u,v) is GammaH-equivalent to (-u,v) or (u,-v), and
        #  - eps is 1 and sign is -1, or eps is -1 and sign is not
        #    (-1)^k.
        #
        # (Notice that while this description looks identical to that
        # of Gamma1, it differs in that the condition of being GammaH
        # equivalent is weaker than that of being Gamma1 equivalent
        # when H is larger than {1}.)
        #
        if sign:
            if (c.is_infinity() and sign != (-1)**self.weight()) or \
               (c.is_zero() and sign == -1):
                self._zero_cusps.append(c)
                del self._known_gens[-1]
                return self(0)
            elif (not c.is_infinity() and not c.is_zero()):
                t, eps = self._is_equiv(c, -c)
                if t and ((eps == 1 and sign == -1) or \
                          (eps == -1 and sign != (-1)**self.weight())):
                    self._zero_cusps.append(c)
                    del self._known_gens[-1]
                    return self(0)

        return BoundarySpaceElement(self, {(len(g)-1):1})


class BoundarySpace_wtk_eps(BoundarySpace):
    def __init__(self, eps, weight, sign=0):
        """
        Space of boundary modular symbols with given weight, character, and
        sign.

        INPUT:


        -  ``eps`` - dirichlet.DirichletCharacter, the
           "Nebentypus" character.

        -  ``weight`` - int, the weight = 2

        -  ``sign`` - int, either -1, 0, or 1


        EXAMPLES::

            sage: B = ModularSymbols(DirichletGroup(6).0, 4).boundary_space() ; B
            Boundary Modular Symbols space of level 6, weight 4, character [-1] and dimension 0 over Rational Field
            sage: type(B)
            <class 'sage.modular.modsym.boundary.BoundarySpace_wtk_eps_with_category'>
            sage: B == loads(dumps(B))
            True
        """
        level = eps.modulus()
        sign = int(sign)
        self.__eps = eps
        if not sign in [-1,0,1]:
            raise ArithmeticError("sign must be an int in [-1,0,1]")
        if level <= 0:
            raise ArithmeticError("level must be positive")
        BoundarySpace.__init__(self,
                weight = weight,
                group = arithgroup.Gamma1(level),
                sign = sign,
                base_ring = eps.base_ring(),
                character = eps)

    def _repr_(self):
        """
        Return the string representation of self.

        EXAMPLES::

            sage: ModularSymbols(DirichletGroup(6).0, 4).boundary_space()._repr_()
            'Boundary Modular Symbols space of level 6, weight 4, character [-1] and dimension 0 over Rational Field'
        """
        return ("Boundary Modular Symbols space of level %s, weight %s, character %s " + \
                "and dimension %s over %s")%(self.level(), self.weight(),
                    self.character()._repr_short_(), self.rank(), self.base_ring())


    def _is_equiv(self, c1, c2):
        """
        Return a pair (b, t), where b is True if c1 and c2 are equivalent
        cusps for self, and False otherwise, and t gives extra information
        about the equivalence of c1 and c2.

        EXAMPLES::

            sage: B = ModularSymbols(DirichletGroup(12).1, 3).boundary_space()
            sage: B._is_equiv(Cusp(0), Cusp(1/3))
            (False, None)
            sage: B._is_equiv(Cusp(2/3), Cusp(1/3))
            (True, 5)
            sage: B._is_equiv(Cusp(3/4), Cusp(1/4))
            (True, 7)
        """
        return c1.is_gamma0_equiv(c2, self.level(), transformation=True)

    def _cusp_index(self, cusp):
        """
        Returns a pair (i, s), where i is the index of the first cusp in
        self._known_cusps() which is equivalent to cusp, and such that cusp is
        Gamma0-equivalent to self.character()(s) times self._known_cusps()[i].
        If cusp is not equivalent to any known cusp, return (-1, 0); if cusp is
        equivalent to a cusp known to vanish, return (-2, 0).

        EXAMPLES::

            sage: B = ModularSymbols(DirichletGroup(11).0**3, 5).boundary_space()
            sage: B._cusp_index(Cusp(0))
            (-1, 0)
            sage: B._coerce_cusp(Cusp(0))
            [0]
            sage: B._cusp_index(Cusp(0))
            (0, 1)
            sage: B._coerce_cusp(Cusp(1,11))
            [1/11]
            sage: B._cusp_index(Cusp(2,11))
            (1, -zeta10^2)
        """
        g = self._known_gens
        for i in range(len(g)):
            t, s = self._is_equiv(cusp, g[i])
            if t:
                return i, self.__eps(s)
        if any(self._is_equiv(cusp, c)[0] for c in self._zero_cusps):
            return (-2, 0)
        return -1, 0

    def _coerce_cusp(self, c):
        """
        Coerce the cusp c into self.

        EXAMPLES::

            sage: B = ModularSymbols(DirichletGroup(13).0**3, 5, sign=0).boundary_space()
            sage: [ B(Cusp(i,13)) for i in range(13) ]
            [[0],
            [1/13],
            -zeta4*[1/13],
            [1/13],
            -[1/13],
            -zeta4*[1/13],
            -zeta4*[1/13],
            zeta4*[1/13],
            zeta4*[1/13],
            [1/13],
            -[1/13],
            zeta4*[1/13],
            -[1/13]]
            sage: B._is_equiv(Cusp(oo), Cusp(1,13))
            (True, 1)
            sage: B._is_equiv(Cusp(0), Cusp(1,13))
            (False, None)
            sage: B = ModularSymbols(DirichletGroup(13).0**3, 5, sign=1).boundary_space()
            sage: [ B(Cusp(i,13)) for i in range(13) ]
            [[0], 0, 0, 0, 0, 0, 0, 0, 0, 0, 0, 0, 0]
            sage: B._coerce_cusp(Cusp(oo))
            0
            sage: B = ModularSymbols(DirichletGroup(13).0**3, 5, sign=-1).boundary_space()
            sage: [ B(Cusp(i,13)) for i in range(13) ]
            [0,
            [1/13],
            -zeta4*[1/13],
            [1/13],
            -[1/13],
            -zeta4*[1/13],
            -zeta4*[1/13],
            zeta4*[1/13],
            zeta4*[1/13],
            [1/13],
            -[1/13],
            zeta4*[1/13],
            -[1/13]]
            sage: B = ModularSymbols(DirichletGroup(13).0**4, 5, sign=1).boundary_space()
            sage: B._coerce_cusp(Cusp(0))
            [0]
            sage: B = ModularSymbols(DirichletGroup(13).0**4, 5, sign=-1).boundary_space()
            sage: B._coerce_cusp(Cusp(0))
            0
        """
<<<<<<< HEAD
        N    = self.level()
=======
>>>>>>> a1ec9595
        sign = self.sign()
        i, eps = self._cusp_index(c)
        if i != -1:
            if i == -2:
                return self(0)
            else:
                return BoundarySpaceElement(self, {i : eps})

        if sign != 0:
            i2, eps = self._cusp_index(-c)
            if i2 != -1:
                if i2 == -2: return self(0)
                else: return BoundarySpaceElement(self, {i2:sign*eps})

        # found a new cusp class
        g = self._known_gens
        g.append(c)

        # Does cusp vanish because of stabiliser?
        s = arithgroup.Gamma0(self.level()).cusp_data(c)[0]
        if self.__eps(s[1,1]) != 1:
            self._zero_cusps.append(c)
            del self._known_gens[-1]
            return self(0)

        # Does class vanish because of sign relations?  The relevant
        # relations are
        #
        #    [(u,v)] = (-1)^k [(-u,-v)]
        #    [(u,v)] = sign * [(-u,v)]
        #    [(u,v)] = eps(d) * [(-u,v)]
        #
        # where, in the last line, eps is the character defining
        # our space, and [a,b;c,d] takes (u,v) to (-u,v).
        #
        # Thus (other than for 0 and Infinity), we have that [(u,v)]
        # can only be killed by sign relations when the sign is not
        # equal to eps(d).
        #
        if sign:
            if c.is_zero():
                if sign == -1:
                    self._zero_cusps.append(c)
                    del self._known_gens[-1]
                    return self(0)
            elif c.is_infinity():
                if sign != (-1)**self.weight():
                    self._zero_cusps.append(c)
                    del self._known_gens[-1]
                    return self(0)
            else:
                t, s = self._is_equiv(c, -c)
                if t:
                    if sign != self.__eps(s):
                        self._zero_cusps.append(c)
                        del self._known_gens[-1]
                        return self(0)

        return BoundarySpaceElement(self, {(len(g)-1):1})

<|MERGE_RESOLUTION|>--- conflicted
+++ resolved
@@ -105,10 +105,6 @@
 from sage.modular.modsym.manin_symbol import ManinSymbol
 
 import sage.rings.all as rings
-<<<<<<< HEAD
-import sage.arith.all as arith
-=======
->>>>>>> a1ec9595
 
 from . import element
 
@@ -1369,10 +1365,6 @@
             sage: B._coerce_cusp(Cusp(0))
             0
         """
-<<<<<<< HEAD
-        N    = self.level()
-=======
->>>>>>> a1ec9595
         sign = self.sign()
         i, eps = self._cusp_index(c)
         if i != -1:
