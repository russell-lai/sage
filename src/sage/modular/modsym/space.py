--- conflicted
+++ resolved
@@ -1292,15 +1292,6 @@
                   int(math.ceil((self.weight() + dims.idxG0(self.level()))/12.0))
         return self.__sturm_bound
 
-<<<<<<< HEAD
-    def abelian_variety(self):
-        try:
-            return self.__modabvar
-        except AttributeError:
-            from sage.modular.abvar.modabvar_modsym import ModAbVar_modsym_plus
-            A = ModAbVar_modsym_plus(self, check=True)
-            self.__modabvar = A
-=======
     def modular_abelian_variety(self):
         """
         Return the corresponding modular abelian variety.
@@ -1329,5 +1320,4 @@
             if self.base_ring() != QQ:
                 A = A.change_ring(self.base_ring())
             self.__modular_abelian_variety = A
->>>>>>> 49a524f1
             return A
