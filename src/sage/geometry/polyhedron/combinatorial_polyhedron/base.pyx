--- conflicted
+++ resolved
@@ -2333,44 +2333,18 @@
         """
         return self.face_iter().join_of_Vrep(*indices)
 
-<<<<<<< HEAD
-    def meet_of_facets(self, *indices):
-        r"""
-        Return the largest face contained all facets indicated by the indices.
+    def meet_of_Hrep(self, *indices):
+        r"""
+        Return the largest face contained in all facets indicated by the indices.
 
         .. SEEALSO::
 
-            :meth:`~sage.geometry.polyhedron.combinatorial_polyhedron.face_iterator_base.meet_of_facets`.
-=======
-    def meet_of_Hrep(self, *indices):
-        r"""
-        Return the largest face contained in all facets indicated by the indices.
-
-        .. SEEALSO::
-
             :meth:`~sage.geometry.polyhedron.combinatorial_polyhedron.face_iterator_base.meet_of_Hrep`.
->>>>>>> 7f7e6301
 
         EXAMPLES::
 
             sage: P = polytopes.dodecahedron()
             sage: C = CombinatorialPolyhedron(P)
-<<<<<<< HEAD
-            sage: C.meet_of_facets(0)
-            A 2-dimensional face of a 3-dimensional combinatorial polyhedron
-            sage: C.meet_of_facets(0).ambient_H_indices()
-            (0,)
-            sage: C.meet_of_facets(0,1).ambient_H_indices()
-            (0, 1)
-            sage: C.meet_of_facets(0,2).ambient_H_indices()
-            (0, 2)
-            sage: C.meet_of_facets(0,2,3).ambient_H_indices()
-            (0, 1, 2, 3, 4, 5, 6, 7, 8, 9, 10, 11)
-            sage: C.meet_of_facets().ambient_H_indices()
-            ()
-        """
-        return self.face_iter().meet_of_facets(*indices)
-=======
             sage: C.meet_of_Hrep(0)
             A 2-dimensional face of a 3-dimensional combinatorial polyhedron
             sage: C.meet_of_Hrep(0).ambient_H_indices()
@@ -2385,7 +2359,6 @@
             ()
         """
         return self.face_iter().meet_of_Hrep(*indices)
->>>>>>> 7f7e6301
 
     def face_iter(self, dimension=None, dual=None):
         r"""
