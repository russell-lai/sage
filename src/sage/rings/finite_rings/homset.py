"""
Homset for Finite Fields

This is the set of all field homomorphisms between two finite fields.

EXAMPLES::

    sage: R.<t> = ZZ[]
    sage: E.<a> = GF(25, modulus = t^2 - 2)
    sage: F.<b> = GF(625)
    sage: H = Hom(E, F)
    sage: f = H([4*b^3 + 4*b^2 + 4*b]); f
    Ring morphism:
      From: Finite Field in a of size 5^2
      To:   Finite Field in b of size 5^4
      Defn: a |--> 4*b^3 + 4*b^2 + 4*b
    sage: f(2)
    2
    sage: f(a)
    4*b^3 + 4*b^2 + 4*b
    sage: len(H)
    2
    sage: [phi(2*a)^2 for phi in Hom(E, F)]
    [3, 3]

We can also create endomorphisms::

    sage: End(E)
    Automorphism group of Finite Field in a of size 5^2
    sage: End(GF(7))[0]
    Ring endomorphism of Finite Field of size 7
      Defn: 1 |--> 1
    sage: H = Hom(GF(7), GF(49, 'c'))
    sage: H[0](2)
    2
"""

from sage.rings.homset import RingHomset_generic
from sage.rings.finite_rings.hom_finite_field import FiniteFieldHomomorphism_generic
from sage.rings.integer import Integer
from sage.structure.sequence import Sequence

class FiniteFieldHomset(RingHomset_generic):
    """
    Set of homomorphisms with domain a given finite field.
    """
#     def __init__(self, R, S, category=None):
#         if category is None:
#             from sage.categories.finite_fields import FiniteFields
#             category = FiniteFields()
#         RingHomset_generic.__init__(self, R, S, category)

    def __call__(self, im_gens, check=True):
        """
        Construct the homomorphism defined by ``im_gens``.

        EXAMPLES::

            sage: R.<t> = ZZ[]
            sage: E.<a> = GF(25, modulus = t^2 - 2)
            sage: F.<b> = GF(625)
            sage: End(E)
            Automorphism group of Finite Field in a of size 5^2
            sage: list(Hom(E, F))
            [Ring morphism:
              From: Finite Field in a of size 5^2
              To:   Finite Field in b of size 5^4
              Defn: a |--> 4*b^3 + 4*b^2 + 4*b,
             Ring morphism:
              From: Finite Field in a of size 5^2
              To:   Finite Field in b of size 5^4
              Defn: a |--> b^3 + b^2 + b]
            sage: [phi(2*a)^2 for phi in Hom(E, F)]
            [3, 3]
            sage: End(GF(7))[0]
            Ring endomorphism of Finite Field of size 7
              Defn: 1 |--> 1
            sage: H = Hom(GF(7), GF(49, 'c'))
            sage: H[0](2)
            2
            sage: Hom(GF(49, 'c'), GF(7)).list()
            []
            sage: Hom(GF(49, 'c'), GF(81, 'd')).list()
            []
            sage: H = Hom(GF(9, 'a'), GF(81, 'b'))
            sage: H == loads(dumps(H))
            True
        """
        if isinstance(im_gens, FiniteFieldHomomorphism_generic):
            return self._coerce_impl(im_gens)
        try:
            if self.domain().degree() == 1:
                from sage.rings.finite_rings.hom_prime_finite_field import FiniteFieldHomomorphism_prime
                return FiniteFieldHomomorphism_prime(self, im_gens, check=check)
            return FiniteFieldHomomorphism_generic(self, im_gens, check=check)
        except (NotImplementedError, ValueError) as err:
            try:
                return self._coerce_impl(im_gens)
            except TypeError:
                raise TypeError("images do not define a valid homomorphism")

    def _coerce_impl(self, x):
        """
        Coercion of other morphisms.

        EXAMPLES::

            sage: k.<a> = GF(25)
            sage: l.<b> = GF(625)
            sage: H = Hom(k, l)
            sage: G = loads(dumps(H))
            sage: H is G
            True
            sage: G.coerce(list(H)[0]) # indirect doctest
            Ring morphism:
              From: Finite Field in a of size 5^2
              To:   Finite Field in b of size 5^4
              Defn: a |--> 4*b^3 + 4*b^2 + 4*b + 3
        """
        if not isinstance(x, FiniteFieldHomomorphism_generic):
            raise TypeError
        if x.parent() is self:
            return x
        if x.parent() == self:
            return FiniteFieldHomomorphism_generic(self, x.im_gens())
        raise TypeError

    def _repr_(self):
        """
        Return a string represention of ``self``.

        EXAMPLES::

            sage: Hom(GF(4, 'a'), GF(16, 'b'))._repr_()
            'Set of field embeddings from Finite Field in a of size 2^2 to Finite Field in b of size 2^4'
            sage: Hom(GF(4, 'a'), GF(4, 'c'))._repr_()
            'Set of field embeddings from Finite Field in a of size 2^2 to Finite Field in c of size 2^2'
            sage: Hom(GF(4, 'a'), GF(4, 'a'))._repr_()
            'Automorphism group of Finite Field in a of size 2^2'
        """
        D = self.domain()
        C = self.codomain()
        if C == D:
            return "Automorphism group of %s"%D
        else:
            return "Set of field embeddings from %s to %s"%(D, C)

    def is_aut(self):
        """
        Check if ``self`` is an automorphism

        EXAMPLES::

            sage: Hom(GF(4, 'a'), GF(16, 'b')).is_aut()
            False
            sage: Hom(GF(4, 'a'), GF(4, 'c')).is_aut()
            False
            sage: Hom(GF(4, 'a'), GF(4, 'a')).is_aut()
            True
        """
        return self.domain() == self.codomain()

    def order(self):
        """
        Return the order of this set of field homomorphisms.

        EXAMPLES::

            sage: K.<a> = GF(125)
            sage: End(K)
            Automorphism group of Finite Field in a of size 5^3
            sage: End(K).order()
            3
            sage: L.<b> = GF(25)
            sage: Hom(L, K).order() == Hom(K, L).order() == 0
            True
        """
        try:
            return self.__order
        except AttributeError:
            pass
        n = len(self.list())
        self.__order = n
        return n

    def list(self):
        """
        Return a list of all the elements in this set of field homomorphisms.

        EXAMPLES::

            sage: K.<a> = GF(25)
            sage: End(K)
            Automorphism group of Finite Field in a of size 5^2
            sage: list(End(K))
            [Ring endomorphism of Finite Field in a of size 5^2
              Defn: a |--> 4*a + 1,
             Ring endomorphism of Finite Field in a of size 5^2
              Defn: a |--> a]
            sage: L.<z> = GF(7^6)
            sage: [g for g in End(L) if (g^3)(z) == z]
            [Ring endomorphism of Finite Field in z of size 7^6
              Defn: z |--> z,
             Ring endomorphism of Finite Field in z of size 7^6
              Defn: z |--> 5*z^4 + 5*z^3 + 4*z^2 + 3*z + 1,
             Ring endomorphism of Finite Field in z of size 7^6
              Defn: z |--> 3*z^5 + 5*z^4 + 5*z^2 + 2*z + 3]
<<<<<<< HEAD
=======

        Between isomorphic fields with different moduli::

            sage: k1 = GF(1009)
            sage: k2 = GF(1009, modulus="primitive")
            sage: Hom(k1, k2).list()
            [
            Ring morphism:
              From: Finite Field of size 1009
              To:   Finite Field of size 1009
              Defn: 1 |--> 1
            ]
            sage: Hom(k2, k1).list()
            [
            Ring morphism:
              From: Finite Field of size 1009
              To:   Finite Field of size 1009
              Defn: 11 |--> 11
            ]

            sage: k1.<a> = GF(1009^2, modulus="first_lexicographic")
            sage: k2.<b> = GF(1009^2, modulus="conway")
            sage: Hom(k1, k2).list()
            [
            Ring morphism:
              From: Finite Field in a of size 1009^2
              To:   Finite Field in b of size 1009^2
              Defn: a |--> 290*b + 864,
            Ring morphism:
              From: Finite Field in a of size 1009^2
              To:   Finite Field in b of size 1009^2
              Defn: a |--> 719*b + 145
            ]
>>>>>>> f16112c7

        TESTS:

        Check that :trac:`11390` is fixed::

            sage: K = GF(1<<16,'a'); L = GF(1<<32,'b')
            sage: K.Hom(L)[0]
            Ring morphism:
              From: Finite Field in a of size 2^16
              To:   Finite Field in b of size 2^32
              Defn: a |--> b^29 + b^27 + b^26 + b^23 + b^21 + b^19 + b^18 + b^16 + b^14 + b^13 + b^11 + b^10 + b^9 + b^8 + b^7 + b^6 + b^5 + b^2 + b
        """
        try:
            return self.__list
        except AttributeError:
            pass
        D = self.domain()
        C = self.codomain()
        if D.characteristic() == C.characteristic() and Integer(D.degree()).divides(Integer(C.degree())):
            f = D.modulus()
            g = C['x'](f)
            r = g.roots()
            v = [self(D.hom(a, C)) for a, _ in r]
            v = Sequence(v, immutable=True, cr=True)
        else:
            v = Sequence([], immutable=True, cr=False)
        self.__list = v
        return v

    def __getitem__(self, n):
        """
        EXAMPLES::

            sage: H = Hom(GF(32, 'a'), GF(1024, 'b'))
            sage: H[1]
            Ring morphism:
              From: Finite Field in a of size 2^5
              To:   Finite Field in b of size 2^10
              Defn: a |--> b^7 + b^5
            sage: H[2:4]
            [
            Ring morphism:
              From: Finite Field in a of size 2^5
              To:   Finite Field in b of size 2^10
              Defn: a |--> b^8 + b^6 + b^2,
            Ring morphism:
              From: Finite Field in a of size 2^5
              To:   Finite Field in b of size 2^10
              Defn: a |--> b^9 + b^7 + b^6 + b^5 + b^4
            ]
        """
        return self.list()[n]

    def index(self, item):
        """
        Return the index of ``self``.

        EXAMPLES::

            sage: K.<z> = GF(1024)
            sage: g = End(K)[3]
            sage: End(K).index(g) == 3
            True
        """
        return self.list().index(item)

    def _an_element_(self):
        """
        Return an element of ``self``.

        TESTS::

            sage: Hom(GF(3^3, 'a'), GF(3^6, 'b')).an_element()
            Ring morphism:
              From: Finite Field in a of size 3^3
              To:   Finite Field in b of size 3^6
              Defn: a |--> 2*b^5 + 2*b^4

            sage: Hom(GF(3^3, 'a'), GF(3^2, 'c')).an_element()
            Traceback (most recent call last):
            ...
            EmptySetError: no homomorphisms from Finite Field in a of size 3^3 to Finite Field in c of size 3^2

        .. TODO::

            Use a more sophisticated algorithm; see also :trac:`8751`.

        """
        K = self.domain()
        L = self.codomain()
        if K.degree() == 1:
            return L.coerce_map_from(K)
        elif not K.degree().divides(L.degree()):
            from sage.categories.sets_cat import EmptySetError
            raise EmptySetError('no homomorphisms from %s to %s' % (K, L))
        return K.hom([K.modulus().any_root(L)])


from sage.structure.sage_object import register_unpickle_override
register_unpickle_override('sage.rings.finite_field_morphism', 'FiniteFieldHomset', FiniteFieldHomset)<|MERGE_RESOLUTION|>--- conflicted
+++ resolved
@@ -205,8 +205,6 @@
               Defn: z |--> 5*z^4 + 5*z^3 + 4*z^2 + 3*z + 1,
              Ring endomorphism of Finite Field in z of size 7^6
               Defn: z |--> 3*z^5 + 5*z^4 + 5*z^2 + 2*z + 3]
-<<<<<<< HEAD
-=======
 
         Between isomorphic fields with different moduli::
 
@@ -240,7 +238,6 @@
               To:   Finite Field in b of size 1009^2
               Defn: a |--> 719*b + 145
             ]
->>>>>>> f16112c7
 
         TESTS:
 
