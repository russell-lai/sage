include "sage/libs/linkages/padics/fmpz_poly_unram.pxi"
include "sage/libs/linkages/padics/unram_shared.pxi"
include "FM_template.pxi"

cdef class PowComputer_(PowComputer_flint_unram):
    """
    A PowComputer for a fixed-modulus unramified ring.
    """
    def __init__(self, Integer prime, long cache_limit, long prec_cap, long ram_prec_cap, bint in_field, poly=None):
        """
        Initialization.

        EXAMPLES::

            sage: R.<a> = ZqFM(125)
            sage: type(R.prime_pow)
            <type 'sage.rings.padics.qadic_flint_FM.PowComputer_'>
            sage: R.prime_pow._prec_type
            'fixed-mod'
        """
        self._prec_type = 'fixed-mod'
        PowComputer_flint_unram.__init__(self, prime, cache_limit, prec_cap, ram_prec_cap, in_field, poly)

cdef class qAdicFixedModElement(FMElement):
    frobenius = frobenius_unram
    trace = trace_unram
    norm = norm_unram

    def matrix_mod_pn(self):
        """
        Returns the matrix of right multiplication by the element on
        the power basis `1, x, x^2, \ldots, x^{d-1}` for this
        extension field.  Thus the *rows* of this matrix give the
        images of each of the `x^i`.  The entries of the matrices are
        IntegerMod elements, defined modulo ``p^(self.absprec() / e)``.

        EXAMPLES::

            sage: R.<a> = ZqFM(5^5,5)
            sage: b = (5 + 15*a)^3
            sage: b.matrix_mod_pn()
            [ 125 1125  250  250    0]
            [   0  125 1125  250  250]
            [2375 2125  125 1125  250]
            [2375 1375 2125  125 1125]
            [2875 1000 1375 2125  125]

            sage: M = R(0,3).matrix_mod_pn(); M == 0
            True
            sage: M.base_ring()
            Ring of integers modulo 3125
        """
        return cmatrix_mod_pn(self.value, self.prime_pow.prec_cap, 0, self.prime_pow)

    def _flint_rep(self, var='x'):
        """
        Replacement for _ntl_rep for use in printing and debugging.

        EXAMPLES::

            sage: R.<a> = ZqFM(27, 4)
            sage: (1+a).inverse_of_unit()._flint_rep()
            41*x^2 + 40*x + 42
            sage: (1+a)*(41*a^2+40*a+42)
            1
        """
        return self.prime_pow._new_fmpz_poly(self.value, var)

    def _flint_rep_abs(self, var='x'):
        """
        Replacement for _ntl_rep_abs for use in printing and debugging.

        EXAMPLES::

            sage: R.<a> = ZqFM(27, 4)
            sage: (3+3*a)._flint_rep_abs()
            (3*x + 3, 0)
        """
        return self._flint_rep(var), Integer(0)

    def _modp_rep(self, use_smallest_mode=False, return_list=True):
        r"""
        Return the element with the same reduction mod p that can be expressed
        with coefficients between 0 and p-1.  The absolute precision will be maximal.

        This method is used in printing and computing p-adic expansions.

        INPUT:

        - ``use_smallest_mode`` -- if True, use reps between -p/2 and p/2 instead.
        - ``return_list`` -- if True, return a list of coefficients (as integers).
            For use in printing.

        EXAMPLES::

            sage: R.<a> = ZqFM(27,4)
            sage: b = a^2 + 5*a - 3
            sage: b._modp_rep()
<<<<<<< HEAD
            ((a^2 + 2*a) + O(3^4), [0, 2, 1])
=======
            ((a^2 + 2*a), [0, 2, 1])
>>>>>>> 23a2b10d
            sage: b._modp_rep(use_smallest_mode=True)[1]
            [0, -1, 1]
        """
        cdef FMElement rep = self._new_c()
        L = cmodp_rep(rep.value, self.value, smallest_mode if use_smallest_mode else simple_mode, return_list, self.prime_pow)
        if return_list:
            return rep, L
        else:
            return rep<|MERGE_RESOLUTION|>--- conflicted
+++ resolved
@@ -96,11 +96,7 @@
             sage: R.<a> = ZqFM(27,4)
             sage: b = a^2 + 5*a - 3
             sage: b._modp_rep()
-<<<<<<< HEAD
-            ((a^2 + 2*a) + O(3^4), [0, 2, 1])
-=======
             ((a^2 + 2*a), [0, 2, 1])
->>>>>>> 23a2b10d
             sage: b._modp_rep(use_smallest_mode=True)[1]
             [0, -1, 1]
         """
