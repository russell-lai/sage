"""
p-Adic Generic Element

Elements of `p`-Adic Rings and Fields

AUTHORS:

- David Roe

- Genya Zaytman: documentation

- David Harvey: doctests

- Julian Rueth: fixes for exp() and log(), implemented gcd, xgcd

"""

#*****************************************************************************
#       Copyright (C) 2007-2013 David Roe <roed@math.harvard.edu>
#                     2007      William Stein <wstein@gmail.com>
#                     2013-2014 Julian Rueth <julian.rueth@gmail.com>
#
#  Distributed under the terms of the GNU General Public License (GPL)
#  as published by the Free Software Foundation; either version 2 of
#  the License, or (at your option) any later version.
#
#                  http://www.gnu.org/licenses/
#*****************************************************************************

from sage.ext.stdsage cimport PY_NEW
from cysignals.memory cimport sig_malloc, sig_free

cimport sage.rings.padics.local_generic_element
from sage.libs.gmp.mpz cimport mpz_set_si
from sage.arith.srange import srange
from sage.rings.padics.local_generic_element cimport LocalGenericElement
from sage.rings.padics.precision_error import PrecisionError
from sage.rings.rational cimport Rational
from sage.rings.integer cimport Integer
from sage.rings.integer_ring import ZZ
from sage.rings.infinity import infinity
from sage.structure.element import coerce_binop
from sage.structure.richcmp cimport rich_to_bool

cdef long maxordp = (1L << (sizeof(long) * 8 - 2)) - 1

cdef class pAdicGenericElement(LocalGenericElement):
    cpdef _richcmp_(left, right, int op):
        """
        First compare valuations, then compare normalized
        residue of unit part.

        EXAMPLES::

            sage: R = Zp(19, 5,'capped-rel','series'); K = Qp(19, 5, 'capped-rel', 'series')
            sage: a = R(2); a
            2 + O(19^5)
            sage: b = R(3); b
            3 + O(19^5)
            sage: a < b
            True
            sage: a = K(2); a
            2 + O(19^5)
            sage: b = K(3); b
            3 + O(19^5)
            sage: a < b
            True

        ::

            sage: R = Zp(5); a = R(5, 6); b = R(5 + 5^6, 8)
            sage: a == b #indirect doctest
            True

        ::

            sage: R = Zp(5)
            sage: a = R(17)
            sage: b = R(21)
            sage: a == b
            False
            sage: a < b
            True

        ::

            sage: R = ZpCA(5)
            sage: a = R(17)
            sage: b = R(21)
            sage: a == b
            False
            sage: a < b
            True

        ::

            sage: R = ZpFM(5)
            sage: a = R(17)
            sage: b = R(21)
            sage: a == b
            False
            sage: a < b
            True
        """
        # handle exact zeros
        left_zero = left._is_exact_zero()
        right_zero = right._is_exact_zero()
        if left_zero and right_zero:
            return rich_to_bool(op, 0)
        elif left_zero:
            if right.is_zero():
                return rich_to_bool(op, 0)
            return rich_to_bool(op, 1)
        elif right_zero:
            if left.is_zero():
                return rich_to_bool(op, 0)
            return rich_to_bool(op, -1)

        m = min(left.precision_absolute(), right.precision_absolute())
        x_ordp = left.valuation()
        left_zero =  bool(x_ordp >= m)
        y_ordp = right.valuation()
        right_zero = bool(y_ordp >= m)
        # handle approximate zeros
        if left_zero and right_zero:
            return rich_to_bool(op, 0)
        elif left_zero:
            return rich_to_bool(op, 1)
        elif right_zero:
            return rich_to_bool(op, -1)

        # no more zeros
        if x_ordp < y_ordp:
            return rich_to_bool(op, -1)
        elif x_ordp > y_ordp:
            return rich_to_bool(op, 1)
        else:  # equal ordp
            test = (<pAdicGenericElement>left.unit_part())._cmp_units(right.unit_part())
            return rich_to_bool(op, test)

    cdef int _cmp_units(left, pAdicGenericElement right) except -2:
        raise NotImplementedError

    cdef int _set_from_Integer(self, Integer x, absprec, relprec) except -1:
        raise NotImplementedError
    cdef int _set_from_mpz(self, mpz_t x) except -1:
        raise NotImplementedError
    cdef int _set_from_mpz_rel(self, mpz_t x, long relprec) except -1:
        raise NotImplementedError
    cdef int _set_from_mpz_abs(self, mpz_t value, long absprec) except -1:
        raise NotImplementedError
    cdef int _set_from_mpz_both(self, mpz_t x, long absprec, long relprec) except -1:
        raise NotImplementedError

    cdef int _set_from_Rational(self, Rational x, absprec, relprec) except -1:
        raise NotImplementedError
    cdef int _set_from_mpq(self, mpq_t x) except -1:
        raise NotImplementedError
    cdef int _set_from_mpq_rel(self, mpq_t x, long relprec) except -1:
        raise NotImplementedError
    cdef int _set_from_mpq_abs(self, mpq_t value, long absprec) except -1:
        raise NotImplementedError
    cdef int _set_from_mpq_both(self, mpq_t x, long absprec, long relprec) except -1:
        raise NotImplementedError

    cdef int _pshift_self(self, long shift) except -1:
        raise NotImplementedError

    cdef int _set_inexact_zero(self, long absprec) except -1:
        raise NotImplementedError
    cdef int _set_exact_zero(self) except -1:
        raise TypeError("this type of p-adic does not support exact zeros")

    cpdef bint _is_exact_zero(self) except -1:
        """
        Returns True if self is exactly zero.  Since
        non-capped-relative elements cannot be exact, this function
        always returns False.

        EXAMPLES::

            sage: ZpCA(17)(0)._is_exact_zero()
            False
        """
        return False

    cpdef bint _is_inexact_zero(self) except -1:
        """
        Returns True if self is indistinguishable from zero, but not
        exactly zero.

        EXAMPLES::

            sage: Zp(5)(0,5)._is_inexact_zero()
            True
        """
        raise NotImplementedError

    cpdef bint _is_zero_rep(self) except -1:
        """
        Returns True is self is indistinguishable from zero.

        EXAMPLES::

            sage: ZpCA(17)(0,15)._is_zero_rep()
            True
        """
        return self._is_inexact_zero() or self._is_exact_zero()

    cdef bint _set_prec_abs(self, long absprec) except -1:
        self._set_prec_both(absprec, (<PowComputer_class>self.parent().prime_pow).prec_cap)

    cdef bint _set_prec_rel(self, long relprec) except -1:
        self._set_prec_both((<PowComputer_class>self.parent().prime_pow).prec_cap, relprec)

    cdef bint _set_prec_both(self, long absprec, long relprec) except -1:
        return 0

    def _quo_rem(self, right):
        """
        Quotient with remainder.

        We choose the remainder to have the same p-adic expansion
        as the numerator, but truncated at the valuation of the denominator.

        EXAMPLES::

            sage: R = Zp(3, 5)
            sage: R(12).quo_rem(R(2))
            (2*3 + O(3^6), 0)
            sage: R(2).quo_rem(R(12))
            (O(3^4), 2 + O(3^5))
            sage: q, r = R(4).quo_rem(R(12)); q, r
            (1 + 2*3 + 2*3^3 + O(3^4), 1 + O(3^5))
            sage: 12*q + r == 4
            True

        In general, the remainder is returned with maximal precision.
        However, it is not the case when the valuation of the divisor
        is greater than the absolute precision on the numerator::

            sage: R(1,2).quo_rem(R(81))
            (O(3^0), 1 + O(3^2))

        For fields the normal quotient always has remainder 0:

            sage: K = Qp(3, 5)
            sage: K(12).quo_rem(K(2))
            (2*3 + O(3^6), 0)
            sage: q, r = K(4).quo_rem(K(12)); q, r
            (3^-1 + O(3^4), 0)
            sage: 12*q + r == 4
            True

        You can get the same behavior for fields as for rings
        by using this underscored method::

            sage: K(12)._quo_rem(K(2))
            (2*3 + O(3^6), 0)
            sage: K(2)._quo_rem(K(12))
            (O(3^4), 2 + O(3^5))
        """
        if right._is_exact_zero():
            raise ZeroDivisionError("cannot divide by zero")
        if right.is_zero():
            raise PrecisionError("cannot divide by something indistinguishable from zero")
        K = self.parent()
        R = K.integer_ring()
        sval = self.valuation()
        diff = sval - right.valuation()
        srelprec = self.precision_relative()
        if diff + srelprec < 0:
            return K(0,0), self
        if srelprec == 0:
            return K(0,diff), K(0)
        if diff >= 0:  # remainder is 0
            return K(self/right), K(0)
        unit = R(self.unit_part())
        high = (unit << diff) >> (diff - sval)
        return K(high/right), K(self-high).lift_to_precision()

    def __floordiv__(self, right):
        """
        Divides self by right and throws away the nonintegral part if
        self.parent() is not a field.

        There are a number of reasonable definitions for floor
        division.  Any definition should satisfy the following
        identity:

        (1) a = (a // b) * b + a % b

        If a and b lie in a field, then setting a % b = 0 and a // b =
        a / b provides a canonical way of satisfying this equation.

        However, for elements of integer rings, there are many choices
        of definitions for a // b and a % b that satisfy this
        equation.  Since p-adic rings in Sage come equipped with a
        uniformizer pi, we can use the choice of uniformizer in our
        definitions.  Here are some other criteria we might ask for:

        (2) If b = pi^k, the series expansion (in terms of pi) of a //
        b is just the series expansion of a, shifted over by k terms.

        (2') The series expansion of a % pi^k has no terms above
        pi^(k-1).

        The conditions (2) and (2') are equivalent.  But when we
        generalize these conditions to arbitrary b they diverge.

        (3) For general b, the series expansion of a // b is just the
        series expansion of a / b, truncating terms with negative
        exponents of pi.

        (4) For general b, the series expansion of a % b has no terms
        above b.valuation() - 1.

        In order to satisfy (3), one defines

        a // b = (a / b.unit_part()) >> b.valuation()
        a % b = a - (a // b) * b

        In order to satisfy (4), one defines

        a % b = a.lift() % pi.lift()^b.valuation()
        a // b = ((a - a % b) >> b.valuation()) / b.unit_part()


        In Sage we choose option (4) since it has better precision behavior.

        EXAMPLES::

            sage: R = ZpCA(5); a = R(129378); b = R(2398125)
            sage: a // b #indirect doctest
            1 + 2*5 + 2*5^3 + 4*5^4 + 5^6 + 5^7 + 5^8 + 4*5^9 + 2*5^10 + 4*5^11 + 4*5^12 + 2*5^13 + 3*5^14 + O(5^16)
            sage: a / b
            4*5^-4 + 3*5^-3 + 2*5^-2 + 5^-1 + 3 + 3*5 + 4*5^2 + 2*5^4 + 2*5^6 + 4*5^7 + 5^9 + 5^10 + 5^11 + O(5^12)
            sage: a % b
            3 + O(5^20)
            sage: a
            3 + 2*5^4 + 5^5 + 3*5^6 + 5^7 + O(5^20)
            sage: (a // b) * b + a % b
            3 + 2*5^4 + 5^5 + 3*5^6 + 5^7 + O(5^20)

        The alternative definition::

            sage: c = (a // b.unit_part()) >> b.valuation(); c
            3 + 3*5 + 4*5^2 + 2*5^4 + 2*5^6 + 4*5^7 + 5^9 + 5^10 + 5^11 + O(5^12)
            sage: othermod = a - c*b; othermod
            3 + 5^4 + 3*5^5 + 2*5^6 + 4*5^7 + 5^8 + O(5^16)
        """
        right = self.parent()(right)
        if right._is_inexact_zero():
            raise PrecisionError("cannot divide by something indistinguishable from zero")
        elif right._is_exact_zero():
            raise ZeroDivisionError("cannot divide by zero")
        return self._floordiv_(right)

    cpdef _floordiv_(self, right):
        """
        Implements floor division.

        EXAMPLES::

            sage: R = Zp(5, 5); a = R(77)
            sage: a // 15 # indirect doctest
            5 + O(5^4)
        """
        return self.quo_rem(right, integral=True)[0]

    def __getitem__(self, n):
        r"""
        Returns the coefficient of `p^n` in the series expansion of this
        element, as an integer in the range `0` to `p-1`.

        EXAMPLES::

            sage: R = Zp(7,4,'capped-rel','series'); a = R(1/3); a
            5 + 4*7 + 4*7^2 + 4*7^3 + O(7^4)
            sage: a[0] #indirect doctest
            doctest:warning
            ...
            DeprecationWarning: __getitem__ is changing to match the behavior of number fields. Please use expansion instead.
            See http://trac.sagemath.org/14825 for details.
            5
            sage: a[1]
            4

        Negative indices do not have the special meaning they have for regular
        python lists. In the following example, ``a[-1]`` is simply the
        coefficient of `7^{-1}`::

            sage: K = Qp(7,4,'capped-rel')
            sage: b = K(1/7 + 7); b
            7^-1 + 7 + O(7^3)
            sage: b[-2]
            0
            sage: b[-1]
            1
            sage: b[0]
            0
            sage: b[1]
            1
            sage: b[2]
            0

        It is an error to access coefficients which are beyond the precision
        bound::

            sage: b[3]
            Traceback (most recent call last):
            ...
            PrecisionError
            sage: b[-2]
            0

        Slices also work::

            sage: a[0:2]
            5 + 4*7 + O(7^2)
            sage: a[-1:3:2]
            5 + 4*7^2 + O(7^3)
            sage: b[0:2]
            7 + O(7^2)
            sage: b[-1:3:2]
            7^-1 + 7 + O(7^3)

        If the slice includes coefficients which are beyond the precision
        bound, they are ignored. This is similar to the behaviour of slices of
        python lists::

            sage: a[3:7]
            4*7^3 + O(7^4)
            sage: b[3:7]
            O(7^3)

        For extension elements, "zeros" match the behavior of
        ``list``::

            sage: S.<a> = Qq(125)
            sage: a[-2]
            []

        .. SEEALSO::

            :meth:`sage.rings.padics.local_generic_element.LocalGenericElement.slice`
        """
        from sage.misc.superseded import deprecation
        deprecation(14825, "__getitem__ is changing to match the behavior of number fields. Please use expansion instead.")
        return self.expansion(n)

    def __invert__(self):
        r"""
        Returns the multiplicative inverse of self.

        EXAMPLES::

            sage: R = Zp(7,4,'capped-rel','series'); a = R(3); a
            3 + O(7^4)
            sage: ~a #indirect doctest
            5 + 4*7 + 4*7^2 + 4*7^3 + O(7^4)

        .. NOTE::

            The element returned is an element of the fraction field.
        """
        return ~self.parent().fraction_field()(self, relprec = self.precision_relative())

    cpdef _mod_(self, right):
        """
        If self is in a field, returns 0.  If in a ring, returns a
        p-adic integer such that

        (1) a = (a // b) * b + a % b

        holds.

        WARNING: The series expansion of a % b continues above the
        valuation of b.

        The definitions of a // b and a % b are intertwined by
        equation (1).  If a and b lie in a field, then setting a % b =
        0 and a // b = a / b provides a canonical way of satisfying
        this equation.

        However, for elements of integer rings, there are many choices
        of definitions for a // b and a % b that satisfy this
        equation.  Since p-adic rings in Sage come equipped with a
        uniformizer pi, we can use the choice of uniformizer in our
        definitions.  Here are some other criteria we might ask for:

        (2) If b = pi^k, the series expansion (in terms of pi) of a //
        b is just the series expansion of a, shifted over by k terms.

        (2') The series expansion of a % pi^k has no terms above
        pi^(k-1).

        The conditions (2) and (2') are equivalent.  But when we
        generalize these conditions to arbitrary b they diverge.

        (3) For general b, the series expansion of a // b is just the
        series expansion of a / b, truncating terms with negative
        exponents of pi.

        (4) For general b, the series expansion of a % b has no terms
        above b.valuation() - 1.

        In order to satisfy (3), one defines

        a // b = (a / b.unit_part()) >> b.valuation()
        a % b = a - (a // b) * b

        In order to satisfy (4), one defines

        a % b = a.lift() % pi.lift()^b.valuation()
        a // b = ((a - a % b) >> b.valuation()) / b.unit_part()


        In Sage we choose option (4) because it has better precision behavior.

        EXAMPLES::

            sage: R = ZpCA(5); a = R(129378); b = R(2398125)
            sage: a % b
            3 + O(5^20)
        """
        return self._quo_rem(right)[1]

    #def _is_exact_zero(self):
    #    return False

    #def _is_inexact_zero(self):
    #    return self.is_zero() and not self._is_exact_zero()

    def str(self, mode=None):
        """
        Returns a string representation of self.

        EXAMPLES::

            sage: Zp(5,5,print_mode='bars')(1/3).str()[3:]
            '1|3|1|3|2'
        """
        return self._repr_(mode=mode)

    def _repr_(self, mode=None, do_latex=False):
        """
        Returns a string representation of this element.

        INPUT:

        - ``mode`` -- allows one to override the default print mode of
          the parent (default: ``None``).

        - ``do_latex`` -- whether to return a latex representation or
          a normal one.

        EXAMPLES::

            sage: Zp(5,5)(1/3) # indirect doctest
            2 + 3*5 + 5^2 + 3*5^3 + 5^4 + O(5^5)

        We check that :trac:`26479` is fixed::

            sage: K.<pi> = Qp(2).extension(x^3 - 2)
            sage: latex(pi)
            \pi + O(\pi^{61})

        """
        return self.parent()._printer.repr_gen(self, do_latex, mode=mode)

    def additive_order(self, prec=None):
        r"""
        Returns the additive order of this element truncated
        at precision ``prec``

        INPUT:

        - ``prec`` -- an integer or ``None`` (default: ``None``)

        OUTPUT:

        The additive order of this element

        EXAMPLES::

            sage: R = Zp(7, 4, 'capped-rel', 'series'); a = R(7^3); a.additive_order(3)
            1
            sage: a.additive_order(4)
            +Infinity
            sage: R = Zp(7, 4, 'fixed-mod', 'series'); a = R(7^5); a.additive_order(6)
            1
        """
        if self.is_zero(prec):
            return Integer(1)
        else:
            return infinity


    def artin_hasse_exp(self, prec=None, algorithm=None):
        r"""
        Return the Artin-Hasse exponential of this element.

        INPUT:

        - ``prec`` -- an integer or ``None`` (default: ``None``)
          the desired precision on the result; if ``None``, the
          precision is derived from the precision on the input

        - ``algorithm`` -- ``direct``, ``series``, ``newton`` or 
          ``None`` (default)

          The direct algorithm computes the Artin-Hasse exponential
          of ``x``, namely ``AH(x)`` as

          .. MATH::

              AH(x) = \exp(x + \frac{x^p}{p} + \frac{x^{p^2}}{p^2} + \dots

          It runs roughly as fast as the computation of the exponential
          (since the computation of the argument is not that costly).

          The series algorithm computes the series defining the
          Artin-Hasse exponential and evaluates it.

          The ``Newton`` algorithm solves the equation

          .. MATH::

              \log(AH(x)) = x + \frac{x^p}{p} + \frac{x^{p^2}}{p^2} + \dots

          using a Newton scheme. It runs roughly as fast as the computation
          of the logarithm.

          By default, we use the direct algorithm if a fast algorithm for
          computing the exponential is available.
          If not, we use the Newton algorithm if a fast algorithm for
          computing the logarithm is available.
          Otherwise we switch to the series algorithm.

        OUTPUT:

        The Artin-Hasse exponential of this element.

        See :wikipedia:`Artin-Hasse_exponential` for more information.

        EXAMPLES::

            sage: x = Zp(5)(45/7)
            sage: y = x.artin_hasse_exp(); y
            1 + 2*5 + 4*5^2 + 3*5^3 + 5^7 + 2*5^8 + 3*5^10 + 2*5^11 + 2*5^12 +
            2*5^13 + 5^14 + 3*5^17 + 2*5^18 + 2*5^19 + O(5^20)

            sage: y * (-x).artin_hasse_exp()
            1 + O(5^20)

        The function respects your precision::

            sage: x = Zp(3,30)(45/7)
            sage: x.artin_hasse_exp()
            1 + 2*3^2 + 3^4 + 2*3^5 + 3^6 + 2*3^7 + 2*3^8 + 3^9 + 2*3^10 + 3^11 +
            3^13 + 2*3^15 + 2*3^16 + 2*3^17 + 3^19 + 3^20 + 2*3^21 + 3^23 + 3^24 +
            3^26 + 3^27 + 2*3^28 + O(3^30)

        Unless you tell it not to::

            sage: x = Zp(3,30)(45/7)
            sage: x.artin_hasse_exp()
            1 + 2*3^2 + 3^4 + 2*3^5 + 3^6 + 2*3^7 + 2*3^8 + 3^9 + 2*3^10 + 3^11 +
            3^13 + 2*3^15 + 2*3^16 + 2*3^17 + 3^19 + 3^20 + 2*3^21 + 3^23 + 3^24 +
            3^26 + 3^27 + 2*3^28 + O(3^30)
            sage: x.artin_hasse_exp(10)
            1 + 2*3^2 + 3^4 + 2*3^5 + 3^6 + 2*3^7 + 2*3^8 + 3^9 + O(3^10)

        For precision 1 the function just returns 1 since the
        exponential is always a 1-unit::

            sage: x = Zp(3).random_element()
            sage: x.artin_hasse_exp(1)
            1 + O(3)

        TESTS:

        Using Theorem 2.5 of [Conr]_::

            sage: x1 = 5*Zp(5).random_element()
            sage: x2 = 5*Zp(5).random_element()
            sage: y1 = x1.artin_hasse_exp()
            sage: y2 = x2.artin_hasse_exp()
            sage: (y1 - y2).abs() == (x1 - x2).abs()
            True

        Comparing with the formal power series definition::

            sage: x = PowerSeriesRing(QQ, 'x', default_prec=82).gen()
            sage: AH = sum(x**(3**i)/(3**i) for i in range(5)).O(82).exp()
            sage: z = Zp(3)(33/7)
            sage: ahz = AH(z); ahz
            1 + 2*3 + 3^2 + 3^3 + 2*3^5 + 3^6 + 2*3^7 + 3^9 + 3^11 + 3^12 +
            3^13 + 3^14 + 2*3^15 + 3^16 + 2*3^18 + 2*3^19 + O(3^20)
            sage: ahz - z.artin_hasse_exp()
            O(3^20)

        Out of convergence domain::

            sage: Zp(5)(1).artin_hasse_exp()
            Traceback (most recent call last):
            ...
            ValueError: Artin-Hasse exponential does not converge on this input

        AUTHORS:

        - Mitchell Owen, Sebastian Pancrantz (2012-02): initial version.

        - Xavier Caruso (2018-08): extend to any p-adic rings and fields
          and implement several algorithms.

        """
        if self.valuation() < 1:
            raise ValueError("Artin-Hasse exponential does not converge on this input")
        R = self.parent()
        if prec is None:
            prec = min(self.precision_absolute(), R.precision_cap())
        else:
            prec = min(prec, self.precision_absolute(), R.precision_cap())

        if algorithm is None:
            try:
                R(0).exp(1, algorithm='binary_splitting')  # we check that binary splitting is available
                ans = self._AHE_direct(prec, exp_algorithm='binary_splitting')
            except NotImplementedError:
                try:
                    R(1).log(1, algorithm='binary_splitting')  # we check that binary splitting is available
                    ans = self._AHE_newton(prec, log_algorithm='binary_splitting')
                except NotImplementedError:
                    ans = self._AHE_series(prec)
        elif algorithm == 'direct':
            ans = self._AHE_direct(prec)
        elif algorithm == 'series':
            ans = self._AHE_series(prec)
        elif algorithm == 'newton':
            ans = self._AHE_newton(prec)
        else:
            raise ValueError("Algorithm must be 'direct', 'series', 'newton' or None")
        return ans

    def _AHE_direct(self, prec, exp_algorithm=None):
        r"""
        Return the Artin-Hasse exponential of this element.

        If `x` denotes the input element, its Artin-Hasse
        exponential is computed by taking the exponential of

        .. MATH::

            x + \frac{x^p}{p} + \frac{x^{p^2}}{p^2} + \dots

        INPUT:

        - ``prec`` -- an integer, the precision at which the
          result should be computed

        - ``exp_algorithm`` -- a string, the algorithm called
          for computing the exponential

        EXAMPLES::

            sage: W = Zp(3,10)
            sage: W(123456).artin_hasse_exp(algorithm='direct')  # indirect doctest
            1 + 3 + 2*3^3 + 2*3^4 + 3^5 + 2*3^6 + 2*3^7 + 3^8 + O(3^10)

        When `x^{p^i}/p^i` is not in the domain of convergence of the
        exponential for some nonnegative integer `i`, an error is raised::

            sage: S.<x> = W[]
            sage: R.<pi> = W.extension(x^2 + 3)
            sage: pi.artin_hasse_exp(algorithm='direct')  # indirect doctest
            Traceback (most recent call last):
            ...
            NotImplementedError: One factor of the Artin-Hasse exponential does not converge

        There is however an important exception.
        When we are working over `\ZZ_2` or `\QQ_2` and `x` is congruent to `2`
        modulo `4`, then `x` and `x^2/2` are not in the domain of convergence of
        the exponential. However, `\exp(x + x^2/2)` does converge. 
        In this case, the Artin-Hasse exponential of `x`, denoted by `AH(x)`, is

        .. MATH::

            AH(x) = - \exp(x + \frac{x^2}{2} + \frac{x^4}{4} + \dots)

        with a negative sign.
        This method knows about this fact and handles the computation correctly::

            sage: W = Zp(2,8)
            sage: x = W(1234); x
            2 + 2^4 + 2^6 + 2^7 + O(2^9)
            sage: y1 = x.artin_hasse_exp(algorithm='direct'); y1
            1 + 2 + 2^2 + 2^6 + O(2^8)
            sage: y2 = exp(x + x^2/2 + x^4/4 + x^8/8); y2
            1 + 2^3 + 2^4 + 2^5 + 2^7 + O(2^8)
            sage: y1 == -y2
            True
            sage: y1 == x.artin_hasse_exp(algorithm='series')
            True

        .. SEEALSO::

            :meth:`artin_hasse_exp`, :meth:`_AHE_series`, :meth:`_AHE_newton`
        """
        R = self.parent()
        p = R.prime()
        pow = self.add_bigoh(prec)
        arg = pow
        denom = 1; trunc = prec
        if R.absolute_degree() == 1:
            # Special code for Zp and Qp
            while pow != 0:
                trunc += 1
                pow = (pow**p).add_bigoh(trunc)
                denom *= p
                arg += pow/denom
            AH = arg.exp(algorithm=exp_algorithm)
            if p == 2 and self.add_bigoh(2) == 2:
                AH = -AH
        else:
            e = R.absolute_e()
            ep = e // (p-1)
            while pow != 0:
                trunc += e
                pow = (pow**p).add_bigoh(trunc)
                denom *= p
                s = pow/denom
                if s.valuation() <= ep:
                    raise NotImplementedError("One factor of the Artin-Hasse exponential does not converge")
                arg += s
            AH = arg.exp(algorithm=exp_algorithm)
        return AH

    def _AHE_series(self, prec):
        r"""
        Return the Artin-Hasse exponential of this element.

        This method first evaluates the Artin-Hasse series

        .. MATH::

            AH(x) = \exp(x + \frac{x^p}{p} + \frac{x^{p^2}}{p^2} + \dots)

        at enough precision and the plug the input element in it.

        INPUT:

        - ``prec`` -- an integer, this precision at which the
          result should be computed

        EXAMPLES::

            sage: W = Zp(3,10)
            sage: W(123456).artin_hasse_exp(algorithm='series')  # indirect doctest
            1 + 3 + 2*3^3 + 2*3^4 + 3^5 + 2*3^6 + 2*3^7 + 3^8 + O(3^10)

            sage: S.<x> = W[]
            sage: R.<pi> = W.extension(x^2 + 3)
            sage: pi.artin_hasse_exp(algorithm='series')  # indirect doctest
            1 + pi + 2*pi^2 + 2*pi^3 + 2*pi^4 + 2*pi^10 + 2*pi^11 + pi^13 + pi^18 + pi^19 + O(pi^20)

        .. SEEALSO::

            :meth:`artin_hasse_exp`, :meth:`_AHE_direct`, :meth:`_AHE_newton`
        """
        R = self.parent()
        p = R.prime()
        e = R.absolute_e()

        # We compute the Artin-Hasse series at the requested precision
        L = _AHE_coefficients(p, prec, 1 + (prec-1)//e)
        # We evaluate it using Horner algorithm
        y = R(0)
        x = self.add_bigoh(prec)
        for i in range(prec-1, -1, -1):
            y = y*x + R(L[i])

        return y

    def _AHE_newton(self, prec, log_algorithm=None):
        r"""
        Return the Artin-Hasse exponential of this element.

        If ``x`` denotes the input element, its Artin-Hasse exponential
        is computed by solving the following equation in ``y``

        .. MATH::

            \log(y) = x + \frac{x^p}{p} + \frac{x^{p^2}}{p^2} + \dots

        using a Newton scheme. 

        The first approximation used for initializing the Newton iteration
        is computed using the ``series`` algorithm (see :meth:`_AHE_series`).

        INPUT:

        - ``prec`` -- an integer, this precision at which the
          result should be computed

        EXAMPLES::

            sage: W = Zp(3,10)
            sage: W(123456).artin_hasse_exp(algorithm='newton')  # indirect doctest
            1 + 3 + 2*3^3 + 2*3^4 + 3^5 + 2*3^6 + 2*3^7 + 3^8 + O(3^10)

            sage: S.<x> = W[]
            sage: R.<pi> = W.extension(x^2 + 3)
            sage: pi.artin_hasse_exp(algorithm='newton')  # indirect doctest
            1 + pi + 2*pi^2 + 2*pi^3 + 2*pi^4 + 2*pi^10 + 2*pi^11 + pi^13 + pi^18 + pi^19 + O(pi^20)

        .. SEEALSO::

            :meth:`artin_hasse_exp`, :meth:`_AHE_direct`, :meth:`_AHE_series`
        """
        R = self.parent()
        p = R.prime()
        e = R.absolute_e()

        # Step 1:
        # We compute a sufficiently good approximation of the result
        # in order to bootstrap the Newton iteration

        # We compute the Artin-Hasse series at the requested precision
        ep = e // (p-1)
        startprec = min(prec, ep+1)
        L = _AHE_coefficients(p, startprec, 1)
        # We evaluate it using Horner algorithm
        y = R(0)
        x = self.add_bigoh(startprec)
        for i in range(startprec-1, -1, -1):
            y = y*x + R(L[i])

        # Step 2:
        # We use Newton iteration to solve the equation
        # log(AH(x)) = x + x^p/p + x^(p^2)/p^2 + ...

        # We compute b = 1 + x + x^p/p + x^(p^2)/p^2 + ...
        pow = self.add_bigoh(prec)
        b = 1 + pow
        denom = 1; trunc = prec
        while pow != 0:
            trunc += e
            pow = (pow**p).add_bigoh(trunc)
            denom *= p
            b += pow/denom
        # We iterate the Newton scheme: y_(n+1) = y_n * (b - log(y_n))
        curprec = startprec
        while curprec < prec:
            if p == 2:
                curprec = 2*curprec - e
            else:
                curprec = 2*curprec
            y = y.lift_to_precision(min(prec,curprec))
            y *= b - y.log(algorithm=log_algorithm)

        return R(y)


    def minimal_polynomial(self, name='x', base=None):
        """
        Returns the minimal polynomial of this element over ``base``

        INPUT:

        - ``name`` -- string (default: ``x``): the name of the variable

        - ``base`` -- a ring (default: the base ring of the parent):
          the base ring over which the minimal polynomial is computed

        EXAMPLES::

            sage: Zp(5,5)(1/3).minimal_polynomial('x')
            (1 + O(5^5))*x + 3 + 5 + 3*5^2 + 5^3 + 3*5^4 + O(5^5)

            sage: Zp(5,5)(1/3).minimal_polynomial('foo')
            (1 + O(5^5))*foo + 3 + 5 + 3*5^2 + 5^3 + 3*5^4 + O(5^5)

        ::

            sage: K.<a> = QqCR(2^3,5)
            sage: S.<x> = K[]
            sage: L.<pi> = K.extension(x^4 - 2*a)

            sage: pi.minimal_polynomial()
            (1 + O(2^5))*x^4 + a*2 + a*2^2 + a*2^3 + a*2^4 + a*2^5 + O(2^6)
            sage: (pi^2).minimal_polynomial()
            (1 + O(2^5))*x^2 + a*2 + a*2^2 + a*2^3 + a*2^4 + a*2^5 + O(2^6)
            sage: (1/pi).minimal_polynomial()
            (1 + O(2^5))*x^4 + (a^2 + 1)*2^-1 + O(2^4)

            sage: elt = L.random_element()
            sage: P = elt.minimal_polynomial()
            sage: P(elt) == 0
            True
        """
        parent = self.parent()
        R = parent.base_ring()
        if base is None:
            base = R
        polring = base[name]
        if base is parent:
            return polring([-self,1])
        elif base is R:
            from sage.modules.free_module import VectorSpace
            L = parent.fraction_field()
            K = base.fraction_field()
            deg = L.relative_degree()
            V = VectorSpace(K, deg)
            vector = [K(1)] + (deg-1)*[K(0)]
            vectors = [vector]
            W = V.span(vectors)
            elt = self
            while True:
                poly = elt.polynomial()
                vector = V([ poly[i] for i in range(deg) ])
                if vector in W: break
                vectors.append(vector)
                W += V.span([vector])
                elt *= self
            W = V.span_of_basis(vectors)
            coeffs = [ -c for c in W.coordinate_vector(vector) ] + [K(1)]
            return polring(coeffs)
        else:
            raise NotImplementedError

    def norm(self, base=None):
        """
        Returns the norm of this `p`-adic element over ``base``.

        .. WARNING::

            This is not the `p`-adic absolute value.  This is a field
            theoretic norm down to a base ring.  If you want the
            `p`-adic absolute value, use the ``abs()`` function
            instead.

        INPUT:

        - ``base`` -- a subring of the parent (default: base ring)

        OUTPUT:

        The norm of this `p`-adic element over the given base.

        EXAMPLES::

            sage: Zp(5)(5).norm()
            5 + O(5^21)

        ::

            sage: K.<a> = QqCR(2^3,5)
            sage: S.<x> = K[]
            sage: L.<pi> = K.extension(x^4 - 2*a)

            sage: pi.norm()  # norm over K
            a*2 + a*2^2 + a*2^3 + a*2^4 + a*2^5 + O(2^6)
            sage: (pi^2).norm()
            a^2*2^2 + O(2^7)
            sage: pi.norm()^2
            a^2*2^2 + O(2^7)

        TESTS::

            sage: x = L.random_element()
            sage: y = L.random_element()
            sage: (x*y).norm() == x.norm() * y.norm()
            True

        """
        parent = self.parent()
        if base is None:
            base = parent.base_ring()
        poly = self.minimal_polynomial(base=base)
        polydeg = poly.degree()
        extdeg = parent.absolute_degree() // (base.absolute_degree() * polydeg)
        return ((-1)**polydeg * poly[0]) ** extdeg

    def trace(self, base=None):
        """
        Returns the trace of this `p`-adic element over the base ring

        INPUT:

        - ``base`` -- a subring of the parent (default: base ring)

        OUTPUT:

        The trace of this `p`-adic element over the given base.

        EXAMPLES::

            sage: Zp(5,5)(5).trace()
            5 + O(5^6)

            sage: K.<a> = QqCR(2^3,7)
            sage: S.<x> = K[]
            sage: L.<pi> = K.extension(x^4 - 4*a*x^3 + 2*a)

            sage: pi.trace()  # trace over K
            a*2^2 + O(2^8)
            sage: (pi+1).trace()
            (a + 1)*2^2 + O(2^7)

        TESTS::

            sage: x = L.random_element()
            sage: y = L.random_element()
            sage: (x+y).trace() == x.trace() + y.trace()
            True

        """
        parent = self.parent()
        if base is None:
            base = parent.base_ring()
        poly = self.minimal_polynomial(base=base)
        polydeg = poly.degree()
        extdeg = parent.absolute_degree() // (base.absolute_degree() * polydeg)
        return -extdeg * poly[polydeg-1]

    def algdep(self, n):
        """
        Returns a polynomial of degree at most `n` which is approximately
        satisfied by this number. Note that the returned polynomial need not be
        irreducible, and indeed usually won't be if this number is a good
        approximation to an algebraic number of degree less than `n`.

        ALGORITHM: Uses the PARI C-library ``algdep`` command.

        INPUT:

        - ``self`` -- a p-adic element
        - ``n`` -- an integer

        OUTPUT:

        polynomial -- degree n polynomial approximately satisfied by self

        EXAMPLES::

            sage: K = Qp(3,20,'capped-rel','series'); R = Zp(3,20,'capped-rel','series')
            sage: a = K(7/19); a
            1 + 2*3 + 3^2 + 3^3 + 2*3^4 + 2*3^5 + 3^8 + 2*3^9 + 3^11 + 3^12 + 2*3^15 + 2*3^16 + 3^17 + 2*3^19 + O(3^20)
            sage: a.algdep(1)
            19*x - 7
            sage: K2 = Qp(7,20,'capped-rel')
            sage: b = K2.zeta(); b.algdep(2)
            x^2 - x + 1
            sage: K2 = Qp(11,20,'capped-rel')
            sage: b = K2.zeta(); b.algdep(4)
            x^4 - x^3 + x^2 - x + 1
            sage: a = R(7/19); a
            1 + 2*3 + 3^2 + 3^3 + 2*3^4 + 2*3^5 + 3^8 + 2*3^9 + 3^11 + 3^12 + 2*3^15 + 2*3^16 + 3^17 + 2*3^19 + O(3^20)
            sage: a.algdep(1)
            19*x - 7
            sage: R2 = Zp(7,20,'capped-rel')
            sage: b = R2.zeta(); b.algdep(2)
            x^2 - x + 1
            sage: R2 = Zp(11,20,'capped-rel')
            sage: b = R2.zeta(); b.algdep(4)
            x^4 - x^3 + x^2 - x + 1
        """
        # TODO: figure out if this works for extension rings.  If not, move this to padic_base_generic_element.
        from sage.arith.all import algdep
        return algdep(self, n)

    def algebraic_dependency(self, n):
        """
        Returns a polynomial of degree at most `n` which is approximately
        satisfied by this number.  Note that the returned polynomial need not
        be irreducible, and indeed usually won't be if this number is a good
        approximation to an algebraic number of degree less than `n`.

        ALGORITHM: Uses the PARI C-library algdep command.

        INPUT:

        - ``self`` -- a p-adic element
        - ``n`` -- an integer

        OUTPUT:

        polynomial -- degree n polynomial approximately satisfied by self

        EXAMPLES::

            sage: K = Qp(3,20,'capped-rel','series'); R = Zp(3,20,'capped-rel','series')
            sage: a = K(7/19); a
            1 + 2*3 + 3^2 + 3^3 + 2*3^4 + 2*3^5 + 3^8 + 2*3^9 + 3^11 + 3^12 + 2*3^15 + 2*3^16 + 3^17 + 2*3^19 + O(3^20)
            sage: a.algebraic_dependency(1)
            19*x - 7
            sage: K2 = Qp(7,20,'capped-rel')
            sage: b = K2.zeta(); b.algebraic_dependency(2)
            x^2 - x + 1
            sage: K2 = Qp(11,20,'capped-rel')
            sage: b = K2.zeta(); b.algebraic_dependency(4)
            x^4 - x^3 + x^2 - x + 1
            sage: a = R(7/19); a
            1 + 2*3 + 3^2 + 3^3 + 2*3^4 + 2*3^5 + 3^8 + 2*3^9 + 3^11 + 3^12 + 2*3^15 + 2*3^16 + 3^17 + 2*3^19 + O(3^20)
            sage: a.algebraic_dependency(1)
            19*x - 7
            sage: R2 = Zp(7,20,'capped-rel')
            sage: b = R2.zeta(); b.algebraic_dependency(2)
            x^2 - x + 1
            sage: R2 = Zp(11,20,'capped-rel')
            sage: b = R2.zeta(); b.algebraic_dependency(4)
            x^4 - x^3 + x^2 - x + 1
        """
        return self.algdep(n)

    #def exp_artin_hasse(self):
    #    """
    #    Returns the Artin-Hasse exponential of self.

    #    This is defined by: E_p(x) = exp(x + x^p/p + x^(p^2)/p^2 + ...)
    #    """
    #    raise NotImplementedError

    def dwork_expansion(self, bd=20, a=0):
        r"""
        Return the value of a function defined by Dwork.

        Used to compute the `p`-adic Gamma function, see :meth:`gamma`.

        INPUT:

        - ``bd`` -- integer. Precision bound, defaults to 20
        - ``a``  -- integer. Offset parameter, defaults to 0

        OUTPUT:

        A ``p``-- adic integer.

        .. NOTE::

            This is based on GP code written by Fernando Rodriguez
            Villegas (http://www.ma.utexas.edu/cnt/cnt-frames.html).
            William Stein sped it up for GP
            (http://sage.math.washington.edu/home/wstein/www/home/wbhart/pari-2.4.2.alpha/src/basemath/trans2.c).
            The output is a `p`-adic integer from Dwork's expansion,
            used to compute the `p`-adic gamma function as in [RV2007]_
            section 6.2.
            The coefficients of the expansion are now cached to speed up
            multiple evaluation, as in the trace formula for hypergeometric
            motives.

        EXAMPLES::

            sage: R = Zp(17)
            sage: x = R(5+3*17+13*17^2+6*17^3+12*17^5+10*17^(14)+5*17^(17)+O(17^(19)))
            sage: x.dwork_expansion(18)
            16 + 7*17 + 11*17^2 + 4*17^3 + 8*17^4 + 10*17^5 + 11*17^6 + 6*17^7 
            + 17^8 + 8*17^10 + 13*17^11 + 9*17^12 + 15*17^13  + 2*17^14 + 6*17^15 
            + 7*17^16 + 6*17^17 + O(17^18)

            sage: R = Zp(5)
            sage: x = R(3*5^2+4*5^3+1*5^4+2*5^5+1*5^(10)+O(5^(20)))
            sage: x.dwork_expansion()
            4 + 4*5 + 4*5^2 + 4*5^3 + 2*5^4 + 4*5^5 + 5^7 + 3*5^9 + 4*5^10 + 3*5^11 
            + 5^13 + 4*5^14 + 2*5^15 + 2*5^16 + 2*5^17 + 3*5^18 + O(5^20)

        TESTS:

        This test was added in :trac:`24433`::

            sage: F = Qp(7)
            sage: F(4).gamma()
            6 + O(7^20)
            sage: -F(1).dwork_expansion(a=3)
            6 + 4*7^19 + O(7^20)
        """
        R = self.parent()
        p = R.prime()

        # If p == 2, must work in Qp rather than Zp.
        if p == 2 and not R.is_field():
            S = R.fraction_field()
            return R(S(self).dwork_expansion(bd, a))
        try:
            v = R.dwork_coeffs
            if len(v) < p*bd:
                raise AttributeError
        except AttributeError:
            v = dwork_mahler_coeffs(R, bd)
        return evaluate_dwork_mahler(v, self, p, bd, a)

    def gamma(self, algorithm='pari'):
        r"""
        Return the value of the `p`-adic Gamma function.

        INPUT:

        - ``algorithm`` -- string. Can be set to ``'pari'`` to call
          the pari function, or ``'sage'`` to call the function
          implemented in sage. The default is ``'pari'`` since
          pari is about 10 times faster than sage.

        OUTPUT:

        - a `p`-adic integer

        .. NOTE::

            This is based on GP code written by Fernando Rodriguez
            Villegas (http://www.ma.utexas.edu/cnt/cnt-frames.html).
            William Stein sped it up for GP
            (http://sage.math.washington.edu/home/wstein/www/home/wbhart/pari-2.4.2.alpha/src/basemath/trans2.c).
            The 'sage' version uses dwork_expansion() to compute the
            `p`-adic gamma function of self as in [RV2007]_ section 6.2.

        EXAMPLES:

        This example illustrates ``x.gamma()`` for `x` a `p`-adic unit::

            sage: R = Zp(7)
            sage: x = R(2+3*7^2+4*7^3+O(7^20))
            sage: x.gamma('pari')
            1 + 2*7^2 + 4*7^3 + 5*7^4 + 3*7^5 + 7^8 + 7^9 + 4*7^10 + 3*7^12 
            + 7^13 + 5*7^14 + 3*7^15 + 2*7^16 + 2*7^17 + 5*7^18 + 4*7^19 + O(7^20)
            sage: x.gamma('sage')
            1 + 2*7^2 + 4*7^3 + 5*7^4 + 3*7^5 + 7^8 + 7^9 + 4*7^10 + 3*7^12 
            + 7^13 + 5*7^14 + 3*7^15 + 2*7^16 + 2*7^17 + 5*7^18 + 4*7^19 + O(7^20)
            sage: x.gamma('pari') == x.gamma('sage')
            True

        Now ``x.gamma()`` for `x` a `p`-adic integer but not a unit::

            sage: R = Zp(17)
            sage: x = R(17+17^2+3*17^3+12*17^8+O(17^13))
            sage: x.gamma('pari')
            1 + 12*17 + 13*17^2 + 13*17^3 + 10*17^4 + 7*17^5 + 16*17^7 
            + 13*17^9 + 4*17^10 + 9*17^11 + 17^12 + O(17^13)
            sage: x.gamma('sage')
            1 + 12*17 + 13*17^2 + 13*17^3 + 10*17^4 + 7*17^5 + 16*17^7 
            + 13*17^9 + 4*17^10 + 9*17^11 + 17^12 + O(17^13)
            sage: x.gamma('pari') == x.gamma('sage')
            True

        Finally, this function is not defined if `x` is not a `p`-adic integer::

            sage: K = Qp(7)
            sage: x = K(7^-5 + 2*7^-4 + 5*7^-3 + 2*7^-2 + 3*7^-1 + 3 + 3*7 
            ....:       + 7^3 + 4*7^4 + 5*7^5 + 6*7^8 + 3*7^9 + 6*7^10 + 5*7^11 + 6*7^12 
            ....:       + 3*7^13 + 5*7^14 + O(7^15))
            sage: x.gamma()
            Traceback (most recent call last):
            ...
            ValueError: The p-adic gamma function only works on elements of Zp

        TESTS:

        We check that :trac:`23784` is resolved::

            sage: Zp(5)(0).gamma()
            1 + O(5^20)

        Check the cached version of `dwork_expansion` from :trac:`24433`::

            sage: p = next_prime(200)
            sage: F = Qp(p)
            sage: l1 = [F(a/(p-1)).gamma(algorithm='pari') for a in range(p-1)]
            sage: l2 = [F(a/(p-1)).gamma(algorithm='sage') for a in range(p-1)]
            sage: all(l1[i] == l2[i] for i in range(p-1))
            True

        The `p`-adic Gamma function has anomalous behavior for the prime 2::

            sage: F = Qp(2)
            sage: x = F(-1) + O(2^2)
            sage: x.gamma(algorithm='pari')
            1 + O(2)
            sage: x.gamma(algorithm='sage')
            1 + O(2)
            sage: x = F(-1) + O(2^3)
            sage: x.gamma(algorithm='pari')
            1 + O(2^3)
            sage: x.gamma(algorithm='sage')
            1 + O(2^3)
        """
        if self.parent().absolute_degree() > 1 or self.valuation() < 0:
            raise ValueError('The p-adic gamma function only works '
                             'on elements of Zp')
        parent = self.parent()
        n = self.precision_absolute()
        if n is infinity:
            # Have to deal with exact zeros separately
            return parent(1)
        if algorithm == 'pari':
            return parent(self.__pari__().gamma())
        elif algorithm == 'sage':
            p = parent.prime()
            bd = -((-n*p) // (p-1))
            k = (-self) % p
            x = (self+k) >> 1
            return -x.dwork_expansion(bd, k.lift())

    @coerce_binop
    def gcd(self, other):
        r"""
        Return a greatest common divisor of ``self`` and ``other``.

        INPUT:

        - ``other`` -- an element in the same ring as ``self``

        AUTHORS:

        - Julian Rueth (2012-10-19): initial version

        .. NOTE::

            Since the elements are only given with finite precision,
            their greatest common divisor is in general not unique (not even up
            to units). For example `O(3)` is a representative for the elements
            0 and 3 in the 3-adic ring `\ZZ_3`. The greatest common
            divisor of `O(3)` and `O(3)` could be (among others) 3 or 0 which
            have different valuation. The algorithm implemented here, will
            return an element of minimal valuation among the possible greatest
            common divisors.

        EXAMPLES:

        The greatest common divisor is either zero or a power of the
        uniformizing parameter::

            sage: R = Zp(3)
            sage: R.zero().gcd(R.zero())
            0
            sage: R(3).gcd(9)
            3 + O(3^21)

        A non-zero result is always lifted to the maximal precision possible in
        the ring::

            sage: a = R(3,2); a
            3 + O(3^2)
            sage: b = R(9,3); b
            3^2 + O(3^3)
            sage: a.gcd(b)
            3 + O(3^21)
            sage: a.gcd(0)
            3 + O(3^21)

        If both elements are zero, then the result is zero with the precision
        set to the smallest of their precisions::

            sage: a = R.zero(); a
            0
            sage: b = R(0,2); b
            O(3^2)
            sage: a.gcd(b)
            O(3^2)

        One could argue that it is mathematically correct to return `9 +
        O(3^{22})` instead. However, this would lead to some confusing
        behaviour::

            sage: alternative_gcd = R(9,22); alternative_gcd
            3^2 + O(3^22)
            sage: a.is_zero()
            True
            sage: b.is_zero()
            True
            sage: alternative_gcd.is_zero()
            False

        If exactly one element is zero, then the result depends on the
        valuation of the other element::

            sage: R(0,3).gcd(3^4)
            O(3^3)
            sage: R(0,4).gcd(3^4)
            O(3^4)
            sage: R(0,5).gcd(3^4)
            3^4 + O(3^24)

        Over a field, the greatest common divisor is either zero (possibly with
        finite precision) or one::

            sage: K = Qp(3)
            sage: K(3).gcd(0)
            1 + O(3^20)
            sage: K.zero().gcd(0)
            0
            sage: K.zero().gcd(K(0,2))
            O(3^2)
            sage: K(3).gcd(4)
            1 + O(3^20)

        TESTS:

        The implementation also works over extensions::

            sage: K = Qp(3)
            sage: R.<a> = K[]
            sage: L.<a> = K.extension(a^3-3)
            sage: (a+3).gcd(3)
            1 + O(a^60)

            sage: R = Zp(3)
            sage: S.<a> = R[]
            sage: S.<a> = R.extension(a^3-3)
            sage: (a+3).gcd(3)
            a + O(a^61)

            sage: K = Qp(3)
            sage: R.<a> = K[]
            sage: L.<a> = K.extension(a^2-2)
            sage: (a+3).gcd(3)
            1 + O(3^20)

            sage: R = Zp(3)
            sage: S.<a> = R[]
            sage: S.<a> = R.extension(a^2-2)
            sage: (a+3).gcd(3)
            1 + O(3^20)

        For elements with a fixed modulus::

            sage: R = ZpFM(3)
            sage: R(3).gcd(9)
            3

        And elements with a capped absolute precision::

            sage: R = ZpCA(3)
            sage: R(3).gcd(9)
            3 + O(3^20)

        """
        if self.is_zero() and other.is_zero():
            if self.valuation() < other.valuation():
                return self
            else:
                return other

        if self.parent().is_field():
            return self.parent().one()

        if min(self.valuation(),other.valuation()) >= min(self.precision_absolute(),other.precision_absolute()):
            return self.parent().zero().add_bigoh(min(self.precision_absolute(),other.precision_absolute()))

        return self.parent().uniformiser_pow( min(self.valuation(),other.valuation()) )

    @coerce_binop
    def xgcd(self, other):
        r"""
        Compute the extended gcd of this element and ``other``.

        INPUT:

        - ``other`` -- an element in the same ring

        OUTPUT:

        A tuple ``r``, ``s``, ``t`` such that ``r`` is a greatest common
        divisor of this element and ``other`` and ``r = s*self + t*other``.

        AUTHORS:

        - Julian Rueth (2012-10-19): initial version

        .. NOTE::

            Since the elements are only given with finite precision, their
            greatest common divisor is in general not unique (not even up to
            units). For example `O(3)` is a representative for the elements 0
            and 3 in the 3-adic ring `\ZZ_3`. The greatest common
            divisor of `O(3)` and `O(3)` could be (among others) 3 or 0 which
            have different valuation. The algorithm implemented here, will
            return an element of minimal valuation among the possible greatest
            common divisors.

        EXAMPLES:

        The greatest common divisor is either zero or a power of the
        uniformizing parameter::

            sage: R = Zp(3)
            sage: R.zero().xgcd(R.zero())
            (0, 1 + O(3^20), 0)
            sage: R(3).xgcd(9)
            (3 + O(3^21), 1 + O(3^20), 0)

        Unlike for :meth:`gcd`, the result is not lifted to the maximal
        precision possible in the ring; it is such that ``r = s*self +
        t*other`` holds true::

            sage: a = R(3,2); a
            3 + O(3^2)
            sage: b = R(9,3); b
            3^2 + O(3^3)
            sage: a.xgcd(b)
            (3 + O(3^2), 1 + O(3), 0)
            sage: a.xgcd(0)
            (3 + O(3^2), 1 + O(3), 0)

        If both elements are zero, then the result is zero with
        the precision set to the smallest of their precisions::

            sage: a = R.zero(); a
            0
            sage: b = R(0,2); b
            O(3^2)
            sage: a.xgcd(b)
            (O(3^2), 0, 1 + O(3^20))

        If only one element is zero, then the result depends on its precision::

            sage: R(9).xgcd(R(0,1))
            (O(3), 0, 1 + O(3^20))
            sage: R(9).xgcd(R(0,2))
            (O(3^2), 0, 1 + O(3^20))
            sage: R(9).xgcd(R(0,3))
            (3^2 + O(3^22), 1 + O(3^20), 0)
            sage: R(9).xgcd(R(0,4))
            (3^2 + O(3^22), 1 + O(3^20), 0)

        Over a field, the greatest common divisor is either zero (possibly with
        finite precision) or one::

            sage: K = Qp(3)
            sage: K(3).xgcd(0)
            (1 + O(3^20), 3^-1 + O(3^19), 0)
            sage: K.zero().xgcd(0)
            (0, 1 + O(3^20), 0)
            sage: K.zero().xgcd(K(0,2))
            (O(3^2), 0, 1 + O(3^20))
            sage: K(3).xgcd(4)
            (1 + O(3^20), 3^-1 + O(3^19), 0)

        TESTS:

        The implementation also works over extensions::

            sage: K = Qp(3)
            sage: R.<a> = K[]
            sage: L.<a> = K.extension(a^3-3)
            sage: (a+3).xgcd(3)
            (1 + O(a^60),
             a^-1 + 2*a + a^3 + 2*a^4 + 2*a^5 + 2*a^8 + 2*a^9
              + 2*a^12 + 2*a^13 + 2*a^16 + 2*a^17 + 2*a^20 + 2*a^21 + 2*a^24
              + 2*a^25 + 2*a^28 + 2*a^29 + 2*a^32 + 2*a^33 + 2*a^36 + 2*a^37
              + 2*a^40 + 2*a^41 + 2*a^44 + 2*a^45 + 2*a^48 + 2*a^49 + 2*a^52
              + 2*a^53 + 2*a^56 + 2*a^57 + O(a^59),
             0)

            sage: R = Zp(3)
            sage: S.<a> = R[]
            sage: S.<a> = R.extension(a^3-3)
            sage: (a+3).xgcd(3)
            (a + O(a^61),
             1 + 2*a^2 + a^4 + 2*a^5 + 2*a^6 + 2*a^9 + 2*a^10
              + 2*a^13 + 2*a^14 + 2*a^17 + 2*a^18 + 2*a^21 + 2*a^22 + 2*a^25
              + 2*a^26 + 2*a^29 + 2*a^30 + 2*a^33 + 2*a^34 + 2*a^37 + 2*a^38
              + 2*a^41 + 2*a^42 + 2*a^45 + 2*a^46 + 2*a^49 + 2*a^50 + 2*a^53
              + 2*a^54 + 2*a^57 + 2*a^58 + O(a^60),
             0)

            sage: K = Qp(3)
            sage: R.<a> = K[]
            sage: L.<a> = K.extension(a^2-2)
            sage: (a+3).xgcd(3)
            (1 + O(3^20),
             2*a + (a + 1)*3 + (2*a + 1)*3^2 + (a + 2)*3^4 + 3^5
              + (2*a + 2)*3^6 + a*3^7 + (2*a + 1)*3^8 + (a + 2)*3^10 + 3^11
              + (2*a + 2)*3^12 + a*3^13 + (2*a + 1)*3^14 + (a + 2)*3^16
              + 3^17 + (2*a + 2)*3^18 + a*3^19 + O(3^20),
             0)

            sage: R = Zp(3)
            sage: S.<a> = R[]
            sage: S.<a> = R.extension(a^2-2)
            sage: (a+3).xgcd(3)
            (1 + O(3^20),
             2*a + (a + 1)*3 + (2*a + 1)*3^2 + (a + 2)*3^4 + 3^5
              + (2*a + 2)*3^6 + a*3^7 + (2*a + 1)*3^8 + (a + 2)*3^10 + 3^11
              + (2*a + 2)*3^12 + a*3^13 + (2*a + 1)*3^14 + (a + 2)*3^16 + 3^17
              + (2*a + 2)*3^18 + a*3^19 + O(3^20),
             0)

        For elements with a fixed modulus::

            sage: R = ZpFM(3)
            sage: R(3).xgcd(9)
            (3, 1, 0)

        And elements with a capped absolute precision::

            sage: R = ZpCA(3)
            sage: R(3).xgcd(9)
            (3 + O(3^20), 1 + O(3^19), O(3^20))

        """
        s,t = self.parent().zero(), self.parent().zero()
        if self.is_zero() and other.is_zero():
            if self.valuation() <= other.valuation():
                s = self.parent().one()
            else:
                t = self.parent().one()
        elif self.parent().is_field():
            if not self.is_zero():
                s = ~self
            else:
                t = ~other
        elif self.valuation() < other.valuation():
            if self.is_zero():
                s = self.parent().one()
            else:
                s = self.unit_part().inverse_of_unit()
        else:
            if other.is_zero():
                t = self.parent().one()
            else:
                t = other.unit_part().inverse_of_unit()

        return s*self+t*other,s,t

    def is_square(self):
        """
        Returns whether this element is a square

        INPUT:

        - ``self`` -- a p-adic element

        EXAMPLES::

            sage: R = Zp(3,20,'capped-rel')
            sage: R(0).is_square()
            True
            sage: R(1).is_square()
            True
            sage: R(2).is_square()
            False

        TESTS::

            sage: R(3).is_square()
            False
            sage: R(4).is_square()
            True
            sage: R(6).is_square()
            False
            sage: R(9).is_square()
            True

            sage: R2 = Zp(2,20,'capped-rel')
            sage: R2(0).is_square()
            True
            sage: R2(1).is_square()
            True
            sage: R2(2).is_square()
            False
            sage: R2(3).is_square()
            False
            sage: R2(4).is_square()
            True
            sage: R2(5).is_square()
            False
            sage: R2(6).is_square()
            False
            sage: R2(7).is_square()
            False
            sage: R2(8).is_square()
            False
            sage: R2(9).is_square()
            True

            sage: K = Qp(3,20,'capped-rel')
            sage: K(0).is_square()
            True
            sage: K(1).is_square()
            True
            sage: K(2).is_square()
            False
            sage: K(3).is_square()
            False
            sage: K(4).is_square()
            True
            sage: K(6).is_square()
            False
            sage: K(9).is_square()
            True
            sage: K(1/3).is_square()
            False
            sage: K(1/9).is_square()
            True

            sage: K2 = Qp(2,20,'capped-rel')
            sage: K2(0).is_square()
            True
            sage: K2(1).is_square()
            True
            sage: K2(2).is_square()
            False
            sage: K2(3).is_square()
            False
            sage: K2(4).is_square()
            True
            sage: K2(5).is_square()
            False
            sage: K2(6).is_square()
            False
            sage: K2(7).is_square()
            False
            sage: K2(8).is_square()
            False
            sage: K2(9).is_square()
            True
            sage: K2(1/2).is_square()
            False
            sage: K2(1/4).is_square()
            True
        """
        if self._is_exact_zero():
            return True
        parent = self.parent()
        if parent.prime() != 2:
            if self.is_zero():
                raise PrecisionError("not enough precision to be sure that this element has a square root")
            return (self.valuation() % 2 == 0) and (self.unit_part().residue(1).is_square())
        else:
            e = parent.absolute_e()
            try:
                self.add_bigoh(self.valuation() + 2*e + 1).nth_root(2)
            except ValueError:
                return False
            except PrecisionError:
                raise PrecisionError("not enough precision to be sure that this element has a square root")
            return True

    def is_squarefree(self):
        r"""
        Return whether this element is squarefree, i.e., whether there exists
        no non-unit `g` such that `g^2` divides this element.

        EXAMPLES:

        The zero element is never squarefree::

            sage: K = Qp(2)
            sage: K.zero().is_squarefree()
            False

        In `p`-adic rings, only elements of valuation at most 1 are
        squarefree::

            sage: R = Zp(2)
            sage: R(1).is_squarefree()
            True
            sage: R(2).is_squarefree()
            True
            sage: R(4).is_squarefree()
            False

        This works only if the precision is known sufficiently well::

            sage: R(0,1).is_squarefree()
            Traceback (most recent call last):
            ...
            PrecisionError: element not known to sufficient precision to decide squarefreeness
            sage: R(0,2).is_squarefree()
            False
            sage: R(1,1).is_squarefree()
            True

        For fields we are not so strict about the precision and treat inexact
        zeros as the zero element::

            K(0,0).is_squarefree()
            False

        """
        if self.parent().is_field():
            if self.is_zero():
                return False
            return True
        else:
            v = self.valuation()
            if v >= 2:
                return False
            elif self.is_zero():
                raise PrecisionError("element not known to sufficient precision to decide squarefreeness")
            else:
                return True

    #def log_artin_hasse(self):
    #    raise NotImplementedError

    def multiplicative_order(self, prec = None):
        r"""
        Returns the multiplicative order of self, where self is
        considered to be one if it is one modulo `p^{\mbox{prec}}`.

        INPUT:

        - ``self`` -- a p-adic element
        - ``prec`` -- an integer

        OUTPUT:

        - integer -- the multiplicative order of self

        EXAMPLES::

            sage: K = Qp(5,20,'capped-rel')
            sage: K(-1).multiplicative_order(20)
            2
            sage: K(1).multiplicative_order(20)
            1
            sage: K(2).multiplicative_order(20)
            +Infinity
            sage: K(5).multiplicative_order(20)
            +Infinity
            sage: K(1/5).multiplicative_order(20)
            +Infinity
            sage: K.zeta().multiplicative_order(20)
            4

        Over unramified extensions::

            sage: L1.<a> = Qq(5^3)
            sage: c = L1.teichmuller(a)
            sage: c.multiplicative_order()
            124
            sage: c^124
            1 + O(5^20)

        Over totally ramified extensions::

            sage: L2.<pi> = Qp(5).extension(x^4 + 5*x^3 + 10*x^2 + 10*x + 5)
            sage: u = 1 + pi
            sage: u.multiplicative_order()
            5
            sage: v = L2.teichmuller(2)
            sage: v.multiplicative_order()
            4
            sage: (u*v).multiplicative_order()
            20

        TESTS::

            sage: R = Zp(5,20,'capped-rel')
            sage: R(-1).multiplicative_order(20)
            2
            sage: R(1).multiplicative_order(20)
            1
            sage: R(2).multiplicative_order(20)
            +Infinity
            sage: R(3).multiplicative_order(20)
            +Infinity
            sage: R(4).multiplicative_order(20)
            +Infinity
            sage: R(5).multiplicative_order(20)
            +Infinity
            sage: R(25).multiplicative_order(20)
            +Infinity
            sage: R.zeta().multiplicative_order(20)
            4
        """
        if prec is not None:
            self = self.add_bigoh(prec)
        if self == 0 or self.valuation() != 0:
            return infinity
        parent = self.parent()
        p = parent.prime()

        # Compute the multiplicative order outside p
        res = self.residue()
        order = res.multiplicative_order()
        self /= parent.teichmuller(self)
        if self == 1:
            return order

        # Compute multiplicative order at p
        e = parent.absolute_e()
        if not (p-1).divides(e):
            return infinity
        n = e.valuation(p)
        for _ in range(n+1):
            order *= p
            self = self**p
            if self == 1:
                return order
        return infinity

    def valuation(self, p = None):
        """
        Returns the valuation of this element.

        INPUT:

        - ``self`` -- a p-adic element
        - ``p`` -- a prime (default: None). If specified, will make sure that p==self.parent().prime()

        NOTE: The optional argument p is used for consistency with the valuation methods on integer and rational.

        OUTPUT:

        integer -- the valuation of self

        EXAMPLES::

            sage: R = Zp(17, 4,'capped-rel')
            sage: a = R(2*17^2)
            sage: a.valuation()
            2
            sage: R = Zp(5, 4,'capped-rel')
            sage: R(0).valuation()
            +Infinity

        TESTS::

            sage: R(1).valuation()
            0
            sage: R(2).valuation()
            0
            sage: R(5).valuation()
            1
            sage: R(10).valuation()
            1
            sage: R(25).valuation()
            2
            sage: R(50).valuation()
            2
            sage: R = Qp(17, 4)
            sage: a = R(2*17^2)
            sage: a.valuation()
            2
            sage: R = Qp(5, 4)
            sage: R(0).valuation()
            +Infinity
            sage: R(1).valuation()
            0
            sage: R(2).valuation()
            0
            sage: R(5).valuation()
            1
            sage: R(10).valuation()
            1
            sage: R(25).valuation()
            2
            sage: R(50).valuation()
            2
            sage: R(1/2).valuation()
            0
            sage: R(1/5).valuation()
            -1
            sage: R(1/10).valuation()
            -1
            sage: R(1/25).valuation()
            -2
            sage: R(1/50).valuation()
            -2

            sage: K.<a> = Qq(25)
            sage: K(0).valuation()
            +Infinity

            sage: R(1/50).valuation(5)
            -2
            sage: R(1/50).valuation(3)
            Traceback (most recent call last):
            ...
            ValueError: Ring (5-adic Field with capped relative precision 4) residue field of the wrong characteristic.
        """
        if not p is None and p != self.parent().prime():
            raise ValueError('Ring (%s) residue field of the wrong characteristic.' % self.parent())
        cdef long v = self.valuation_c()
        if v == maxordp:
            return infinity
        if v == -maxordp:
            return -infinity
        cdef Integer ans = PY_NEW(Integer)
        mpz_set_si(ans.value, v)
        return ans

    cdef long valuation_c(self):
        """
        This function is overridden in subclasses to provide an
        actual implementation of valuation.

        For exact zeros, ``maxordp`` is returned, rather than infinity.

        EXAMPLES:

        For example, the valuation function on pAdicCappedRelativeElements
        uses an overridden version of this function.

        ::

            sage: Zp(5)(5).valuation() #indirect doctest
            1
        """
        raise NotImplementedError

    cpdef val_unit(self):
        """
        Return ``(self.valuation(), self.unit_part())``. To be overridden in
        derived classes.

        EXAMPLES::

            sage: Zp(5,5)(5).val_unit()
            (1, 1 + O(5^5))
        """
        raise NotImplementedError

    def ordp(self, p = None):
        r"""
        Returns the valuation of self, normalized so that the valuation of `p` is 1

        INPUT:

        - ``self`` -- a p-adic element
        - ``p`` -- a prime (default: ``None``). If specified, will make sure that ``p == self.parent().prime()``

        NOTE: The optional argument p is used for consistency with the valuation methods on integer and rational.


        OUTPUT:

        integer -- the valuation of self, normalized so that the valuation of `p` is 1

        EXAMPLES::

            sage: R = Zp(5,20,'capped-rel')
            sage: R(0).ordp()
            +Infinity
            sage: R(1).ordp()
            0
            sage: R(2).ordp()
            0
            sage: R(5).ordp()
            1
            sage: R(10).ordp()
            1
            sage: R(25).ordp()
            2
            sage: R(50).ordp()
            2
            sage: R(1/2).ordp()
            0
        """
        return self.valuation(p) / self.parent().absolute_e()

    def is_prime(self):
        """
        Return whether this element is prime in its parent

        EXAMPLES::

            sage: A = Zp(2)
            sage: A(1).is_prime()
            False
            sage: A(2).is_prime()
            True

            sage: K = A.fraction_field()
            sage: K(2).is_prime()
            False

        ::

            sage: B.<pi> = A.extension(x^5 - 2)
            sage: pi.is_prime()
            True
            sage: B(2).is_prime()
            False
        """
        if self.is_zero():
            return True
        if self.parent().is_field():
            return False
        return self.valuation() == 1

    def rational_reconstruction(self):
        r"""
        Returns a rational approximation to this `p`-adic number

        This will raise an ArithmeticError if there are no valid
        approximations to the unit part with numerator and
        denominator bounded by ``sqrt(p^absprec / 2)``.

        .. SEEALSO::

            :meth:`_rational_`

        OUTPUT:

        rational -- an approximation to self

        EXAMPLES::

            sage: R = Zp(5,20,'capped-rel')
            sage: for i in range(11):
            ....:     for j in range(1,10):
            ....:         if j == 5:
            ....:             continue
            ....:         assert i/j == R(i/j).rational_reconstruction()
        """
        if self.is_zero(self.precision_absolute()):
            return Rational(0)
        p = self.parent().prime()
        alpha = self.unit_part().lift()
        m = Integer(p**self.precision_relative())
        from sage.arith.all import rational_reconstruction
        r = rational_reconstruction(alpha, m)
        return (Rational(p)**self.valuation())*r

    def _rational_(self):
        r"""
        Return a rational approximation to this `p`-adic number.

        If there is no good rational approximation to the unit part,
        will just return the integer approximation.

        EXAMPLES::

            sage: R = Zp(7,5)
            sage: QQ(R(125)) # indirect doctest
            125
        """
        try:
            return self.rational_reconstruction()
        except ArithmeticError:
            p = self.parent().prime()
            return Rational(p**self.valuation() * self.unit_part().lift())

    def _number_field_(self, K):
        r"""
        Return an element of K approximating this p-adic number.

        INPUT:

        - ``K`` -- a number field

        EXAMPLES::

            sage: R.<a> = Zq(125)
            sage: K = R.exact_field()
            sage: a._number_field_(K)
            a
        """
        Kbase = K.base_ring()
        if K.defining_polynomial() != self.parent().defining_polynomial(exact=True):
            # Might convert to K's base ring.
            return Kbase(self)
        L = [Kbase(c) for c in self.polynomial().list()]
        if len(L) < K.relative_degree():
            L += [Kbase(0)] * (K.relative_degree() - len(L))
        return K(L)

    def _im_gens_(self, codomain, im_gens, base_map=None):
        """
        Return the image of this element under the morphism defined by
        ``im_gens`` in ``codomain``, where elements of the
        base ring are mapped by ``base_map``.

        EXAMPLES::

            sage: R.<x> = ZZ[]
            sage: K.<a> = Qq(25, modulus=x^2-2)
            sage: L.<b> = Qq(625, modulus=x^4-2)
            sage: phi = K.hom([b^2]); phi(a+1)
            (b^2 + 1) + O(5^20)
            sage: z = L(-1).sqrt()
            sage: psi = L.hom([z*b]); psi(phi(a) + 5*b) == psi(phi(a)) + 5*psi(b)
            True
            sage: z = (1+5*b).log()
            sage: w = (5 - 5*b).exp()
            sage: psi(z*w) == psi(z) * psi(w)
            True

            sage: P.<pi> = K.extension(x^2 - 5)
            sage: cc = K.hom([-a])
            sage: alpha = P.hom([pi], base_map=cc); alpha(a) + a
            O(pi^40)
            sage: zz = (1 + a*pi).log()
            sage: ww = pi.exp()
            sage: beta = P.hom([-pi], base_map=cc)
            sage: beta(ww*zz) == beta(ww)*beta(zz)
            True
        """
        L = self.parent()
        K = L.base_ring()
        if L is K:
            # Qp or Zp, so there is a unique map
            if base_map is None:
                return codomain.coerce(self)
            else:
                return base_map(self)
        f = self.polynomial()
        if base_map is not None:
            f = f.change_ring(base_map)
        return f(im_gens[0])

    def _log_generic(self, aprec, mina=0):
        r"""
        Return ``\log(self)`` for ``self`` equal to 1 in the residue field

        This is a helper method for :meth:`log`.

        INPUT:

        - ``aprec`` -- an integer, the precision to which the result is
          correct. ``aprec`` must not exceed the precision cap of the ring over
          which this element is defined.

        - ``mina`` -- an integer (default: 0), the series will check `n` up to
          this valuation (and beyond) to see if they can contribute to the
          series.

        ALGORITHM:

        The computation uses the series

        .. MATH::

            -\log(1-x)=\sum_{n=1}^\infty \frac{x^n}{n}.

        For the result to be correct to precision ``aprec``, we sum all terms
        for which the valuation of `x^n/n` is stricly smaller than ``aprec``.

        EXAMPLES::

            sage: r = Qp(5,prec=4)(6)
            sage: r._log_generic(2)
            5 + O(5^2)
            sage: r._log_generic(4)
            5 + 2*5^2 + 4*5^3 + O(5^4)
            sage: r._log_generic(100)
            5 + 2*5^2 + 4*5^3 + O(5^4)

            sage: r = Zp(5,prec=4,type='fixed-mod')(6)
            sage: r._log_generic(5)
            5 + 2*5^2 + 4*5^3

        Only implemented for elements congruent to 1 modulo the maximal ideal::

            sage: r = Zp(5,prec=4,type='fixed-mod')(2)
            sage: r._log_generic(5)
            Traceback (most recent call last):
            ...
            ValueError: Input value (=2) must be 1 in the residue field

        """
        x = 1-self
        R = self.parent()
        # to get the precision right over capped-absolute rings, we have to
        # work over the capped-relative fraction field
        if R.is_capped_absolute():
            R = R.fraction_field()
            x = R(x)

        alpha=x.valuation()
        if alpha<=0:
            raise ValueError('Input value (=%s) must be 1 in the residue field' % self)

        e=R.absolute_e()
        p=R.prime()

        # we sum all terms of the power series of log into total
        total=R.zero()

        # pre-compute x^p/p into x2p_p
        if mina == 0 and alpha*p - e > aprec:
            # The value of x^p/p is not needed in that case
            x2p_p = R(0)
        elif R.is_capped_relative():
            if p*alpha >= e:
                x2p_p = x**p/p
            else:
                # x^p/p has negative valuation, so we need to be much
                # more careful about precision.
                x = x.lift_to_precision()
                x2p_p = x**p/p
        else:
            xu=x.unit_part()
            pu=R(p).unit_part()
            x2p_p=((xu**p)*pu.inverse_of_unit())*R.uniformizer_pow(p*alpha-e)

        # To get result right to precision aprec, we need all terms for which
        # the valuation of x^n/n is strictly smaller than aprec.
        # If we rewrite n=u*p^a with u a p-adic unit, then these are the terms
        # for which u<(aprec+a*v(p))/(v(x)*p^a).
        # Two sum over these terms, we run two nested loops, the outer one
        # iterates over the possible values for a, the inner one iterates over
        # the possible values for u.
        upper_u = (aprec/alpha).floor()
        if mina > 0 or upper_u > 0:
            a=0
            p2a=1       # p^a
            x2pa = x    # x^(p^a)

            # In the unramified case, we can stop summing terms as soon as
            # there are no u for a given a to sum over. In the ramified case,
            # it can happen that for some initial a there are no such u but
            # later in the series there are such u again. mina can be set to
            # take care of this by summing at least to a=mina-1
            while True:
                # we compute the sum for the possible values for u using Horner's method
                inner_sum = R.zero()
                for u in xrange(upper_u,0,-1):
                    # We want u to be a p-adic unit
                    if u%p==0:
                        new_term = R.zero()
                    else:
                        new_term = ~R(u)

                    # This hack is to deal with rings that don't lift to fields
                    if u > 1 or x2p_p.is_zero():
                        inner_sum = (inner_sum+new_term)*x2pa
                    else:
                        inner_sum = (inner_sum+new_term)*(x2p_p**a)*(x**(p2a-a*p))

                total -= inner_sum

                # Now increase a and check if a new iteration of the loop is needed
                a += 1
                p2a = p2a*p
                upper_u = ((aprec+a*e)/(alpha*p2a)).floor()
                if a >= mina and upper_u <= 0: break

                # We perform this last operation after the test
                # because it is costly and may raise OverflowError
                x2pa = x2pa**p

        return total.add_bigoh(aprec)

    def _log_binary_splitting(self, aprec, mina=0):
        r"""
        Return ``\log(self)`` for ``self`` equal to 1 in the residue field

        This is a helper method for :meth:`log`. 
        It uses a fast binary splitting algorithm.

        INPUT:

        - ``aprec`` -- an integer, the precision to which the result is
          correct. ``aprec`` must not exceed the precision cap of the ring over
          which this element is defined.

        - ``mina`` -- an integer (default: 0), the series will check `n` up to
          this valuation (and beyond) to see if they can contribute to the
          series.

        NOTE::

            The function does not check that its argument ``self`` is 
            1 in the residue field. If this assumption is not fulfilled
            the behaviour of the function is not specified.

        ALGORITHM:

        1. Raise `u` to the power `p^v` for a suitable `v` in order
           to make it closer to 1. (`v` is chosen such that `p^v` is
           close to the precision.)

        2. Write

        .. MATH::

            u^{p-1} = \prod_{i=1}^\infty (1 - a_i p^{(v+1)*2^i})

        with `0 \leq a_i < p^{(v+1)*2^i}` and compute 
        `\log(1 - a_i p^{(v+1)*2^i})` using the standard Taylor expansion

        .. MATH::

            \log(1 - x) = -x - 1/2 x^2 - 1/3 x^3 - 1/4 x^4 - 1/5 x^5 - \cdots

        together with a binary splitting method.

        3. Divide the result by `p^v`

        The complexity of this algorithm is quasi-linear.

        EXAMPLES::

            sage: r = Qp(5,prec=4)(6)
            sage: r._log_binary_splitting(2)
            5 + O(5^2)
            sage: r._log_binary_splitting(4)
            5 + 2*5^2 + 4*5^3 + O(5^4)
            sage: r._log_binary_splitting(100)
            5 + 2*5^2 + 4*5^3 + O(5^4)

            sage: r = Zp(5,prec=4,type='fixed-mod')(6)
            sage: r._log_binary_splitting(5)
            5 + 2*5^2 + 4*5^3
        """
        raise NotImplementedError

    def log(self, p_branch=None, pi_branch=None, aprec=None, change_frac=False, algorithm=None):
        r"""
        Compute the `p`-adic logarithm of this element.

        The usual power series for the logarithm with values in the additive
        group of a `p`-adic ring only converges for 1-units (units congruent to
        1 modulo `p`).  However, there is a unique extension of the logarithm
        to a homomorphism defined on all the units: If `u = a \cdot v` is a
        unit with `v \equiv 1 \pmod{p}` and `a` a Teichmuller representative,
        then we define `log(u) = log(v)`.  This is the correct extension
        because the units `U` split as a product `U = V \times \langle w
        \rangle`, where `V` is the subgroup of 1-units and `w` is a fundamental
        root of unity.  The `\langle w \rangle` factor is torsion, so must go
        to 0 under any homomorphism to the fraction field, which is a torsion
        free group.

        INPUT:

        - ``p_branch`` -- an element in the base ring or its fraction
          field; the implementation will choose the branch of the
          logarithm which sends `p` to ``branch``.

        - ``pi_branch`` -- an element in the base ring or its fraction
          field; the implementation will choose the branch of the
          logarithm which sends the uniformizer to ``branch``.  You
          may specify at most one of ``p_branch`` and ``pi_branch``,
          and must specify one of them if this element is not a unit.

        - ``aprec`` -- an integer or ``None`` (default: ``None``) if not
          ``None``, then the result will only be correct to precision
          ``aprec``.

        - ``change_frac`` -- In general the codomain of the logarithm should be
          in the `p`-adic field, however, for most neighborhoods of 1, it lies
          in the ring of integers. This flag decides if the codomain should be
          the same as the input (default) or if it should change to the
          fraction field of the input.

        - ``algorithm`` -- ``generic``, ``binary_splitting`` or ``None`` (default)
          The generic algorithm evaluates naively the series defining the log,
          namely

          .. MATH::
 
              \log(1-x) = -x - 1/2 x^2 - 1/3 x^3 - 1/4 x^4 - 1/5 x^5 - \cdots

          Its binary complexity is quadratic with respect to the precision.

          The binary splitting algorithm is faster, it has a quasi-linear
          complexity.
          By default, we use the binary splitting if it is available. Otherwise
          we switch to the generic algorithm.

        NOTES:

        What some other systems do:

        - PARI: Seems to define the logarithm for units not congruent
          to 1 as we do.

        - MAGMA: Only implements logarithm for 1-units (as of version 2.19-2)

        .. TODO::

            There is a soft-linear time algorithm for logarithm described
            by Dan Berstein at
            http://cr.yp.to/lineartime/multapps-20041007.pdf

        EXAMPLES::

            sage: Z13 = Zp(13, 10)
            sage: a = Z13(14); a
            1 + 13 + O(13^10)
            sage: a.log()
            13 + 6*13^2 + 2*13^3 + 5*13^4 + 10*13^6 + 13^7 + 11*13^8 + 8*13^9 + O(13^10)

            sage: Q13 = Qp(13, 10)
            sage: a = Q13(14); a
            1 + 13 + O(13^10)
            sage: a.log()
            13 + 6*13^2 + 2*13^3 + 5*13^4 + 10*13^6 + 13^7 + 11*13^8 + 8*13^9 + O(13^10)

        Note that the relative precision decreases when we take log.
        Precisely the absolute precision on ``\log(a)`` agrees with the relative
        precision on ``a`` thanks to the relation ``d\log(a) = da/a``.

        The call `log(a)` works as well::

            sage: log(a)
            13 + 6*13^2 + 2*13^3 + 5*13^4 + 10*13^6 + 13^7 + 11*13^8 + 8*13^9 + O(13^10)
            sage: log(a) == a.log()
            True

        The logarithm is not only defined for 1-units::

            sage: R = Zp(5,10)
            sage: a = R(2)
            sage: a.log()
            2*5 + 3*5^2 + 2*5^3 + 4*5^4 + 2*5^6 + 2*5^7 + 4*5^8 + 2*5^9 + O(5^10)

        If you want to take the logarithm of a non-unit you must specify either
        ``p_branch`` or ``pi_branch``::

            sage: b = R(5)
            sage: b.log()
            Traceback (most recent call last):
            ...
            ValueError: You must specify a branch of the logarithm for non-units
            sage: b.log(p_branch=4)
            4 + O(5^10)
            sage: c = R(10)
            sage: c.log(p_branch=4)
            4 + 2*5 + 3*5^2 + 2*5^3 + 4*5^4 + 2*5^6 + 2*5^7 + 4*5^8 + 2*5^9 + O(5^10)

        The branch parameters are only relevant for elements of non-zero
        valuation::

            sage: a.log(p_branch=0)
            2*5 + 3*5^2 + 2*5^3 + 4*5^4 + 2*5^6 + 2*5^7 + 4*5^8 + 2*5^9 + O(5^10)
            sage: a.log(p_branch=1)
            2*5 + 3*5^2 + 2*5^3 + 4*5^4 + 2*5^6 + 2*5^7 + 4*5^8 + 2*5^9 + O(5^10)

        Logarithms can also be computed in extension fields. First, in an
        Eisenstein extension::

            sage: R = Zp(5,5)
            sage: S.<x> = ZZ[]
            sage: f = x^4 + 15*x^2 + 625*x - 5
            sage: W.<w> = R.ext(f)
            sage: z = 1 + w^2 + 4*w^7; z
            1 + w^2 + 4*w^7 + O(w^20)
            sage: z.log()
            w^2 + 2*w^4 + 3*w^6 + 4*w^7 + w^9 + 4*w^10 + 4*w^11 + 4*w^12 + 3*w^14 + w^15 + w^17 + 3*w^18 + 3*w^19 + O(w^20)

        In an extension, there will usually be a difference between
        specifying ``p_branch`` and ``pi_branch``::

            sage: b = W(5)
            sage: b.log()
            Traceback (most recent call last):
            ...
            ValueError: You must specify a branch of the logarithm for non-units
            sage: b.log(p_branch=0)
            O(w^20)
            sage: b.log(p_branch=w)
            w + O(w^20)
            sage: b.log(pi_branch=0)
            3*w^2 + 2*w^4 + 2*w^6 + 3*w^8 + 4*w^10 + w^13 + w^14 + 2*w^15 + 2*w^16 + w^18 + 4*w^19 + O(w^20)
            sage: b.unit_part().log()
            3*w^2 + 2*w^4 + 2*w^6 + 3*w^8 + 4*w^10 + w^13 + w^14 + 2*w^15 + 2*w^16 + w^18 + 4*w^19 + O(w^20)
            sage: y = w^2 * 4*w^7; y
            4*w^9 + O(w^29)
            sage: y.log(p_branch=0)
            2*w^2 + 2*w^4 + 2*w^6 + 2*w^8 + w^10 + w^12 + 4*w^13 + 4*w^14 + 3*w^15 + 4*w^16 + 4*w^17 + w^18 + 4*w^19 + O(w^20)
            sage: y.log(p_branch=w)
            w + 2*w^2 + 2*w^4 + 4*w^5 + 2*w^6 + 2*w^7 + 2*w^8 + 4*w^9 + w^10 + 3*w^11 + w^12 + 4*w^14 + 4*w^16 + 2*w^17 + w^19 + O(w^20)

        Check that log is multiplicative::

            sage: y.log(p_branch=0) + z.log() - (y*z).log(p_branch=0)
            O(w^20)

        Now an unramified example::

            sage: g = x^3 + 3*x + 3
            sage: A.<a> = R.ext(g)
            sage: b = 1 + 5*(1 + a^2) + 5^3*(3 + 2*a)
            sage: b.log()
            (a^2 + 1)*5 + (3*a^2 + 4*a + 2)*5^2 + (3*a^2 + 2*a)*5^3 + (3*a^2 + 2*a + 2)*5^4 + O(5^5)

        Check that log is multiplicative::

            sage: c = 3 + 5^2*(2 + 4*a)
            sage: b.log() + c.log() - (b*c).log()
            O(5^5)

        We illustrate the effect of the precision argument::

            sage: R = ZpCA(7,10)
            sage: x = R(41152263); x
            5 + 3*7^2 + 4*7^3 + 3*7^4 + 5*7^5 + 6*7^6 + 7^9 + O(7^10)
            sage: x.log(aprec = 5)
            7 + 3*7^2 + 4*7^3 + 3*7^4 + O(7^5)
            sage: x.log(aprec = 7)
            7 + 3*7^2 + 4*7^3 + 3*7^4 + 7^5 + 3*7^6 + O(7^7)
            sage: x.log()
            7 + 3*7^2 + 4*7^3 + 3*7^4 + 7^5 + 3*7^6 + 7^7 + 3*7^8 + 4*7^9 + O(7^10)

        The logarithm is not defined for zero::

            sage: R.zero().log()
            Traceback (most recent call last):
            ...
            ValueError: logarithm is not defined at zero

        For elements in a `p`-adic ring, the logarithm will be returned in the
        same ring::

            sage: x = R(2)
            sage: x.log().parent()
            7-adic Ring with capped absolute precision 10
            sage: x = R(14)
            sage: x.log(p_branch=0).parent()
            7-adic Ring with capped absolute precision 10

        This is not possible if the logarithm has negative valuation::

            sage: R = ZpCA(3,10)
            sage: S.<x> = R[]
            sage: f = x^3 - 3
            sage: W.<w> = R.ext(f)
            sage: w.log(p_branch=2)
            Traceback (most recent call last):
            ...
            ValueError: logarithm is not integral, use change_frac=True to obtain a result in the fraction field
            sage: w.log(p_branch=2, change_frac=True)
            2*w^-3 + O(w^24)

        TESTS:

        Check that the generic algorithm and the binary splitting algorithm
        returns the same answers::

            sage: p = 17
            sage: R = Zp(p)
            sage: a = 1 + p*R.random_element()
            sage: l1 = a.log(algorithm='generic')
            sage: l2 = a.log(algorithm='binary_splitting')
            sage: l1 == l2
            True
            sage: l1.precision_absolute() == l2.precision_absolute()
            True

        Check multiplicativity::

            sage: p = 11
            sage: R = Zp(p, prec=1000)

            sage: x = 1 + p*R.random_element()
            sage: y = 1 + p*R.random_element()
            sage: log(x*y) == log(x) + log(y)
            True

            sage: x = y = 0
            sage: while x == 0:
            ....:     x = R.random_element()
            sage: while y == 0:
            ....:     y = R.random_element()
            sage: branch = R.random_element()
            sage: (x*y).log(p_branch=branch) == x.log(p_branch=branch) + y.log(p_branch=branch)
            True

        Note that multiplicativity may fail in the fixed modulus setting
        due to rounding errors::

            sage: R = ZpFM(2, prec=5)
            sage: R(180).log(p_branch=0) == R(30).log(p_branch=0) + R(6).log(p_branch=0)
            False

        Check that log is the inverse of exp::

            sage: p = 11
            sage: R = Zp(p, prec=1000)
            sage: a = 1 + p*R.random_element()
            sage: exp(log(a)) == a
            True

            sage: a = p*R.random_element()
            sage: log(exp(a)) == a
            True

        Check that results are consistent over a range of precision::

            sage: max_prec = 40
            sage: p = 3
            sage: K = Zp(p, max_prec)
            sage: full_log = (K(1 + p)).log()
            sage: for prec in range(2, max_prec):
            ....:     ll1 = (K(1+p).add_bigoh(prec)).log()
            ....:     ll2 = K(1+p).log(prec)
            ....:     assert ll1 == full_log
            ....:     assert ll2 == full_log
            ....:     assert ll1.precision_absolute() == prec

        Check that ``aprec`` works for fixed-mod elements::

            sage: R = ZpFM(7,10)
            sage: x = R(41152263); x
            5 + 3*7^2 + 4*7^3 + 3*7^4 + 5*7^5 + 6*7^6 + 7^9
            sage: x.log(aprec = 5)
            7 + 3*7^2 + 4*7^3 + 3*7^4
            sage: x.log(aprec = 7)
            7 + 3*7^2 + 4*7^3 + 3*7^4 + 7^5 + 3*7^6
            sage: x.log()
            7 + 3*7^2 + 4*7^3 + 3*7^4 + 7^5 + 3*7^6 + 7^7 + 3*7^8 + 4*7^9

        Check that precision is computed correctly in highly ramified
        extensions::

            sage: S.<x> = ZZ[]
            sage: K = Qp(5,5)
            sage: f = x^625 - 5*x - 5
            sage: W.<w> = K.extension(f)
            sage: z = 1 - w^2 + O(w^11)
            sage: x = 1 - z
            sage: z.log().precision_absolute()
            -975
            sage: (x^5/5).precision_absolute()
            -570
            sage: (x^25/25).precision_absolute()
            -975
            sage: (x^125/125).precision_absolute()
            -775

            sage: z = 1 - w + O(w^2)
            sage: x = 1 - z
            sage: z.log().precision_absolute()
            -1625
            sage: (x^5/5).precision_absolute()
            -615
            sage: (x^25/25).precision_absolute()
            -1200
            sage: (x^125/125).precision_absolute()
            -1625
            sage: (x^625/625).precision_absolute()
            -1250

            sage: z.log().precision_relative()
            250

        Performances::

            sage: R = Zp(17, prec=10^5)
            sage: a = R.random_element()
            sage: b = a.log(p_branch=0)   # should be rather fast

        AUTHORS:

        - William Stein: initial version

        - David Harvey (2006-09-13): corrected subtle precision bug (need to
          take denominators into account! -- see :trac:`53`)

        - Genya Zaytman (2007-02-14): adapted to new `p`-adic class

        - Amnon Besser, Marc Masdeu (2012-02-21): complete rewrite, valid for
          generic `p`-adic rings.

        - Soroosh Yazdani (2013-02-1): Fixed a precision issue in
          :meth:`_log_generic`.  This should really fix the issue with
          divisions.

        - Julian Rueth (2013-02-14): Added doctests, some changes for
          capped-absolute implementations.

        - Xavier Caruso (2017-06): Added binary splitting type algorithms
          over Qp

        """
        if self.is_zero():
            raise ValueError('logarithm is not defined at zero')
        if p_branch is not None and pi_branch is not None:
            raise ValueError("You may only specify a branch of the logarithm in one way")
        R = self.parent()
        p = R.prime()
        q = p**R.absolute_f()
        e = R.absolute_e()

        if self.is_padic_unit():
            total = R.zero()
        else:
            if pi_branch is None:
                if p_branch is None:
                    raise ValueError("You must specify a branch of the logarithm for non-units")
                pi_branch = (p_branch - R._log_unit_part_p()) / e
                # Be careful: in ramified extensions, R._log_unit_part_p() is theoretically known at higher precision than the cap
                # In some cases, this may result in a loss of precision on pi_branch, and then on the final result
            total = self.valuation() * pi_branch
        y = self.unit_part()
        x = 1 - y

        if x.valuation()>0:
            denom=Integer(1)
        else:
            y=y**(q-1) # Is it better to multiply it by Teichmuller element?
            denom=Integer(q-1)
            x = 1 - y

        minaprec = y.precision_absolute()
        minn = 0
        if e != 1:
            xval = x.valuation()
            lamb = minaprec - xval
            if lamb > 0 and lamb*(p-1) <= e:
                # This is the precision region where the absolute
                # precision of the answer might be less than the
                # absolute precision of the input

                # kink is the number of times we multiply the relative
                # precision by p before starting to add e instead.
                kink = (e // (lamb * (p-1))).exact_log(p) + 1

                # deriv0 is within 1 of the n yielding the minimal
                # absolute precision
                tmp = (e / (minaprec * p.log(prec=53))).floor()
                if tmp > 0:
                    deriv0 = tmp.exact_log(p)
                else:
                    deriv0 = 0

                # These are the absolute precisions of x^(p^n) at potential minimum points
                L = [(minaprec * p**n - n * e, n) for n in [0, kink, deriv0, deriv0+1]]
                L.sort()
                minaprec = L[0][0]
                minn = L[0][1]

        if aprec is None or aprec > minaprec:
            aprec=minaprec

        if algorithm is None:
            try:
                # The binary splitting algorithm is supposed to be faster
                log_unit = y._log_binary_splitting(aprec, minn)
            except NotImplementedError:
                log_unit = y._log_generic(aprec, minn)
        elif algorithm == "generic":
            log_unit = y._log_generic(aprec, minn)
        elif algorithm == "binary_splitting":
            log_unit = y._log_binary_splitting(aprec, minn)
        else:
            raise ValueError("Algorithm must be either 'generic', 'binary_splitting' or None")

        retval = total + log_unit*R(denom).inverse_of_unit()
        if not change_frac:
            if retval.valuation() < 0 and not R.is_field():
                raise ValueError("logarithm is not integral, use change_frac=True to obtain a result in the fraction field")
            retval = R(retval)
        return retval.add_bigoh(aprec)


    def _exp_generic(self, aprec):
        r"""
        Compute the exponential power series of this element, using Horner's
        evaluation and only one division.

        This is a helper method for :meth:`exp`.

        INPUT:

        - ``aprec`` -- an integer, the precision to which to compute the
          exponential

        EXAMPLES::

            sage: R.<w> = Zq(7^2,5)
            sage: x = R(7*w)
            sage: x.exp(algorithm="generic")   # indirect doctest
            1 + w*7 + (4*w + 2)*7^2 + (w + 6)*7^3 + 5*7^4 + O(7^5)

        AUTHORS:

        - Genya Zaytman (2007-02-15)

        - Amnon Besser, Marc Masdeu (2012-02-23): Complete rewrite

        - Soroosh Yazdani (2013-02-01): Added the code for capped relative

        - Julian Rueth (2013-02-14): Rewrite to solve some precision problems
          in the capped-absolute case

        """
        R=self.parent()
        p=self.parent().prime()
        e=self.parent().absolute_e()
        x_unit=self.unit_part()
        p_unit=R(p).unit_part().lift_to_precision()
        x_val=self.valuation()

        # the valuation of n! is bounded by e*n/(p-1), therefore the valuation
        # of self^n/n! is bigger or equal to n*x_val - e*n/(p-1). So, we only
        # have to sum terms for which n does not exceed N
        N = (aprec // (x_val - e/(p-1))).floor()

        # We evaluate the exponential series:
        # First, we compute the value of x^N+N*x^(N-1)+...+x*N!+N! using
        # Horner's method. Then, we divide by N!.
        # This would only work for capped relative elements since for other
        # elements, we would lose too much precision in the multiplications
        # with natural numbers. Therefore, we emulate the behaviour of
        # capped-relative elements and keep track of the unit part and the
        # valuation separately.

        # the value of x^N + N*x^(N-1) + ... + (N-1)!*x + N!
        series_unit,series_val = R.one(), 0

        # we compute the value of N! as we go through the loop
        nfactorial_unit,nfactorial_val = R.one(),0

        nmodp = N%p
        for n in range(N,0,-1):
            # multiply everything by x
            series_val += x_val
            series_unit *= x_unit

            # compute the new value of N*(N-1)*...
            if nmodp == 0:
                n_pval, n_punit = Integer(n).val_unit(p)
                nfactorial_unit *= R(n_punit) * p_unit**n_pval
                nfactorial_val += n_pval*e
                nmodp = p
            else:
                nfactorial_unit *= n
            nmodp -= 1

            # now add N*(N-1)*...
            common_val = min(nfactorial_val, series_val)
            series_unit = (series_unit<<(series_val-common_val)) + (nfactorial_unit<<(nfactorial_val-common_val))
            series_val = common_val

        # multiply the result by N!
        return series_unit*nfactorial_unit.inverse_of_unit()<<(series_val-nfactorial_val)

    def _exp_binary_splitting(self, aprec):
        """
        Compute the exponential power series of this element

        This is a helper method for :meth:`exp`.

        INPUT:

        - ``aprec`` -- an integer, the precision to which to compute the
          exponential

        NOTE::

            The function does not check that its argument ``self`` is 
            the disk of convergence of ``exp``. If this assumption is not 
            fulfilled the behaviour of the function is not specified.

        ALGORITHM:

        Write

        .. MATH::

            self = \sum_{i=1}^\infty a_i p^{2^i}

        with `0 \leq a_i < p^{2^i}` and compute 
        `\exp(a_i p^{2^i})` using the standard Taylor expansion

        .. MATH::

            \exp(x) = 1 + x + x^2/2 + x^3/6 + x^4/24 + \cdots

        together with a binary splitting method.

        The binary complexity of this algorithm is quasi-linear.

        EXAMPLES::

            sage: R = Zp(7,5)
            sage: x = R(7)
            sage: x.exp(algorithm="binary_splitting")   # indirect doctest
            1 + 7 + 4*7^2 + 2*7^3 + O(7^5)

        """
        raise NotImplementedError("The binary splitting algorithm is not implemented for the parent: %s" % self.parent())

    def _exp_newton(self, aprec, log_algorithm=None):
        """
        Compute the exponential power series of this element

        This is a helper method for :meth:`exp`.

        INPUT:

        - ``aprec`` -- an integer, the precision to which to compute the
          exponential

        - ``log_algorithm`` (default: None) -- the algorithm used for
          computing the logarithm. This attribute is passed to the log
          method. See :meth:`log` for more details about the possible
          algorithms.

        NOTE::

            The function does not check that its argument ``self`` is 
            the disk of convergence of ``exp``. If this assumption is not 
            fulfilled the behaviour of the function is not specified.

        ALGORITHM:

        Solve the equation `\log(x) = self` using the Newton scheme::

        .. MATH::

            x_{i+1} = x_i \cdot (1 + self - \log(x_i))

        The binary complexity of this algorithm is roughly the same
        than that of the computation of the logarithm.

        EXAMPLES::

            sage: R.<w> = Zq(7^2,5)
            sage: x = R(7*w)
            sage: x.exp(algorithm="newton")   # indirect doctest
            1 + w*7 + (4*w + 2)*7^2 + (w + 6)*7^3 + 5*7^4 + O(7^5)
        """
        R = self.parent()
        e = R.absolute_e()
        a = R(1,aprec)
        l = R(0,aprec)
        if R.prime() == 2:
            trunc = e + 1
            while trunc < aprec:
                trunc = 2*trunc - e
                b = (self-l).add_bigoh(trunc).lift_to_precision(aprec)
                a *= 1+b
                l += (1+b).log(aprec, algorithm=log_algorithm)
        else:
            trunc = 1
            while trunc < aprec:
                trunc = 2*trunc
                b = (self-l).add_bigoh(trunc).lift_to_precision(aprec)
                a *= 1+b
                l += (1+b).log(aprec, algorithm=log_algorithm)
        return a


    def exp(self, aprec = None, algorithm=None):
        r"""
        Compute the `p`-adic exponential of this element if the exponential
        series converges.

        INPUT:

        - ``aprec`` -- an integer or ``None`` (default: ``None``); if
          specified, computes only up to the indicated precision.

        - ``algorithm`` -- ``generic``, ``binary_splitting``, ``newton`` 
          or ``None`` (default)
          The generic algorithm evaluates naively the series defining the
          exponential, namely

          .. MATH::
 
              \exp(x) = 1 + x + x^2/2 + x^3/6 + x^4/24 + \cdots

          Its binary complexity is quadratic with respect to the precision.

          The binary splitting algorithm is faster, it has a quasi-linear
          complexity.

          The ``Newton`` algorithms solve the equation `\log(x) = self` using
          a Newton scheme. It runs roughly as fast as the computation of the
          logarithm.

          By default, we use the binary splitting if it is available. 
          If it is not, we use the Newton algorithm if a fast algorithm for
          computing the logarithm is available.
          Otherwise we switch to the generic algorithm.

        EXAMPLES:

        :meth:`log` and :meth:`exp` are inverse to each other::

            sage: Z13 = Zp(13, 10)
            sage: a = Z13(14); a
            1 + 13 + O(13^10)
            sage: a.log().exp()
            1 + 13 + O(13^10)

        An error occurs if this is called with an element for which the
        exponential series does not converge::

            sage: Z13.one().exp()
            Traceback (most recent call last):
            ...
            ValueError: Exponential does not converge for that input.

        The next few examples illustrate precision when computing `p`-adic
        exponentials::

            sage: R = Zp(5,10)
            sage: e = R(2*5 + 2*5**2 + 4*5**3 + 3*5**4 + 5**5 + 3*5**7 + 2*5**8 + 4*5**9).add_bigoh(10); e
            2*5 + 2*5^2 + 4*5^3 + 3*5^4 + 5^5 + 3*5^7 + 2*5^8 + 4*5^9 + O(5^10)
            sage: e.exp()*R.teichmuller(4)
            4 + 2*5 + 3*5^3 + O(5^10)

        ::

            sage: K = Qp(5,10)
            sage: e = K(2*5 + 2*5**2 + 4*5**3 + 3*5**4 + 5**5 + 3*5**7 + 2*5**8 + 4*5**9).add_bigoh(10); e
            2*5 + 2*5^2 + 4*5^3 + 3*5^4 + 5^5 + 3*5^7 + 2*5^8 + 4*5^9 + O(5^10)
            sage: e.exp()*K.teichmuller(4)
            4 + 2*5 + 3*5^3 + O(5^10)

        Logarithms and exponentials in extension fields. First, in an
        Eisenstein extension::

            sage: R = Zp(5,5)
            sage: S.<x> = R[]
            sage: f = x^4 + 15*x^2 + 625*x - 5
            sage: W.<w> = R.ext(f)
            sage: z = 1 + w^2 + 4*w^7; z
            1 + w^2 + 4*w^7 + O(w^20)
            sage: z.log().exp()
            1 + w^2 + 4*w^7 + O(w^20)

        Now an unramified example::

            sage: R = Zp(5,5)
            sage: S.<x> = R[]
            sage: g = x^3 + 3*x + 3
            sage: A.<a> = R.ext(g)
            sage: b = 1 + 5*(1 + a^2) + 5^3*(3 + 2*a); b
            1 + (a^2 + 1)*5 + (2*a + 3)*5^3 + O(5^5)
            sage: b.log().exp()
            1 + (a^2 + 1)*5 + (2*a + 3)*5^3 + O(5^5)

        TESTS:

        Check that results are consistent over a range of precision::

            sage: max_prec = 40
            sage: p = 3
            sage: K = Zp(p, max_prec)
            sage: full_exp = (K(p)).exp()
            sage: for prec in range(2, max_prec):
            ....:     ll = (K(p).add_bigoh(prec)).exp()
            ....:     assert ll == full_exp
            ....:     assert ll.precision_absolute() == prec
            sage: K = Qp(p, max_prec)
            sage: full_exp = (K(p)).exp()
            sage: for prec in range(2, max_prec):
            ....:     ll = (K(p).add_bigoh(prec)).exp()
            ....:     assert ll == full_exp
            ....:     assert ll.precision_absolute() == prec

        Check that this also works for capped-absolute implementations::

            sage: Z13 = ZpCA(13, 10)
            sage: a = Z13(14); a
            1 + 13 + O(13^10)
            sage: a.log().exp()
            1 + 13 + O(13^10)

            sage: R = ZpCA(5,5)
            sage: S.<x> = R[]
            sage: f = x^4 + 15*x^2 + 625*x - 5
            sage: W.<w> = R.ext(f)
            sage: z = 1 + w^2 + 4*w^7; z
            1 + w^2 + 4*w^7 + O(w^20)
            sage: z.log().exp()
            1 + w^2 + 4*w^7 + O(w^20)

        Check that this also works for fixed-mod implementations::

            sage: Z13 = ZpFM(13, 10)
            sage: a = Z13(14); a
            1 + 13
            sage: a.log().exp()
            1 + 13

            sage: R = ZpFM(5,5)
            sage: S.<x> = R[]
            sage: f = x^4 + 15*x^2 + 625*x - 5
            sage: W.<w> = R.ext(f)
            sage: z = 1 + w^2 + 4*w^7; z
            1 + w^2 + 4*w^7
            sage: z.log().exp()
            1 + w^2 + 4*w^7

        Some corner cases::

            sage: Z2 = Zp(2, 5)
            sage: Z2(2).exp()
            Traceback (most recent call last):
            ...
            ValueError: Exponential does not converge for that input.

            sage: S.<x> = Z2[]
            sage: W.<w> = Z2.ext(x^3-2)
            sage: (w^2).exp()
            Traceback (most recent call last):
            ...
            ValueError: Exponential does not converge for that input.
            sage: (w^3).exp()
            Traceback (most recent call last):
            ...
            ValueError: Exponential does not converge for that input.
            sage: (w^4).exp()
            1 + w^4 + w^5 + w^7 + w^9 + w^10 + w^14 + O(w^15)

        Check that all algorithms output the same result::

            sage: R = Zp(5,50)
            sage: a = 5 * R.random_element()
            sage: bg = a.exp(algorithm="generic")
            sage: bbs = a.exp(algorithm="binary_splitting")
            sage: bn = a.exp(algorithm="newton")
            sage: bg == bbs
            True
            sage: bg == bn
            True

        Performances::

            sage: R = Zp(17,10^5)
            sage: a = 17 * R.random_element()
            sage: b = a.exp()    # should be rather fast

        AUTHORS:

        - Genya Zaytman (2007-02-15)

        - Amnon Besser, Marc Masdeu (2012-02-23): Complete rewrite

        - Julian Rueth (2013-02-14): Added doctests, fixed some corner cases

        - Xavier Caruso (2017-06): Added binary splitting and Newton algorithms

        """
        p = self.parent().prime()

        if (p-1)*self.valuation() <= self.parent().absolute_e():
            raise ValueError('Exponential does not converge for that input.')

        # The optimal absolute precision on exp(self)
        # is the absolution precision on self
        maxprec = min(self.precision_absolute(), self.parent().precision_cap())
        if aprec is None or aprec > maxprec:
            aprec = maxprec

        if algorithm is None:
            try:
                ans = self._exp_binary_splitting(aprec)
            except NotImplementedError:
                try:
                    ans = self._exp_newton(aprec, log_algorithm='binary_splitting')
                except NotImplementedError:
                    ans = self._exp_generic(aprec)
        elif algorithm == 'generic':
            ans = self._exp_generic(aprec)
        elif algorithm == 'binary_splitting':
            ans = self._exp_binary_splitting(aprec)
        elif algorithm == 'newton':
            ans = self._exp_newton(aprec)
        else:
            raise ValueError("Algorithm must be 'generic', 'binary_splitting', 'newton' or None")
        return ans.add_bigoh(aprec)
        

    def square_root(self, extend=True, all=False, algorithm=None):
        r"""
        Return the square root of this `p`-adic number.

        INPUT:

        - ``self`` -- a `p`-adic element.

        - ``extend`` -- a boolean (default: ``True``); if ``True``, return a 
          square root in an extension if necessary; if ``False`` and no root 
          exists in the given ring or field, raise a ValueError.

        - ``all`` -- a boolean (default: ``False``); if ``True``, return a 
          list of all square roots.

        - ``algorithm`` -- ``"pari"``, ``"sage"`` or ``None`` (default: 
          ``None``); Sage provides an implementation for any extension of 
          `Q_p` whereas only square roots over `Q_p` is implemented in Pari;
          the default is ``"pari"`` if the ground field is `Q_p`, ``"sage"``
          otherwise.

        OUTPUT:

        The square root or the list of all square roots of this `p`-adic 
        number.

        NOTE:

        The square root is chosen (resp. the square roots are ordered) in
        a deterministic way.

        EXAMPLES::

            sage: R = Zp(3, 20)
            sage: R(0).square_root()
            0

            sage: R(1).square_root()
            1 + O(3^20)

            sage: R(2).square_root(extend=False)
            Traceback (most recent call last):
            ...
            ValueError: element is not a square

            sage: -R(4).square_root()
            2 + O(3^20)

            sage: R(9).square_root()
            3 + O(3^21)

        When `p = 2`, the precision of the square root is less
        than the input::

            sage: R2 = Zp(2, 20)
            sage: R2(1).square_root()
            1 + O(2^19)
            sage: R2(4).square_root()
            2 + O(2^20)

            sage: R.<t> = Zq(2^10, 10)
            sage: u = 1 + 8*t
            sage: u.square_root()
            1 + t*2^2 + t^2*2^3 + t^2*2^4 + (t^4 + t^3 + t^2)*2^5 + (t^4 + t^2)*2^6 + (t^5 + t^2)*2^7 + (t^6 + t^5 + t^4 + t^2)*2^8 + O(2^9)

            sage: R.<a> = Zp(2).extension(x^3 - 2)
            sage: u = R(1 + a^4 + a^5 + a^7 + a^8, 10); u
            1 + a^4 + a^5 + a^7 + a^8 + O(a^10)
            sage: v = u.square_root(); v
            1 + a^2 + a^4 + a^6 + O(a^7)

        However, observe that the precision increases to its original value 
        when we recompute the square of the square root::

            sage: v^2
            1 + a^4 + a^5 + a^7 + a^8 + O(a^10)

        If the input does not have enough precision in order to determine if
        the given element has a square root in the ground field, an error is 
        raised::

            sage: R(1, 6).square_root()
            Traceback (most recent call last):
            ...
            PrecisionError: not enough precision to be sure that this element has a square root

            sage: R(1, 7).square_root()
            1 + O(a^4)

            sage: R(1+a^6, 7).square_root(extend=False)
            Traceback (most recent call last):
            ...
            ValueError: element is not a square

        In particular, an error is raised when we try to compute the square
        root of an inexact zero.

        TESTS::

            sage: R = Qp(5, 100)
            sage: c = R.random_element()
            sage: s = (c^2).square_root()
            sage: s == c or s == -c
            True

            sage: Q2 = Qp(2,20,'capped-rel')
            sage: Q2(1).square_root()
            1 + O(2^19)
            sage: Q2(4).square_root()
            2 + O(2^20)

            sage: Q5 = Qp(5,20,'capped-rel')
            sage: Q5(1).square_root()
            1 + O(5^20)
            sage: Q5(-1).square_root() == Q5.teichmuller(2) or Q5(-1).square_root() == Q5.teichmuller(3)
            True

            sage: Z3 = Zp(3,20,'capped-abs')
            sage: Z3(1).square_root()
            1 + O(3^20)
            sage: Z3(4).square_root() in [ Z3(2), -Z3(2) ]
            True
            sage: Z3(9).square_root()
            3 + O(3^19)

            sage: Z2 = Zp(2,20,'capped-abs')
            sage: Z2(1).square_root()
            1 + O(2^19)
            sage: Z2(4).square_root()
            2 + O(2^18)
            sage: Z2(9).square_root() in [ Z2(3), -Z2(3) ]
            True
            sage: Z2(17).square_root()
            1 + 2^3 + 2^5 + 2^6 + 2^7 + 2^9 + 2^10 + 2^13 + 2^16 + 2^17 + O(2^19)

            sage: Z5 = Zp(5,20,'capped-abs')
            sage: Z5(1).square_root()
            1 + O(5^20)
            sage: Z5(-1).square_root() == Z5.teichmuller(2) or Z5(-1).square_root() == Z5.teichmuller(3)
            True
        """
        # We first check trivial cases and precision
        if self._is_exact_zero():
            return self
        parent = self.parent()
        if self.is_zero() or (parent.prime() == 2 and self.precision_relative() < 1 + 2*parent.absolute_e()):
            raise PrecisionError("not enough precision to be sure that this element has a square root")

        if algorithm is None:
            if parent.absolute_degree() == 1:
                algorithm = "pari"
            else:
                algorithm = "sage"

        ans = None
        if algorithm == "pari":
            from sage.libs.pari.all import PariError
            try:
                # use pari
                ans = parent(self.__pari__().sqrt())
            except PariError:
                # todo: should eventually change to return an element of
                # an extension field
                pass
        elif algorithm == "sage":
            try:
                ans = self.nth_root(2)
            except ValueError:
                pass
        if ans is not None:
            if list(ans.expansion()) > list((-ans).expansion()):
                ans = -ans
            if all:
                return [ans, -ans]
            else:
                return ans
        if extend:
            raise NotImplementedError("extending using the sqrt function not yet implemented")
        elif all:
            return []
        else:
            raise ValueError("element is not a square")


    def nth_root(self, n, all=False):
        """
        Return the nth root of this element.

        INPUT:

        - ``n`` -- an integer

        - ``all`` -- a boolean (default: ``False``): if ``True``, 
          return all ntn roots of this element, instead of just one.

        EXAMPLES::

            sage: A = Zp(5,10)
            sage: x = A(61376); x
            1 + 5^3 + 3*5^4 + 4*5^5 + 3*5^6 + O(5^10)
            sage: y = x.nth_root(4); y
            2 + 5 + 2*5^2 + 4*5^3 + 3*5^4 + 5^6 + O(5^10)
            sage: y^4 == x
            True

            sage: x.nth_root(4, all=True)
            [2 + 5 + 2*5^2 + 4*5^3 + 3*5^4 + 5^6 + O(5^10),
             4 + 4*5 + 4*5^2 + 4*5^4 + 3*5^5 + 5^6 + 3*5^7 + 5^8 + 5^9 + O(5^10),
             3 + 3*5 + 2*5^2 + 5^4 + 4*5^5 + 3*5^6 + 4*5^7 + 4*5^8 + 4*5^9 + O(5^10),
             1 + 4*5^3 + 5^5 + 3*5^6 + 5^7 + 3*5^8 + 3*5^9 + O(5^10)]

        When `n` is divisible by the underlying prime `p`, we
        are losing precision (which is consistant with the fact
        that raising to the pth power increases precision)::

            sage: z = x.nth_root(5); z
            1 + 5^2 + 3*5^3 + 2*5^4 + 5^5 + 3*5^7 + 2*5^8 + O(5^9)
            sage: z^5
            1 + 5^3 + 3*5^4 + 4*5^5 + 3*5^6 + O(5^10)

        Everything works over extensions as well::

            sage: W.<a> = Zq(5^3)
            sage: S.<x> = W[]
            sage: R.<pi> = W.extension(x^7 - 5)
            sage: R(5).nth_root(7)
            pi + O(pi^141)
            sage: R(5).nth_root(7, all=True)
            [pi + O(pi^141)]

        An error is raised if the given element is not a nth power
        in the ring::

            sage: R(5).nth_root(11)
            Traceback (most recent call last):
            ...
            ValueError: This element is not a nth power

        Similarly, when precision on the input is too small, an error
        is raised::

            sage: x = R(1,6); x
            1 + O(pi^6)
            sage: x.nth_root(5)
            Traceback (most recent call last):
            ...
            PrecisionError: Not enough precision to be sure that this element is a nth power

        Check that :trac:`30314` is fixed::

            sage: K = Qp(29)
            sage: x = polygen(K)
            sage: L.<a> = K.extension(x^2 -29)
            sage: L(4).nth_root(2)
            2 + O(a^40)

        TESTS:

        We check that it works over different fields::

            sage: K.<a> = Qq(2^3)
            sage: S.<x> = K[]
            sage: L.<pi> = K.extension(x^2 + 2*x + 2)
            sage: elt = L.random_element()
            sage: elt in (elt^8).nth_root(8, all=True)
            True
            sage: elt = L.random_element()
            sage: elt in (elt^16).nth_root(16, all=True)
            True
            sage: elt = L.random_element()
            sage: elt in (elt^56).nth_root(56, all=True)
            True

            sage: K.<a> = Qq(3^2)
            sage: S.<x> = K[]
            sage: Z = (1+x)^3
            sage: E = Z^2 + Z + 1
            sage: L.<pi> = K.extension(E)
            sage: elt = L.random_element()
            sage: elt in (elt^9).nth_root(9, all=True)
            True
            sage: elt = L.random_element()
            sage: elt in (elt^27).nth_root(27, all=True)
            True
            sage: elt = L.random_element()
            sage: elt in (elt^108).nth_root(108, all=True)
            True

            sage: K.<a> = ZqCA(3^2)
            sage: S.<x> = K[]
            sage: Z = (1+x)^3 + 3*x^2
            sage: E = Z^2 + Z + 1
            sage: L.<pi> = K.extension(E)
            sage: elt = L.random_element()
            sage: elt in (elt^9).nth_root(9, all=True)
            True
            sage: elt = L.random_element()
            sage: elt in (elt^27).nth_root(27, all=True)
            True
            sage: elt = L.random_element()
            sage: elt in (elt^108).nth_root(108, all=True)
            True

            sage: K.<a> = Qq(3^2)
            sage: S.<x> = K[]
            sage: Z = (1+x)^3 + 3*x^3
            sage: E = (Z^2 + Z + 1)(a*x).monic()
            sage: L.<pi> = K.extension(E)
            sage: elt = L.random_element()
            sage: elt in (elt^9).nth_root(9, all=True)
            True
            sage: elt = L.random_element()
            sage: elt in (elt^27).nth_root(27, all=True)
            True
            sage: elt = L.random_element()
            sage: elt in (elt^108).nth_root(108, all=True)
            True

        """
        n = ZZ(n)
        if n == 0:
            raise ValueError("n must be a nonzero integer")
        elif n == 1:
            return self
        elif n < 0:
            return (~self).nth_root(-n)
        parent = self.parent()
        K = parent.fraction_field()  # due to conversion issues
        p = parent.prime()
        e = parent.absolute_e()
        ep = e // (p-1)

        # We first check trivial cases
        if self._is_exact_zero():
            return self
        if self.is_zero():
            raise PrecisionError("Not enough precision to be sure that this element is a nth power")

        v = n.valuation(p)
        m = n // (p**v)

        # We check the valuation
        val = self.valuation()
        if val % n != 0:
            raise ValueError("This element is not a nth power")
        # and the residue
        a = K(self) >> val
        abar = a.residue()
        try:
            xbar = abar.nth_root(m)
        except ValueError:
            raise ValueError("This element is not a nth power")

        # We take the inverse mth root at small precision
        prec = a.precision_absolute()
        minprec = v*e + ep + 1
        if m == 1:
            parity = 0
            root = a.add_bigoh(minprec)
        else:
            parity = 1
            root = K(~xbar)
            invm = K(1/m)
            curprec = 1
            while curprec < min(minprec,prec):
                curprec *= 2
                root = root.lift_to_precision(min(minprec,prec,curprec))
                root += invm * root * (1 - a*(root**m))

        # We now extract the (p^v)-th root
        zeta, s, nextzeta = K._primitive_qth_root_of_unity(v)
        if v:
            nextzeta = (parent(nextzeta[0]), nextzeta[1])  # nextzeta[0] may have a wrong parent (with more precision)
        for i in range(v):
            if s > 0 and i >= s:
                root, accuracy = root._inverse_pth_root(twist=zeta, hint=nextzeta)
            else:
                root, accuracy = root._inverse_pth_root()
            if accuracy is not infinity and accuracy is not None:
                raise ValueError("This element is not a nth power")

        # We check the precision
        if v > 0 and prec < minprec:
            raise PrecisionError("Not enough precision to be sure that this element is a nth power")

        # We lift the root using Newton iteration
        if v % 2 == parity:
            root = ~root
        invn = K(1/n)
        curprec = minprec
        while curprec < prec:
            curprec -= v*e
            curprec = min(2*curprec + v*e, p*curprec + (v-1)*e)
            root = root.lift_to_precision(min(prec,curprec))
            root += invn * root * (1 - a*(root**n))
        root = (~root) << (val // n)

        if all:
            return [ parent(root*zeta) for zeta in K.roots_of_unity(n) ]
        else:
            return parent(root)

    def _inverse_pth_root(self, twist=None, hint=None):
        """
        In its simplest form, computes the inverse of 
        ``p``-th root of this element.

        This is an helper function used in :meth:`nth_root`
        and :meth:`primitive_root_of_unity`.

        INPUT:

        - ``twist`` -- an element in the same parent or ``None``
          (default: ``None``)

        - ``hint`` -- a tuple or ``None`` (default: ``None``); if not
          ``None``, it has to be the output of ``twist._inverse_pth_root()``

        OUTPUT:

        When ``twist`` is ``None``, the output is a couple
        ``(invroot, accuracy)`` where:

        - ``accuracy`` is the highest valuation of an element of
          the form ``self * x^p - 1`` for `x` varying in the 
          parent of this element, and

        - ``invroot`` is an element realizing this maximum.

        If the precision on the element is not enough to determine 
        ``accuracy``, the value ``None`` is returned.

        When ``twist`` is not ``None``, the maximum is taken over
        all elements of the form ``self * x^p * twist^i - 1`` for
        for `x` varying in the parent of this element and `i`
        varying in the range `\{0, 1, \ldots, p-1\}`

        .. NOTE::

            This function assumes that the input element and ``twist``
            (if given) are units in the integer ring.

        TESTS::

            sage: R = Zp(11)
            sage: [ R.teichmuller(x).nth_root(11) == R.teichmuller(x) for x in range(1,11) ]  # indirect doctest
            [True, True, True, True, True, True, True, True, True, True]

            sage: W.<a> = Zq(5^3)
            sage: S.<x> = W[]
            sage: R.<pi> = W.extension(x^8 + 15*a*x - 5)
            sage: y = R.random_element()
            sage: for n in [5, 10, 15]:
            ....:     z = y**n
            ....:     assert z.nth_root(n)**n == z  # indirect doctest

        """
        ring = self.parent()
        p = ring.prime()
        e = ring.absolute_e()
        ep = e // (p-1)

        if twist is None:
            accuracy = None
        else:
            if hint is None:
                invroottwist, accuracy = twist._inverse_pth_root()
            else:
                invroottwist, accuracy = hint
            if accuracy is None:
                raise NotImplementedError("Try to increase the precision cap of the parent...")

        a = self
        prec = a.precision_absolute()

        # We will need 1/a at higher precision
        ainv = ~(a.add_bigoh(e+ep+1))

        # We lift modulo pi^(e // (p-1))
        k = ring.residue_field()
        x = ring(0)
        curprec = 0  # curprec is the valuation of (ainv - x^p)
        while curprec < min(prec, e+ep):
            # recomputing x^p is not necessary:
            # we can alternatively update it after each update of x
            # (which is theoretically a bit faster)
            b = ainv - x**p
            if b == 0: break
            curprec = b.valuation()
            bexp = iter(b.unit_part().expansion())
            maxprec = prec
            while curprec < maxprec:
                try:
                    coeff = k(next(bexp))
                except StopIteration:
                    coeff = k(0)
                if coeff != 0:
                    if curprec % p == 0:
                        cbar = coeff.nth_root(p)
                        c = ring(cbar).lift_to_precision()
                        exponent = curprec // p
                        x += c << exponent
                        maxprec = min(maxprec, exponent + e)
                    elif accuracy == curprec:
                        alpha = (twist * invroottwist.add_bigoh(1 + curprec // p)**p - 1) >> curprec
                        exponent = coeff / (ainv.residue() * alpha.residue())
                        try:
                            exponent = ZZ(exponent)
                        except TypeError:
                            return x, curprec
                        else:
                            ainv //= twist**exponent
                            a *= twist**exponent
                            x *= invroottwist**exponent
                            break
                    else:
                        return x, curprec
                curprec += 1

        # We check if the precision was enough
        # We didn't do it before because we could have proved
        # that there is no pth root in the previous step.
        if prec < e + ep + 1:
            x = x.add_bigoh((prec+p-1) // p)
            return x, None

        # We lift one step further
        curprec = e + ep
        if e % (p-1) == 0:
            rho = k(ring(p).expansion(e))
            b = ainv - x**p
            b >>= curprec
            coeff = -a.residue()*b.residue()
            if accuracy == curprec:
                sigma = rho * (-rho).nth_root(p-1)  # should never fail
                alpha = (twist * invroottwist.add_bigoh(ep+1)**p - 1) >> curprec
                alpha = alpha.residue()
                tr = (alpha/sigma).trace()
                if tr != 0:
                    exponent = ZZ(-(coeff/sigma).trace() / tr)
                    coeff += exponent*alpha
                    ainv //= twist**exponent
                    a *= twist**exponent
                    x *= invroottwist**exponent
            from sage.rings.polynomial.polynomial_ring_constructor import PolynomialRing
            S = PolynomialRing(k, name='x')
            AS = S([ coeff, rho ] + (p-2)*[0] + [1])
            roots = AS.roots()
            if len(roots) == 0:
                return x, curprec
            x += ring(roots[0][0] * x.residue()) << ep

        # We perform Newton iteration
        curprec += 1
        while curprec < prec:
            curprec -= e
            curprec = min(2*curprec + e, p*curprec)
            x = x.lift_to_precision(min(prec,curprec))
            x += x * (1 - a*x**p) / p

        return x, infinity


    def __abs__(self):
        """
        Return the `p`-adic absolute value of ``self``.

        This is normalized so that the absolute value of `p` is `1/p`.

        EXAMPLES::

            sage: abs(Qp(5)(15))
            1/5
            sage: abs(Qp(7)(0))
            0

        An unramified extension::

            sage: R = Zp(5,5)
            sage: P.<x> = PolynomialRing(R)
            sage: Z25.<u> = R.ext(x^2 - 3)
            sage: abs(u)
            1
            sage: abs(u^24-1)
            1/5

        A ramified extension::

            sage: W.<w> = R.ext(x^5 + 75*x^3 - 15*x^2 + 125*x - 5)
            sage: abs(w)
            0.724779663677696
            sage: abs(W(0))
            0.000000000000000
        """
        return self.abs()

    cpdef abs(self, prec=None):
        """
        Return the `p`-adic absolute value of ``self``.

        This is normalized so that the absolute value of `p` is `1/p`.

        INPUT:

        - ``prec`` -- Integer.  The precision of the real field in which
          the answer is returned.  If ``None``, returns a rational for
          absolutely unramified fields, or a real with 53 bits of
          precision for ramified fields.

        EXAMPLES::

            sage: a = Qp(5)(15); a.abs()
            1/5
            sage: a.abs(53)
            0.200000000000000
            sage: Qp(7)(0).abs()
            0
            sage: Qp(7)(0).abs(prec=20)
            0.00000

        An unramified extension::

            sage: R = Zp(5,5)
            sage: P.<x> = PolynomialRing(R)
            sage: Z25.<u> = R.ext(x^2 - 3)
            sage: u.abs()
            1
            sage: (u^24-1).abs()
            1/5

        A ramified extension::

            sage: W.<w> = R.ext(x^5 + 75*x^3 - 15*x^2 + 125*x - 5)
            sage: w.abs()
            0.724779663677696
            sage: W(0).abs()
            0.000000000000000
        """
        K = self.parent()
        if not prec and K.absolute_e() > 1:
            prec = 53
        if prec:
            from sage.rings.real_mpfr import RealField
            if self.is_zero():
                return RealField(prec).zero()
            return RealField(prec)(K.prime())**(-self.ordp())
        else:
            if self.is_zero():
                return Rational(0)
            return Rational(K.prime())**(-self.valuation())

    cpdef bint _is_base_elt(self, p) except -1:
        """
        Return ``True`` if this element is an element of Zp or Qp (rather than
        an extension).

        INPUT:

        - ``p`` -- a prime, which is compared with the parent of this element.

        EXAMPLES::

            sage: a = Zp(5)(3); a._is_base_elt(5)
            True
            sage: a._is_base_elt(17)
            False
        """
        raise NotImplementedError

    def _polylog_res_1(self, n, p_branch = 0):
        """
        Return `Li_n(`self`)` , the `n`th `p`-adic polylogarithm of ``self``, assuming that self is congruent to 1 mod p.

        This is an internal function, used by :meth:`polylog`.

        INPUT:

        - ``n`` -- a non-negative integer

        OUTPUT:

<<<<<<< HEAD
        - `Li_n(`self`)`
=======
        - Li_n(self)
>>>>>>> f976c52c

        EXAMPLES ::

            sage: Qp(2)(-1)._polylog_res_1(6) == 0
            True

            sage: Qp(5)(1)._polylog_res_1(1)
            Traceback (most recent call last):
            ...
            ValueError: Polylogarithm is not defined for 1.

        Only polylogarithms for `n` at least two are defined by this function ::

            sage: Qp(11)(2)._polylog_res_1(1)
            Traceback (most recent call last):
            ...
            ValueError: Polylogarithm only implemented for n at least 2.
        """
        from sage.rings.power_series_ring import PowerSeriesRing
        from sage.functions.other import ceil,floor
        from sage.rings.padics.factory import Qp
        from sage.misc.verbose import verbose

        if self == 1:
            raise ValueError('Polylogarithm is not defined for 1.')
        if n <= 1:
            raise ValueError('Polylogarithm only implemented for n at least 2.')

        p = self.parent().prime()
        prec = self.precision_absolute()

        K = self.parent().fraction_field()
        z = K(self)

        hsl = max(prec / ((z - 1).valuation()) + 1, prec*(p == 2), 2)
        N = floor(prec - n*(hsl - 1).log(p).n())

        verbose(hsl, level=3)

        def bound(m):
            return prec - m + Integer(1-2**(m-1)).valuation(p) - m*(hsl - 1).log(p).n()

        gsl = max(_findprec(1/(p-1), 1, _polylog_c(m,p) + bound(m), p) for m in range(2,n+1))
        gsl = max(gsl, 2)
        verbose(gsl, level=3)
        g = _compute_g(p, n, max(bound(m) + m*floor((gsl-1).log(p).n()) for m in range(2, n+1)), gsl)
        verbose(g, level=3)
        S = PowerSeriesRing(K, default_prec = ceil(hsl), names='t')
        t = S.gen()
        log1plust = (1+t).log()
        log1plusti = 1

        G = (n+1)*[0]
        for i in range(n+1):
            G[i] = (log1plusti)/Integer(i).factorial()
            log1plusti *= log1plust

        verbose(G, level=3)

        H = (n+1)*[0]
        H[2] = -sum([((-t)**i)/i**2 for i in srange(1,hsl+2)])
        for i in range(2, n):
            H[i+1] = (H[i]/(1+t) + G[i]/t).integral()
            if (i + 1) % 2 == 1:
                if p != 2:
                    H[i+1] += (2**i*p**(i+1)*g[i+1](1/K(2)))/((1-2**i)*(p**(i+1) - 1))
                else:
                    H[i+1] += (2**i*H[i+1](K(-2)))/(1 - 2**(i+1))

        verbose(H, level=3)
        return (H[n](z - 1) - ((z.log(p_branch))**(n-1)*(1 - z).log(p_branch))/Integer(n-1).factorial()).add_bigoh(N)

    def polylog(self, n, p_branch = 0):
        """
        Return `Li_n(self)`, the `n`th `p`-adic polylogarithm of this element.

        INPUT:

        - ``n`` -- a non-negative integer
        - ``p_branch`` -- an element in the base ring or its fraction
          field; the implementation will choose the branch of the
          logarithm which sends `p` to ``branch``.

        OUTPUT:

        - `Li_n(`self`)`

        EXAMPLES:

        The `n`-th polylogarithm of `-1` is `0` for even `n` ::

            sage: Qp(13)(-1).polylog(6) == 0
            True

        We can check some identities, for example those mentioned in [DCW2016]_ ::

            sage: x = Qp(7, prec=30)(1/3)
            sage: (x^2).polylog(4) - 8*x.polylog(4) - 8*(-x).polylog(4) == 0
            True

        ::

            sage: x = Qp(5, prec=30)(4)
            sage: x.polylog(2) + (1/x).polylog(2) + x.log(0)**2/2 == 0
            True

        ::

            sage: x = Qp(11, prec=30)(2)
            sage: x.polylog(2) + (1-x).polylog(2) + x.log(0)**2*(1-x).log(0) == 0
            True

        `Li_1(z) = -\log(1-z)` for `|z| < 1` ::

            sage: Qp(5)(10).polylog(1) == -Qp(5)(1-10).log(0)
            True

        The dilogarithm of 1 is zero ::

            sage: Qp(5)(1).polylog(2)
            O(5^20)

        The cubing relation holds for the trilogarithm at 1 ::

            sage: K = Qp(7)
            sage: z = K.zeta(3)
            sage: -8*K(1).polylog(3) == 9*(K(z).polylog(3) + K(z^2).polylog(3))
            True

        The polylogarithm of 0 is 0 ::

            sage: Qp(11)(0).polylog(7)
            0

        Only polylogarithms for positive `n` are defined ::

            sage: Qp(11)(2).polylog(-1)
            Traceback (most recent call last):
            ...
            ValueError: Polylogarithm only implemented for n at least 0.

        Check that :trac:`29222` is fixed ::

            sage: K = Qp(7)
            sage: print(K(1 + 7^11).polylog(4))
            6*7^14 + 3*7^15 + 7^16 + 7^17 + O(7^18)

        ALGORITHM:

        The algorithm of Besser-de Jeu, as described in [BdJ2008]_ is used.

        AUTHORS:

        - Jennifer Balakrishnan - Initial implementation
        - Alex J. Best (2017-07-21) - Extended to other residue disks

        .. TODO::

            - Implement for extensions
            - Use the change method to create K from self.parent()


        """
        from sage.rings.power_series_ring import PowerSeriesRing
        from sage.rings.padics.factory import Qp
        from sage.misc.verbose import verbose
        from sage.functions.other import ceil,floor
        from sage.rings.infinity import PlusInfinity

        if self.parent().absolute_degree() != 1:
            raise NotImplementedError("Polylogarithms are not currently implemented for elements of extensions")
            # TODO implement this (possibly after the change method for padic generic elements is added).
        if n == 0:
            return self/(1-self)
        if n == 1:
            return -(1-self).log(p_branch)
        if n < 0:
            raise ValueError('Polylogarithm only implemented for n at least 0.')

        prec = self.precision_absolute()

        p = self.parent().prime()
        K = self.parent().fraction_field()

        z = K(self)
        n = Integer(n)

        if z.valuation() < 0:
            verbose("residue oo, using functional equation for reciprocal. %d %s"%(n,str(self)), level=2)
            return (-1)**(n+1)*(1/z).polylog(n)-(z.log(p_branch)**n)/K(n.factorial())

        zeta = K.teichmuller(z)

        # Which residue disk are we in?
        if zeta == 0:
            if z.precision_absolute() == PlusInfinity():
                return K(0)
            verbose("residue 0, using series. %d %s"%(n,str(self)), level=2)
            M = ceil((prec/z.valuation()).log(p).n())
            N = prec - n*M
            ret = K(0)
            for m in range(M + 1):
                zpm = z**(p**m)
                ret += p**(-m*n)*sum(zpm**k/Integer(k)**n for k in
                        range(1, _findprec(p**m*z.valuation(), 0, N + n*m, p)) if k % p != 0)

            return ret.add_bigoh(N)

        if zeta == 1:
            if z == 1:
                return Integer(2)**(n-1)*K(-1).polylog(n, p_branch=p_branch)/(1-Integer(2)**(n-1))
            verbose("residue 1, using _polylog_res_1. %d %s"%(n,str(self)), level=2)
            return self._polylog_res_1(n, p_branch)

        # Set up precision bounds
        tsl = prec / (z - zeta).valuation() + 1
        N = floor(prec - n*(tsl - 1).log(p).n())
        gsl = max(_findprec(1/(p-1), 1, prec - m + _polylog_c(m,p) - m*(tsl - 1).log(p).n(), p) for m in range(1,n+1))
        gsl = max(gsl,2)

        gtr = _compute_g(p, n, prec + n*(gsl - 1).log(p).n(), gsl)

        K = Qp(p, prec)

        # Residue disk around zeta
        verbose("general case. %d %s"%(n, str(self)), level=2)
        Li_i_zeta = [0] + [p**i/(p**i-1)*gtr[i](1/(1-zeta)) for i in range(1,n+1)]

        T = PowerSeriesRing(K, default_prec=ceil(tsl), names='t')
        t = T.gen()
        F = (n+1)*[0]
        F[0] = (zeta+t)/(1-zeta-t)
        for i in range(n):
            F[i+1] = Li_i_zeta[i+1] + (F[i]/(zeta + t)).integral()

        return (F[n](z - zeta)).add_bigoh(N)


# Artin-Hasse exponential
_AHE_coefficients_cache = { }
def _AHE_coefficients(p, N, prec):
    r"""
    Compute the first ``N`` coefficients of the ``p``-adic
    Artin-Hasse exponential series at precision ``prec``.

    The output is a list of coefficients. The common parent 
    of these coefficients is the ring of ``p``-adic integers
    with fixed modulus (with some internal precision which 
    could be strictly higher than ``prec``).

    The result is cached.

    EXAMPLES::

        sage: from sage.rings.padics.padic_generic_element import _AHE_coefficients

        sage: L = _AHE_coefficients(101, 10, 3); L
        [1,
         1,
         51 + 50*101 + 50*101^2,
         17 + 84*101 + 16*101^2,
         80 + 96*101 + 79*101^2,
         16 + 100*101 + 15*101^2,
         70 + 16*101 + 53*101^2,
         10 + 60*101 + 7*101^2,
         77 + 32*101 + 89*101^2,
         31 + 37*101 + 32*101^2]
        sage: L == [ 1/factorial(i) for i in range(10) ]
        True

    We check the parent::

        sage: [ elt.parent() for elt in L ]
        [101-adic Ring of fixed modulus 101^3,
         101-adic Ring of fixed modulus 101^3,
         101-adic Ring of fixed modulus 101^3,
         101-adic Ring of fixed modulus 101^3,
         101-adic Ring of fixed modulus 101^3,
         101-adic Ring of fixed modulus 101^3,
         101-adic Ring of fixed modulus 101^3,
         101-adic Ring of fixed modulus 101^3,
         101-adic Ring of fixed modulus 101^3,
         101-adic Ring of fixed modulus 101^3]

    Sometimes the precision on the result seems to be higher
    that the requested precision.
    However, the result is *not* guaranteed to be correct 
    beyond the requested precision::

        sage: L = _AHE_coefficients(2, 513, 1); L
        [1,
         1,
         1,
         2 + 2^2 + 2^4 + 2^6 + 2^8,
         ...
         1 + 2 + 2^2 + 2^5 + 2^8,
         2^2 + 2^6 + 2^9,
         1]

    We check that the result is correct modulo `2^1`::

        sage: S.<x> = PowerSeriesRing(QQ, 513)
        sage: AH = exp(sum(x^(2^i) / 2^i for i in range(10)))
        sage: R = ZpFM(2, 1)
        sage: [ R(c) for c in L ] == [ R(c) for c in AH.list() ]
        True

    But it is not modulo `2^{10}`::

        sage: R = ZpFM(2, 10)
        sage: [ R(c) for c in L ] == [ R(c) for c in AH.list() ]
        False

    """
    from sage.rings.padics.factory import ZpFM
    from sage.functions.other import floor
    if N < p:
        internal_prec = prec
    else:
        internal_prec = prec + floor((N-1).log()/p.log())
    if p in _AHE_coefficients_cache:
        cache_internal_prec, values = _AHE_coefficients_cache[p]
    else:
        cache_internal_prec = 0
    if cache_internal_prec < internal_prec:
        parent = ZpFM(p, internal_prec)
        values = [ parent(1) ]
    for i in range(len(values), N):
        c = 0
        dec = 1
        while dec <= i:
            c += values[i-dec]
            dec *= p
        values.append(c // i)
    _AHE_coefficients_cache[p] = (internal_prec, values)
    return values


# Module functions used by polylog
def _polylog_c(n, p):
    """
    Return c(n, p) = p/(p-1) - (n-1)/log(p) + (n-1)*log(n*(p-1)/log(p),p) + log(2*p*(p-1)*n/log(p), p)
    as defined in Prop 6.1 of [BdJ2008]_ which is used as a precision bound.
    This is an internal function, used by :meth:`polylog`.

    EXAMPLES::

        sage: sage.rings.padics.padic_generic_element._polylog_c(1, 2)
        4.52876637294490
    """
    return p/(p-1) - (n-1)/p.log().n() + (n-1)*(n*(p-1)/p.log().n()).log(p).n() + (2*p*(p-1)*n/p.log().n()).log(p).n()

def _findprec(c_1, c_2, c_3, p):
    """
    Return an integer k such that c_1*k - c_2*log_p(k) > c_3.
    This is an internal function, used by :meth:`polylog`.

    INPUT:

    - `c_1`, `c_2`, `c_3` - positive integers
    - `p` - prime

    OUTPUT:

    ``sl`` such that `kc_1 - c_2 \log_p(k) > c_3` for all `k \ge sl`

    EXAMPLES::

        sage: sage.rings.padics.padic_generic_element._findprec(1, 1, 2, 2)
        5
        sage: 5*1 - 5*log(1, 2) > 2
        True

    See Remark 7.11 of [BdJ2008]_.
    """
    from sage.functions.other import ceil
    k = Integer(max(ceil(c_2/c_1), 2))
    while True:
        if c_1*k - c_2*k.log(p).n() > c_3:
            return k
        k += 1

def _compute_g(p, n, prec, terms):
    """
    Return the list of power series `g_i = \int(-g_{i-1}/(v-v^2))` used in the computation of polylogarithms.
    This is an internal function, used by :meth:`polylog`.

    EXAMPLES::

        sage: sage.rings.padics.padic_generic_element._compute_g(7, 3, 3, 3)[0]
        O(7^3)*v^2 + (1 + O(7^3))*v + O(7^3)

    """
    from sage.rings.power_series_ring import PowerSeriesRing
    from sage.functions.other import ceil
    from sage.rings.padics.factory import Qp

    # Compute the sequence of power series g
    R = PowerSeriesRing(Qp(p, ceil(prec)), default_prec=terms, names='v')
    v = R.gen()
    g = (n+1)*[0]
    g[0] = v - 1 - ((v-1)**p)/(v**p-(v-1)**p)
    for i in range(n):
        g[i+1] = -(g[i]/(v-v**2)).integral()
    return [x.truncate(terms) for x in g]

cpdef dwork_mahler_coeffs(R, int bd=20):
    r"""
    Compute Dwork's formula for Mahler coefficients of `p`-adic Gamma.

    This is called internally when one computes Gamma for a `p`-adic
    integer. Normally there is no need to call it directly.

    INPUT:

    - ``R`` -- p-adic ring in which to compute
    - ``bd`` -- integer. Number of terms in the expansion to use

    OUTPUT:

    A list of `p`-adic integers.

    EXAMPLES::

        sage: from sage.rings.padics.padic_generic_element import dwork_mahler_coeffs, evaluate_dwork_mahler
        sage: R = Zp(3)
        sage: v = dwork_mahler_coeffs(R)
        sage: x = R(1/7)
        sage: evaluate_dwork_mahler(v, x, 3, 20, 1)
        2 + 2*3 + 3^2 + 3^3 + 3^4 + 3^5 + 2*3^6 + 2*3^7 + 2*3^8 + 2*3^9 + 2*3^11 + 2*3^12 + 3^13 + 3^14 + 2*3^16 + 3^17 + 3^19 + O(3^20)
        sage: x.dwork_expansion(a=1) # Same result
        2 + 2*3 + 3^2 + 3^3 + 3^4 + 3^5 + 2*3^6 + 2*3^7 + 2*3^8 + 2*3^9 + 2*3^11 + 2*3^12 + 3^13 + 3^14 + 2*3^16 + 3^17 + 3^19 + O(3^20)
    """
    from sage.rings.padics.factory import Qp
    cdef int i
    cdef long k, p

    v = [R.one()]
    p = R.prime()
    for k in range(1, p):
        v.append(v[-1] / R(k))
    if bd > 1:
        R1 = Qp(p, prec=bd) # Need divisions in this calculation
        u = [R1(x) for x in v]
        for i in range(1, bd):
            u[0] = ((u[-1] + u[0]) / i) >> 1
            for j in range(1, p):
                u[j] = (u[j-1] + u[j]) / (j + i * p)
            for x in u:
                v.append(R(x << i))
    return v

cpdef evaluate_dwork_mahler(v, x, long long p, int bd, long long a):
    """
    Evaluate Dwork's Mahler series for `p`-adic Gamma.

    EXAMPLES::

        sage: from sage.rings.padics.padic_generic_element import dwork_mahler_coeffs, evaluate_dwork_mahler
        sage: R = Zp(3)
        sage: v = dwork_mahler_coeffs(R)
        sage: x = R(1/7)
        sage: evaluate_dwork_mahler(v, x, 3, 20, 1)
        2 + 2*3 + 3^2 + 3^3 + 3^4 + 3^5 + 2*3^6 + 2*3^7 + 2*3^8 + 2*3^9 + 2*3^11 + 2*3^12 + 3^13 + 3^14 + 2*3^16 + 3^17 + 3^19 + O(3^20)
        sage: x.dwork_expansion(a=1) # Same result
        2 + 2*3 + 3^2 + 3^3 + 3^4 + 3^5 + 2*3^6 + 2*3^7 + 2*3^8 + 2*3^9 + 2*3^11 + 2*3^12 + 3^13 + 3^14 + 2*3^16 + 3^17 + 3^19 + O(3^20)
    """
    cdef int k
    bd -= 1
    a1 = a + bd*p
    s = v[a1]
    u = x + bd
    one = x.parent().one()
    for k in range(bd):
        a1 -= p
        u -= one
        s = s*u + v[a1]
    return -s

cdef long long evaluate_dwork_mahler_long(array.array v, long long x, long long p, int bd,
                                     long long a, long long q):
    cdef int k
    cdef long long a1, s, u
    bd -= 1
    a1 = a + bd*p
    s = v[a1]
    u = x + bd
    for k in range(bd):
        a1 -= p
        u -= 1
        s = s*u + v[a1] # force cast to long long
        s = s % q
    return -s

cpdef gauss_table(long long p, int f, int prec, bint use_longs):
    r"""
    Compute a table of Gauss sums using the Gross-Koblitz formula.

    This is used in the computation of L-functions of hypergeometric motives.
    The Gross-Koblitz formula is used as in `sage.rings.padics.misc.gauss_sum`,
    but further unpacked for efficiency.

    INPUT:

    - `p` - prime
    - `f`, `prec` - positive integers
    - `use_longs` - boolean; if True, computations are done in C long long
        integers rather than Sage `p`-adics, and the results are returned
        as a Python array rather than a list.

    OUTPUT:

    A list of length `q-1=p^f-1`. The entries are `p`-adic units created with
    absolute precision `prec`.

    EXAMPLES::

        sage: from sage.rings.padics.padic_generic_element import gauss_table
        sage: gauss_table(2,2,4,False)
        [1 + 2 + 2^2 + 2^3, 1 + 2 + 2^2 + 2^3, 1 + 2 + 2^2 + 2^3]
        sage: gauss_table(3,2,4,False)[3]
        2 + 3 + 2*3^2
    """
    from sage.rings.padics.factory import Zp, Qp

    cdef int i, j, bd
    cdef long long q, q1, q3, r, r1, r2, s1, s2, k
    cdef array.array vv, ans1

    if (f == 1 and prec == 1): # Shortcut for this key special case
        ans1 = array.array('l', [0]) * p
        ans1[0] = p-1
        for r in range(1, p-1):
            k = ans1[r-1]
            ans1[r] = k * r % p
        return ans1

    q = p ** f
    q1 = q - 1
    bd = (p*prec+p-2) // (p-1) - 1
    R = Zp(p, prec, 'fixed-mod')
    if p == 2: # Dwork expansion has denominators when p = 2
        R1 = Qp(p, prec)
        use_longs = False
    else:
        R1 = R
    d = ~R1(q1)
    v = dwork_mahler_coeffs(R1, bd)
    if use_longs:
        q3 = p ** prec
        r2 = d.lift() % q3
        vv = array.array('l', [0]) * len(v)
        for k in range(len(v)):
            vv[k] = v[k].lift() % q3
        ans1 = array.array('l', [0]) * q1
        ans1[0] = -1
        ans = ans1
    else:
        u = R1.one()
        ans = [0 for r in range(q1)]
        ans[0] = -u
    for r in range(1, q1):
        if ans[r]: continue
        if use_longs:
            s1 = 1
        else:
            s = u
        r1 = r
        for j in range(1, f+1):
            k = r1 % p
            r1 = (r1 + k * q1) // p
            if use_longs: # Use Dwork expansion to compute p-adic Gamma
                s1 *= -evaluate_dwork_mahler_long(vv, r1*r2%q3, p, bd, k, q3)
                s1 %= q3
            else:
                s *= -evaluate_dwork_mahler(v, R1(r1)*d, p, bd, k)
            if r1 == r:
                break
        if use_longs:
            if j < f:
                s2 = s1
                for i in range(f//j-1):
                    s1 = s1 * s2 % q3
            ans1[r] = -s1
        else:
            if j < f:
                s **= f // j
            ans[r] = -s
        for i in range(j-1):
            r1 = r1 * p % q1 # Initially r1 == r
            ans[r1] = ans[r]
    if p != 2: return ans
    return [R(x) for x in ans]<|MERGE_RESOLUTION|>--- conflicted
+++ resolved
@@ -4034,11 +4034,7 @@
 
         OUTPUT:
 
-<<<<<<< HEAD
         - `Li_n(`self`)`
-=======
-        - Li_n(self)
->>>>>>> f976c52c
 
         EXAMPLES ::
 
