"""
`p`-Adic ``ZZ_pX`` FM Element

This file implements elements of Eisenstein and unramified extensions
of `\mathbb{Z}_p` with fixed modulus precision.

For the parent class see ``padic_extension_leaves.pyx``.

The underlying implementation is through NTL's ``ZZ_pX`` class.  Each
element contains the following data:

- ``value`` (``ZZ_pX_c``) -- An ntl ``ZZ_pX`` storing the value.  The
  variable `x` is the uniformizer in the case of Eisenstein extensions.
  This ``ZZ_pX`` is created with global ntl modulus determined by the
  parent's precision cap and shared among all elements.

- ``prime_pow`` (some subclass of ``PowComputer_ZZ_pX``) -- a class,
  identical among all elements with the same parent, holding common
  data.

  + ``prime_pow.deg`` -- The degree of the extension

  + ``prime_pow.e``   -- The ramification index

  + ``prime_pow.f``   -- The inertia degree

  + ``prime_pow.prec_cap`` -- the unramified precision cap.  For
    Eisenstein extensions this is the smallest power of p that is
    zero.

  + ``prime_pow.ram_prec_cap`` -- the ramified precision cap.  For
    Eisenstein extensions this will be the smallest power of `x` that
    is indistinguishable from zero.

  + ``prime_pow.pow_ZZ_tmp``, prime_pow.pow_mpz_t_tmp``,
    ``prime_pow.pow_Integer`` -- functions for accessing powers of
    `p`.  The first two return pointers.  See
    ``sage/rings/padics/pow_computer_ext`` for examples and important
    warnings.

  + ``prime_pow.get_context``, ``prime_pow.get_context_capdiv``,
    ``prime_pow.get_top_context`` -- obtain an
    ``ntl_ZZ_pContext_class`` corresponding to `p^n`.  The capdiv
    version divides by ``prime_pow.e`` as appropriate.
    ``top_context`` corresponds to `p^{prec_cap}`.

  + ``prime_pow.restore_context``,
    ``prime_pow.restore_context_capdiv``,
    ``prime_pow.restore_top_context`` -- restores the given context.

  + ``prime_pow.get_modulus``, ``get_modulus_capdiv``,
    ``get_top_modulus`` -- Returns a ``ZZ_pX_Modulus_c*`` pointing to
    a polynomial modulus defined modulo `p^n` (appropriately divided
    by ``prime_pow.e`` in the capdiv case).

EXAMPLES:

An Eisenstein extension::

    sage: R = ZpFM(5,5)
    sage: S.<x> = R[]
    sage: f = x^5 + 75*x^3 - 15*x^2 +125*x - 5
    sage: W.<w> = R.ext(f); W
    Eisenstein Extension in w defined by x^5 + 75*x^3 - 15*x^2 + 125*x - 5 of fixed modulus w^25 over 5-adic Ring
    sage: z = (1+w)^5; z
    1 + w^5 + w^6 + 2*w^7 + 4*w^8 + 3*w^10 + w^12 + 4*w^13 + 4*w^14 + 4*w^15 + 4*w^16 + 4*w^17 + 4*w^20 + w^21 + 4*w^24 + O(w^25)
    sage: y = z >> 1; y
    w^4 + w^5 + 2*w^6 + 4*w^7 + 3*w^9 + w^11 + 4*w^12 + 4*w^13 + 4*w^14 + 4*w^15 + 4*w^16 + 4*w^19 + w^20 + 4*w^23 + 4*w^24 + O(w^25)
    sage: y.valuation()
    4
    sage: y.precision_relative()
    21
    sage: y.precision_absolute()
    25
    sage: z - (y << 1)
    1 + O(w^25)

An unramified extension::

    sage: g = x^3 + 3*x + 3
    sage: A.<a> = R.ext(g)
    sage: z = (1+a)^5; z
    (2*a^2 + 4*a) + (3*a^2 + 3*a + 1)*5 + (4*a^2 + 3*a + 4)*5^2 + (4*a^2 + 4*a + 4)*5^3 + (4*a^2 + 4*a + 4)*5^4 + O(5^5)
    sage: z - 1 - 5*a - 10*a^2 - 10*a^3 - 5*a^4 - a^5
    O(5^5)
    sage: y = z >> 1; y
    (3*a^2 + 3*a + 1) + (4*a^2 + 3*a + 4)*5 + (4*a^2 + 4*a + 4)*5^2 + (4*a^2 + 4*a + 4)*5^3 + O(5^5)
    sage: 1/a
    (3*a^2 + 4) + (a^2 + 4)*5 + (3*a^2 + 4)*5^2 + (a^2 + 4)*5^3 + (3*a^2 + 4)*5^4 + O(5^5)

Different printing modes::

    sage: R = ZpFM(5, print_mode='digits'); S.<x> = R[]; f = x^5 + 75*x^3 - 15*x^2 + 125*x -5; W.<w> = R.ext(f)
    sage: z = (1+w)^5; repr(z)
    '...4110403113210310442221311242000111011201102002023303214332011214403232013144001400444441030421100001'
    sage: R = ZpFM(5, print_mode='bars'); S.<x> = R[]; g = x^3 + 3*x + 3; A.<a> = R.ext(g)
    sage: z = (1+a)^5; repr(z)
    '...[4, 4, 4]|[4, 4, 4]|[4, 4, 4]|[4, 4, 4]|[4, 4, 4]|[4, 4, 4]|[4, 4, 4]|[4, 4, 4]|[4, 4, 4]|[4, 4, 4]|[4, 4, 4]|[4, 4, 4]|[4, 4, 4]|[4, 4, 4]|[4, 4, 4]|[4, 4, 4]|[4, 4, 4]|[4, 3, 4]|[1, 3, 3]|[0, 4, 2]'
    sage: R = ZpFM(5, print_mode='terse'); S.<x> = R[]; f = x^5 + 75*x^3 - 15*x^2 + 125*x -5; W.<w> = R.ext(f)
    sage: z = (1+w)^5; z
    6 + 95367431640505*w + 25*w^2 + 95367431640560*w^3 + 5*w^4 + O(w^100)
    sage: R = ZpFM(5, print_mode='val-unit'); S.<x> = R[]; f = x^5 + 75*x^3 - 15*x^2 + 125*x -5; W.<w> = R.ext(f)
    sage: y = (1+w)^5 - 1; y
    w^5 * (2090041 + 19073486126901*w + 1258902*w^2 + 57220458985049*w^3 + 16785*w^4) + O(w^100)

AUTHORS:

- David Roe  (2008-01-01) initial version
"""

#*****************************************************************************
#       Copyright (C) 2008 David Roe <roed.math@gmail.com>
#                          William Stein <wstein@gmail.com>
#
#  Distributed under the terms of the GNU General Public License (GPL)
#  as published by the Free Software Foundation; either version 2 of
#  the License, or (at your option) any later version.
#
#                  http://www.gnu.org/licenses/
#*****************************************************************************

from cysignals.signals cimport sig_on, sig_off

include "sage/libs/ntl/decl.pxi"

from sage.structure.element cimport Element
from sage.rings.padics.padic_printing cimport pAdicPrinter_class
from sage.rings.polynomial.polynomial_ring_constructor import PolynomialRing
from sage.rings.integer_ring import ZZ
from sage.rings.integer cimport Integer
from sage.rings.padics.padic_generic_element cimport pAdicGenericElement
from sage.rings.padics.padic_ext_element cimport pAdicExtElement
from sage.libs.gmp.mpz cimport *
from sage.libs.gmp.mpq cimport *
from sage.libs.ntl.ntl_ZZ_pX cimport ntl_ZZ_pX
from sage.libs.ntl.ntl_ZZX cimport ntl_ZZX
from sage.libs.ntl.ntl_ZZ cimport ntl_ZZ
from sage.libs.ntl.ntl_ZZ_p cimport ntl_ZZ_p
from sage.libs.ntl.ntl_ZZ_pContext cimport ntl_ZZ_pContext_class
from sage.libs.ntl.ntl_ZZ_pContext import ntl_ZZ_pContext
from sage.rings.rational cimport Rational
from sage.libs.pari.all import pari_gen
from sage.interfaces.gp import GpElement
from sage.rings.finite_rings.integer_mod import is_IntegerMod
from sage.rings.all import IntegerModRing
from sage.rings.padics.pow_computer_ext cimport PowComputer_ZZ_pX_FM_Eis
from sage.misc.superseded import deprecated_function_alias, deprecation

cdef class pAdicZZpXFMElement(pAdicZZpXElement):
    def __init__(self, parent, x, absprec=None, relprec=None, empty=False):
        """
        Creates an element of a fixed modulus, unramified or
        eisenstein extension of `\mathbb{Z}_p` or `\mathbb{Q}_p`.

        INPUT:

        - ``parent`` -- either an ``EisensteinRingFixedMod`` or
          ``UnramifiedRingFixedMod``

        - ``x`` -- an integer, rational, `p`-adic element, polynomial,
          list, integer_mod, pari int/frac/poly_t/pol_mod, an
          ``ntl_ZZ_pX``, an ``ntl_ZZX``, an ``ntl_ZZ``, or an
          ``ntl_ZZ_p``

        - ``absprec`` -- not used

        - ``relprec`` -- not used

        - ``empty`` -- whether to return after initializing to zero
          (without setting anything).

        EXAMPLES::

            sage: R = ZpFM(5,5)
            sage: S.<x> = R[]
            sage: f = x^5 + 75*x^3 - 15*x^2 +125*x - 5
            sage: W.<w> = R.ext(f)
            sage: z = (1+w)^5; z # indirect doctest
            1 + w^5 + w^6 + 2*w^7 + 4*w^8 + 3*w^10 + w^12 + 4*w^13 + 4*w^14 + 4*w^15 + 4*w^16 + 4*w^17 + 4*w^20 + w^21 + 4*w^24 + O(w^25)

        TESTS:

        Check that :trac:`3865` is fixed::

            sage: W(gp('2 + O(5^2)'))
            2 + O(w^25)

        Check that :trac:`13612` has been fixed::

            sage: R = ZpFM(3)
            sage: S.<a> = R[]
            sage: W.<a> = R.extension(a^2+1)
            sage: W(W.residue_field().zero())
            O(3^20)

        """
        pAdicZZpXElement.__init__(self, parent)
        if empty:
            return
        cdef mpz_t tmp
        cdef ZZ_c tmp_z
        cdef Integer tmp_Int
        cdef Py_ssize_t i
        if isinstance(x, pAdicGenericElement):
            if x.valuation() < 0:
                raise ValueError("element has negative valuation")
            if x._is_base_elt(self.prime_pow.prime):
                xlift = <Integer>x.lift()
                self._set_from_mpz(xlift.value)
                return
            if parent.prime() != x.parent().prime():
                raise TypeError("Cannot coerce between p-adic parents with different primes.")
        if isinstance(x, GpElement):
            x = x.__pari__()
        if isinstance(x, pari_gen):
            if x.type() == "t_PADIC":
                if x.variable() != self.prime_pow.prime:
                    raise TypeError("Cannot coerce a pari p-adic with the wrong prime.")
                x = x.lift()
            if x.type() == 't_INT':
                x = Integer(x)
            elif x.type() == 't_FRAC':
                x = Rational(x)
            elif x.type() == 't_POLMOD' or x.type == 't_POL':
                # This code doesn't check to see if the primes are the same.
                L = []
                x = x.lift().lift()
                for i from 0 <= i <= x.poldegree():
                    L.append(Integer(x.polcoeff(i)))
                x = L
            else:
                raise TypeError("unsupported coercion from pari: only p-adics, integers, rationals, polynomials and pol_mods allowed")
        elif is_IntegerMod(x):
            if (<Integer>x.modulus())._is_power_of(<Integer>parent.prime()):
                x = x.lift()
            else:
                raise TypeError("cannot coerce from the given integer mod ring (not a power of the same prime)")
        elif x in parent.residue_field():
            # Should only reach here if x is not in F_p
            z = parent.gen()
            poly = x.polynomial().list()
            x = sum([poly[i].lift() * (z ** i) for i in range(len(poly))], parent.zero())
        elif isinstance(x, ntl_ZZ_p):
            ctx_prec = ZZ_remove(tmp_z, (<ntl_ZZ>x.modulus()).x, self.prime_pow.pow_ZZ_tmp(1)[0])
            if ZZ_IsOne(tmp_z):
                x = x.lift()
                tmp_Int = Integer.__new__(Integer)
                ZZ_to_mpz(tmp_Int.value, &(<ntl_ZZ>x).x)
                x = tmp_Int
            else:
                raise TypeError("cannot coerce the given ntl_ZZ_p (modulus not a power of the same prime)")
        elif isinstance(x, ntl_ZZ):
            tmp_Int = Integer.__new__(Integer)
            ZZ_to_mpz(tmp_Int.value, &(<ntl_ZZ>x).x)
            x = tmp_Int
        elif isinstance(x, (int, long)):
            x = Integer(x)
        if isinstance(x, Integer):
            self._set_from_mpz((<Integer>x).value)
        elif isinstance(x, Rational):
            self._set_from_mpq((<Rational>x).value)
        elif isinstance(x, ntl_ZZ_pX):
            self._set_from_ZZ_pX(&(<ntl_ZZ_pX>x).x, (<ntl_ZZ_pX>x).c)
        elif isinstance(x, ntl_ZZX):
            self._set_from_ZZX((<ntl_ZZX>x).x)
        elif isinstance(x, pAdicExtElement):
            if x.parent() is parent:
                self._set_from_ZZ_pX(&(<pAdicZZpXFMElement>x).value, self.prime_pow.get_top_context())
            else:
                raise NotImplementedError("Conversion from different p-adic extensions not yet supported")
        else:
            try:
                x = list(x)
            except TypeError:
                try:
                    x = x.list()
                except AttributeError:
                    raise TypeError("cannot convert x to a p-adic element")
            self._set_from_list(x)

    cdef int _set_from_mpz(self, mpz_t x) except -1:
        """
        Sets ``self`` from an ``mpz_t``.

        EXAMPLES::

            sage: R = ZpFM(5,5)
            sage: S.<x> = R[]
            sage: f = x^5 + 75*x^3 - 15*x^2 +125*x - 5
            sage: W.<w> = R.ext(f)
            sage: W(70) # indirect doctest
            4*w^5 + 3*w^7 + w^9 + 2*w^10 + 2*w^11 + w^13 + 3*w^16 + w^17 + w^18 + 4*w^20 + 4*w^21 + w^22 + 2*w^23 + O(w^25)
        """
        self.prime_pow.restore_top_context()
        cdef ZZ_c tmp
        cdef mpz_t tmp_m
        sig_on()
        mpz_init(tmp_m)
        mpz_set(tmp_m, x)
        mpz_to_ZZ(&tmp, tmp_m)
        mpz_clear(tmp_m)
        ZZ_pX_SetCoeff(self.value, 0, ZZ_to_ZZ_p(tmp))
        sig_off()

    cdef int _set_from_mpq(self, mpq_t x) except -1:
        """
        Sets ``self`` from an ``mpq_t``.

        EXAMPLES::

            sage: R = ZpFM(5,5)
            sage: S.<x> = R[]
            sage: f = x^5 + 75*x^3 - 15*x^2 +125*x - 5
            sage: W.<w> = R.ext(f)
            sage: z = W(70/3); z # indirect doctest
            3*w^5 + w^7 + 2*w^9 + 2*w^10 + 4*w^11 + w^12 + 2*w^13 + 3*w^15 + 2*w^16 + 3*w^17 + w^18 + 3*w^19 + 3*w^20 + 2*w^21 + 2*w^22 + 3*w^23 + 4*w^24 + O(w^25)
            sage: z * 3
            4*w^5 + 3*w^7 + w^9 + 2*w^10 + 2*w^11 + w^13 + 3*w^16 + w^17 + w^18 + 4*w^20 + 4*w^21 + w^22 + 2*w^23 + O(w^25)
            sage: W(70)
            4*w^5 + 3*w^7 + w^9 + 2*w^10 + 2*w^11 + w^13 + 3*w^16 + w^17 + w^18 + 4*w^20 + 4*w^21 + w^22 + 2*w^23 + O(w^25)
        """
        self.prime_pow.restore_top_context()
        if mpz_divisible_p(mpq_denref(x), self.prime_pow.prime.value):
            raise ValueError("p divides denominator")
        cdef mpz_t tmp_m
        cdef ZZ_c tmp_z
        sig_on()
        mpz_init(tmp_m)
        mpz_invert(tmp_m, mpq_denref(x), self.prime_pow.pow_mpz_t_top())
        mpz_mul(tmp_m, tmp_m, mpq_numref(x))
        mpz_mod(tmp_m, tmp_m, self.prime_pow.pow_mpz_t_top())
        mpz_to_ZZ(&tmp_z, tmp_m)
        ZZ_pX_SetCoeff(self.value, 0, ZZ_to_ZZ_p(tmp_z))
        mpz_clear(tmp_m)
        sig_off()
        return 0

    cdef int _set_from_ZZ_pX(self, ZZ_pX_c* poly, ntl_ZZ_pContext_class ctx) except -1:
        """
        Sets ``self`` from a ``ZZ_pX_c``.

        EXAMPLES::

            sage: R = ZpFM(5,5)
            sage: S.<x> = R[]
            sage: f = x^5 + 75*x^3 - 15*x^2 +125*x - 5
            sage: W.<w> = R.ext(f)
            sage: z = W(ntl.ZZ_pX([4,1,16],5^2)); z # indirect doctest
            4 + w + w^2 + 3*w^7 + w^9 + 2*w^11 + 4*w^13 + 3*w^14 + 2*w^15 + w^16 + 3*w^18 + 2*w^19 + 4*w^20 + 4*w^21 + 2*w^22 + 2*w^23 + 4*w^24 + O(w^25)
            sage: z._ntl_rep()
            [4 1 16]
        """
        self.prime_pow.restore_top_context()
        self._check_ZZ_pContext(ctx)
        ZZ_pX_conv_modulus(self.value, poly[0], self.prime_pow.get_top_context().x)

    cdef int _set_from_ZZX(self, ZZX_c poly) except -1:
        """
        Sets ``self`` from a ``ZZX`` with relative precision bounded
        by ``relprec`` and absolute precision bounded by ``absprec``.

        EXAMPLES::

            sage: R = ZpFM(5,5)
            sage: S.<x> = R[]
            sage: f = x^5 + 75*x^3 - 15*x^2 +125*x - 5
            sage: W.<w> = R.ext(f)
            sage: z = W(ntl.ZZX([4,1,16])); z # indirect doctest
            4 + w + w^2 + 3*w^7 + w^9 + 2*w^11 + 4*w^13 + 3*w^14 + 2*w^15 + w^16 + 3*w^18 + 2*w^19 + 4*w^20 + 4*w^21 + 2*w^22 + 2*w^23 + 4*w^24 + O(w^25)
            sage: z._ntl_rep()
            [4 1 16]
        """
        self.prime_pow.restore_top_context()
        ZZX_to_ZZ_pX(self.value, poly)

    cpdef bint _is_inexact_zero(self) except -1:
        """
        Tests if ``self`` is an inexact zero.

        EXAMPLES::

            sage: R = ZpFM(5,5)
            sage: S.<x> = R[]
            sage: f = x^5 + 75*x^3 - 15*x^2 +125*x - 5
            sage: W.<w> = R.ext(f)
            sage: z = W(0)
            sage: z._is_inexact_zero()
            True
            sage: z = W(5^6)
            sage: z._is_inexact_zero()
            True
        """
        return ZZ_pX_IsZero(self.value) or (self.prime_pow.e * self.prime_pow.prec_cap != self.prime_pow.ram_prec_cap and self.valuation_c() >= self.prime_pow.ram_prec_cap)

    def __reduce__(self):
        """
        Pickles ``self``.

        EXAMPLES::

            sage: R = ZpFM(5,5)
            sage: S.<x> = R[]
            sage: f = x^5 + 75*x^3 - 15*x^2 +125*x - 5
            sage: W.<w> = R.ext(f)
            sage: z = (1 + w)^5 - 1
            sage: loads(dumps(z)) == z #indirect doctest
            True
        """
        self.prime_pow.restore_top_context()
        cdef ntl_ZZ_pX holder = ntl_ZZ_pX.__new__(ntl_ZZ_pX)
        holder.c = self.prime_pow.get_top_context()
        holder.x = self.value
        return make_ZZpXFMElement, (self.parent(), holder)

    cdef pAdicZZpXFMElement _new_c(self):
        """
        Returns a new element with the same parent as ``self``.

        EXAMPLES::

            sage: R = ZpFM(5,5)
            sage: S.<x> = R[]
            sage: f = x^5 + 75*x^3 - 15*x^2 +125*x - 5
            sage: W.<w> = R.ext(f)
            sage: w^5 + 1 # indirect doctest
            1 + w^5 + O(w^25)
        """
        self.prime_pow.restore_top_context()
        cdef pAdicZZpXFMElement ans = pAdicZZpXFMElement.__new__(pAdicZZpXFMElement)
        ans._parent = self._parent
        ans.prime_pow = self.prime_pow
        return ans

    cpdef int _cmp_(left, right) except -2:
        """
        First compare valuations, then compare the values.

        EXAMPLES::

            sage: R = ZpFM(5,5)
            sage: S.<x> = R[]
            sage: f = x^5 + 75*x^3 - 15*x^2 +125*x - 5
            sage: W.<w> = R.ext(f)
            sage: w == 1 # indirect doctest
            False
            sage: y = 1 + w
            sage: z = 1 + w + w^27
            sage: y == z
            True
        """
        cdef pAdicZZpXFMElement _left = <pAdicZZpXFMElement>left
        cdef pAdicZZpXFMElement _right = <pAdicZZpXFMElement>right
        cdef long x_ordp = _left.valuation_c()
        cdef long y_ordp = _right.valuation_c()
        if x_ordp < y_ordp:
            return -1
        elif x_ordp > y_ordp:
            return 1
        else:  # equal ordp
            _left.prime_pow.restore_top_context()
            if x_ordp == left.prime_pow.ram_prec_cap:
                return 0 # since both are zero
            elif _left.value == _right.value:
                return 0
            else:
                # for now just return 1
                return 1

    def __invert__(self):
        """
        Returns the inverse of ``self``, as long as ``self`` is a
        unit.

        If ``self`` is not a unit, raises a ``ValueError``.

        EXAMPLES::

            sage: R = ZpFM(5,5)
            sage: S.<x> = R[]
            sage: f = x^5 + 75*x^3 - 15*x^2 +125*x - 5
            sage: W.<w> = R.ext(f)
            sage: z = (1 + w)^5
            sage: y = ~z; y # indirect doctest
            1 + 4*w^5 + 4*w^6 + 3*w^7 + w^8 + 2*w^10 + w^11 + w^12 + 2*w^14 + 3*w^16 + 3*w^17 + 4*w^18 + 4*w^19 + 2*w^20 + 2*w^21 + 4*w^22 + 3*w^23 + 3*w^24 + O(w^25)
            sage: y.parent()
            Eisenstein Extension in w defined by x^5 + 75*x^3 - 15*x^2 + 125*x - 5 of fixed modulus w^25 over 5-adic Ring
            sage: z = z - 1
            sage: ~z
            Traceback (most recent call last):
            ...
            ValueError: cannot invert non-unit
        """
        if self.valuation_c() > 0:
            raise ValueError("cannot invert non-unit")
        cdef pAdicZZpXFMElement ans = self._new_c()
        sig_on()
        if self.prime_pow.e == 1:
            ZZ_pX_InvMod_newton_unram(ans.value, self.value, self.prime_pow.get_top_modulus()[0], self.prime_pow.get_top_context().x, self.prime_pow.get_context(1).x)
        else:
            ZZ_pX_InvMod_newton_ram(ans.value, self.value, self.prime_pow.get_top_modulus()[0], self.prime_pow.get_top_context().x)
        sig_off()
        return ans

    cdef pAdicZZpXFMElement _lshift_c(self, long n):
        """
        Multiplies ``self`` by the uniformizer raised to the power
        ``n``.  If ``n`` is negative, right shifts by ``-n``.

        EXAMPLES::

            sage: R = ZpFM(5,5)
            sage: S.<x> = R[]
            sage: f = x^5 + 75*x^3 - 15*x^2 +125*x - 5
            sage: W.<w> = R.ext(f)
            sage: z = (1 + w)^5
            sage: z
            1 + w^5 + w^6 + 2*w^7 + 4*w^8 + 3*w^10 + w^12 + 4*w^13 + 4*w^14 + 4*w^15 + 4*w^16 + 4*w^17 + 4*w^20 + w^21 + 4*w^24 + O(w^25)
            sage: z << 17 # indirect doctest
            w^17 + w^22 + w^23 + 2*w^24 + O(w^25)
            sage: z << (-1)
            w^4 + w^5 + 2*w^6 + 4*w^7 + 3*w^9 + w^11 + 4*w^12 + 4*w^13 + 4*w^14 + 4*w^15 + 4*w^16 + 4*w^19 + w^20 + 4*w^23 + 4*w^24 + O(w^25)
        """
        if n < 0:
            return self._rshift_c(-n)
        elif n == 0:
            return self
        cdef pAdicZZpXFMElement ans = self._new_c()
        if n < self.prime_pow.ram_prec_cap:
            if self.prime_pow.e == 1:
                ZZ_pX_left_pshift(ans.value, self.value, self.prime_pow.pow_ZZ_tmp(n)[0], self.prime_pow.get_top_context().x)
            else:
                self.prime_pow.eis_shift(&ans.value, &self.value, -n, self.prime_pow.prec_cap)
        return ans

    def __lshift__(pAdicZZpXFMElement self, shift):
        """
        Multiplies ``self`` by the uniformizer raised to the power
        ``n``.  If ``n`` is negative, right shifts by ``-n``.

        EXAMPLES::

            sage: R = ZpFM(5,5)
            sage: S.<x> = R[]
            sage: f = x^5 + 75*x^3 - 15*x^2 +125*x - 5
            sage: W.<w> = R.ext(f)
            sage: z = (1 + w)^5
            sage: z
            1 + w^5 + w^6 + 2*w^7 + 4*w^8 + 3*w^10 + w^12 + 4*w^13 + 4*w^14 + 4*w^15 + 4*w^16 + 4*w^17 + 4*w^20 + w^21 + 4*w^24 + O(w^25)
            sage: z << 17 # indirect doctest
            w^17 + w^22 + w^23 + 2*w^24 + O(w^25)
            sage: z << (-1)
            w^4 + w^5 + 2*w^6 + 4*w^7 + 3*w^9 + w^11 + 4*w^12 + 4*w^13 + 4*w^14 + 4*w^15 + 4*w^16 + 4*w^19 + w^20 + 4*w^23 + 4*w^24 + O(w^25)
        """
        cdef pAdicZZpXFMElement ans
        if not isinstance(shift, Integer):
            shift = Integer(shift)
        if mpz_fits_slong_p((<Integer>shift).value) == 0:
            ans = self._new_c()
            #Assuming that _new_c() initializes to zero.
            return ans
        return self._lshift_c(mpz_get_si((<Integer>shift).value))

    cdef pAdicZZpXFMElement _rshift_c(self, long n):
        """
        Divides ``self`` by the uniformizer raised to the power ``n``.
        Throws away the non-positive part of the series expansion.
        The top digits will be garbage.  If ``n`` is negative, left
        shifts by ``-n``.

        EXAMPLES::

            sage: R = ZpFM(5,5,print_mode='digits')
            sage: S.<x> = R[]
            sage: f = x^5 + 75*x^3 - 15*x^2 +125*x - 5
            sage: W.<w> = R.ext(f)
            sage: z = (1 + w)^5
            sage: for m in range(26): '...' + repr(z >> m)[len(repr(z >> m)) - 25 + m:] # indirect doctest
            '...4001400444441030421100001'
            '...400140044444103042110000'
            '...40014004444410304211000'
            '...4001400444441030421100'
            '...400140044444103042110'
            '...40014004444410304211'
            '...4001400444441030421'
            '...400140044444103042'
            '...40014004444410304'
            '...4001400444441030'
            '...400140044444103'
            '...40014004444410'
            '...4001400444441'
            '...400140044444'
            '...40014004444'
            '...4001400444'
            '...400140044'
            '...40014004'
            '...4001400'
            '...400140'
            '...40014'
            '...4001'
            '...400'
            '...40'
            '...4'
            '...'
            sage: repr(z >> (-4))
            '...4004444410304211000010000'
        """
        if n < 0:
            return self._lshift_c(-n)
        elif n == 0:
            return self
        cdef pAdicZZpXFMElement ans = self._new_c()
        cdef Py_ssize_t i
        cdef long topcut, rem
        cdef ntl_ZZ holder
        if n < self.prime_pow.ram_prec_cap:
            if self.prime_pow.e == 1:
                ZZ_pX_right_pshift(ans.value, self.value, self.prime_pow.pow_ZZ_tmp(n)[0], self.prime_pow.get_top_context().x)
            else:
                # Why is this not eis_shift_capdiv?!!
                self.prime_pow.eis_shift(&ans.value, &self.value, n, self.prime_pow.prec_cap)
        return ans

    def __rshift__(pAdicZZpXFMElement self, shift):
        """
        Divides ``self`` by the uniformizer raised to the power ``n``.
        Throws away the non-positive part of the series expansion.
        The top digits will be garbage.  If ``n`` is negative, left
        shifts by ``-n``.

        EXAMPLES::

            sage: R = ZpFM(5,5)
            sage: S.<x> = R[]
            sage: f = x^5 + 75*x^3 - 15*x^2 +125*x - 5
            sage: W.<w> = R.ext(f)
            sage: z = (1 + w)^5
            sage: z
            1 + w^5 + w^6 + 2*w^7 + 4*w^8 + 3*w^10 + w^12 + 4*w^13 + 4*w^14 + 4*w^15 + 4*w^16 + 4*w^17 + 4*w^20 + w^21 + 4*w^24 + O(w^25)
            sage: z >> (6) # indirect doctest
            1 + 2*w + 4*w^2 + 3*w^4 + w^6 + 4*w^7 + 4*w^8 + 4*w^9 + 4*w^10 + 4*w^11 + 4*w^14 + w^15 + 4*w^18 + 4*w^19 + 2*w^20 + 3*w^21 + 2*w^22 + 3*w^24 + O(w^25)
            sage: z >> (-4)
            w^4 + w^9 + w^10 + 2*w^11 + 4*w^12 + 3*w^14 + w^16 + 4*w^17 + 4*w^18 + 4*w^19 + 4*w^20 + 4*w^21 + 4*w^24 + O(w^25)
        """
        cdef pAdicZZpXFMElement ans
        if not isinstance(shift, Integer):
            shift = Integer(shift)
        if mpz_fits_slong_p((<Integer>shift).value) == 0:
            ans = self._new_c()
            return ans
        return self._rshift_c(mpz_get_si((<Integer>shift).value))

    cpdef _neg_(self):
        """
        Returns ``-self``.

        EXAMPLES::

            sage: R = ZpFM(5,5)
            sage: S.<x> = R[]
            sage: f = x^5 + 75*x^3 - 15*x^2 +125*x - 5
            sage: W.<w> = R.ext(f)
            sage: z = (1 + w)^5; z
            1 + w^5 + w^6 + 2*w^7 + 4*w^8 + 3*w^10 + w^12 + 4*w^13 + 4*w^14 + 4*w^15 + 4*w^16 + 4*w^17 + 4*w^20 + w^21 + 4*w^24 + O(w^25)
            sage: -z # indirect doctest
            4 + 3*w^5 + 4*w^6 + w^7 + w^8 + w^9 + w^10 + w^11 + 2*w^12 + 4*w^13 + 4*w^15 + 3*w^16 + w^17 + 2*w^18 + 3*w^19 + 2*w^21 + 4*w^23 + 4*w^24 + O(w^25)
            sage: y = z + (-z); y
            O(w^25)
            sage: -y
            O(w^25)
        """
        cdef pAdicZZpXFMElement ans = self._new_c()
        ZZ_pX_negate(ans.value, self.value)
        return ans

    def __pow__(pAdicZZpXFMElement self, right, m): # m ignored
        """
        Computes ``self`` ^ ``right``.

        EXAMPLES::

            sage: R = ZpFM(5,5)
            sage: S.<x> = R[]
            sage: f = x^5 + 75*x^3 - 15*x^2 +125*x - 5
            sage: W.<w> = R.ext(f)
            sage: (1 + w)^5 # indirect doctest
            1 + w^5 + w^6 + 2*w^7 + 4*w^8 + 3*w^10 + w^12 + 4*w^13 + 4*w^14 + 4*w^15 + 4*w^16 + 4*w^17 + 4*w^20 + w^21 + 4*w^24 + O(w^25)
            sage: (1 + w)^-5
            1 + 4*w^5 + 4*w^6 + 3*w^7 + w^8 + 2*w^10 + w^11 + w^12 + 2*w^14 + 3*w^16 + 3*w^17 + 4*w^18 + 4*w^19 + 2*w^20 + 2*w^21 + 4*w^22 + 3*w^23 + 3*w^24 + O(w^25)

        TESTS:

        We define ``0^0`` to be unity, :trac:`13786`::

            sage: R = ZpFM(5,5)
            sage: S.<x> = R[]
            sage: f = x^5 + 75*x^3 - 15*x^2 +125*x - 5
            sage: W.<w> = R.ext(f)
            sage: type(W(0))
            <type 'sage.rings.padics.padic_ZZ_pX_FM_element.pAdicZZpXFMElement'>
            sage: W(0)^0
            1 + O(w^25)
            sage: W(0)^0 == W(1)
            True

        The value returned from ``0^0`` should belong to our ring::

            sage: R = ZpFM(5,5)
            sage: S.<x> = R[]
            sage: f = x^5 + 75*x^3 - 15*x^2 +125*x - 5
            sage: W.<w> = R.ext(f)
            sage: type(W(0)^0) == type(W(0))
            True

        """
        if not isinstance(right, Integer):
            right = Integer(right)
        if right == 0 and self == 0:
            return self.parent(1)
        cdef pAdicZZpXFMElement ans = self._new_c()
        cdef ntl_ZZ rZZ = ntl_ZZ.__new__(ntl_ZZ)
        mpz_to_ZZ(&rZZ.x, (<Integer>right).value)
        if mpz_sgn((<Integer>right).value) < 0:
            if self.valuation_c() > 0:
                raise ValueError("cannot invert non-unit")
            sig_on()
            if self.prime_pow.e == 1:
                ZZ_pX_InvMod_newton_unram(ans.value, self.value, self.prime_pow.get_top_modulus()[0], self.prime_pow.get_top_context().x, self.prime_pow.get_context(1).x)
            else:
                ZZ_pX_InvMod_newton_ram(ans.value, self.value, self.prime_pow.get_top_modulus()[0], self.prime_pow.get_top_context().x)
            ZZ_negate(rZZ.x, rZZ.x)
            ZZ_pX_PowerMod_pre(ans.value, ans.value, rZZ.x, self.prime_pow.get_top_modulus()[0])
            sig_off()
        else:
            sig_on()
            ZZ_pX_PowerMod_pre(ans.value, self.value, rZZ.x, self.prime_pow.get_top_modulus()[0])
            sig_off()
        return ans

    cpdef _add_(self, right):
        """
        Returns ``self`` + ``right``.

        EXAMPLES::

            sage: R = ZpFM(5,5)
            sage: S.<x> = R[]
            sage: f = x^5 + 75*x^3 - 15*x^2 +125*x - 5
            sage: W.<w> = R.ext(f)
            sage: (4*w^5 + 3*w^7 + w^9 + 2*w^10 + 2*w^11) - 69 # indirect doctest
            1 + 4*w^13 + 2*w^16 + 4*w^17 + 3*w^18 + 4*w^20 + 4*w^22 + O(w^25)
            sage: -69 + (4*w^5 + 3*w^7 + w^9 + 2*w^10 + 2*w^11)
            1 + 4*w^13 + 2*w^16 + 4*w^17 + 3*w^18 + 4*w^20 + 4*w^22 + O(w^25)
        """
        cdef pAdicZZpXFMElement ans = self._new_c()
        ZZ_pX_add(ans.value, self.value, (<pAdicZZpXFMElement>right).value)
        return ans

    cpdef _mul_(self, right):
        """
        Returns the product of ``self`` and ``right``.

        EXAMPLES::

            sage: R = ZpFM(5,5)
            sage: S.<x> = R[]
            sage: f = x^5 + 75*x^3 - 15*x^2 +125*x - 5
            sage: W.<w> = R.ext(f)
            sage: a = W(329)
            sage: b = W(111)
            sage: a*b #indirect doctest
            4 + 3*w^5 + w^7 + 2*w^9 + 4*w^11 + 3*w^12 + 2*w^13 + w^14 + 2*w^15 + 3*w^16 + 4*w^17 + 4*w^18 + 2*w^19 + 2*w^21 + 4*w^22 + 2*w^23 + w^24 + O(w^25)
            sage: a * 0
            O(w^25)
            sage: W(125) * W(375)
            O(w^25)
        """
        cdef pAdicZZpXFMElement ans = self._new_c()
        ZZ_pX_MulMod_pre(ans.value, self.value, (<pAdicZZpXFMElement>right).value, self.prime_pow.get_top_modulus()[0])
        return ans

    cpdef _sub_(self, right):
        """
        Returns the difference of ``self`` and ``right``.

        EXAMPLES::

            sage: R = ZpFM(5,5)
            sage: S.<x> = R[]
            sage: f = x^5 + 75*x^3 - 15*x^2 +125*x - 5
            sage: W.<w> = R.ext(f)
            sage: a = W(329)
            sage: b = W(111)
            sage: a - b #indirect doctest
            3 + 3*w^5 + w^7 + 2*w^9 + 3*w^10 + 4*w^11 + 2*w^13 + 2*w^14 + w^15 + 4*w^16 + 2*w^18 + 3*w^19 + 2*w^20 + 3*w^21 + w^22 + w^24 + O(w^25)
            sage: W(218)
            3 + 3*w^5 + w^7 + 2*w^9 + 3*w^10 + 4*w^11 + 2*w^13 + 2*w^14 + w^15 + 4*w^16 + 2*w^18 + 3*w^19 + 2*w^20 + 3*w^21 + w^22 + w^24 + O(w^25)
        """
        cdef pAdicZZpXFMElement ans = self._new_c()
        ZZ_pX_sub(ans.value, self.value, (<pAdicZZpXFMElement>right).value)
        return ans

    cpdef _div_(self, _right):
        """
        Returns the quotient of ``self`` by ``right``.

        If ``right`` is not a unit, raises a ``ValueError``.

        EXAMPLES::

            sage: R = ZpFM(5,5)
            sage: S.<x> = R[]
            sage: f = x^5 + 75*x^3 - 15*x^2 +125*x - 5
            sage: W.<w> = R.ext(f)
            sage: W(125) / W(14) #indirect doctest
            4*w^15 + 4*w^17 + w^19 + w^20 + w^23 + 2*w^24 + O(w^25)
            sage: 1 / W(14) == ~W(14)
            True
            sage: 1 / w
            Traceback (most recent call last):
            ...
            ValueError: cannot invert non-unit

        We check that :trac:`11403` has been resolved::

            sage: R.<t> = Zq(8,2,'fixed-mod')
            sage: 1/(t+t^2)
            (t + 1) + t^2*2 + O(2^2)

        """
        cdef pAdicZZpXFMElement right = <pAdicZZpXFMElement>_right
        if right.valuation_c() > 0:
            raise ValueError("cannot invert non-unit")
        cdef pAdicZZpXFMElement ans = self._new_c()
        sig_on()
        if self.prime_pow.e == 1:
            ZZ_pX_InvMod_newton_unram(ans.value, right.value, self.prime_pow.get_top_modulus()[0], self.prime_pow.get_top_context().x, self.prime_pow.get_context(1).x)
        else:
            ZZ_pX_InvMod_newton_ram(ans.value, right.value, self.prime_pow.get_top_modulus()[0], self.prime_pow.get_top_context().x)
        ZZ_pX_MulMod_pre(ans.value, self.value, ans.value, self.prime_pow.get_top_modulus()[0])
        sig_off()
        return ans

    def __copy__(self):
        """
        Returns a copy of ``self``.

        EXAMPLES::

            sage: R = ZpFM(5,5)
            sage: S.<x> = R[]
            sage: f = x^5 + 75*x^3 - 15*x^2 +125*x - 5
            sage: W.<w> = R.ext(f)
            sage: b = W(45); b
            4*w^5 + 3*w^7 + w^9 + w^10 + 2*w^11 + w^12 + w^13 + 3*w^14 + w^16 + 2*w^17 + w^19 + 4*w^20 + w^21 + 3*w^22 + 3*w^23 + 4*w^24 + O(w^25)
            sage: c = copy(b); c
            4*w^5 + 3*w^7 + w^9 + w^10 + 2*w^11 + w^12 + w^13 + 3*w^14 + w^16 + 2*w^17 + w^19 + 4*w^20 + w^21 + 3*w^22 + 3*w^23 + 4*w^24 + O(w^25)
            sage: c is b
            False
        """
        cdef pAdicZZpXFMElement ans = self._new_c()
        ans.value = self.value # does this actually copy correctly
        return ans

    def is_zero(self, absprec = None):
        """
        Returns whether the valuation of ``self`` is at least
        ``absprec``.  If ``absprec`` is ``None``, returns whether
        ``self`` is indistinguishable from zero.

        EXAMPLES::

            sage: R = ZpFM(5,5)
            sage: S.<x> = R[]
            sage: f = x^5 + 75*x^3 - 15*x^2 +125*x - 5
            sage: W.<w> = R.ext(f)
            sage: O(w^189).is_zero()
            True
            sage: W(0).is_zero()
            True
            sage: a = W(675)
            sage: a.is_zero()
            False
            sage: a.is_zero(7)
            True
            sage: a.is_zero(21)
            False
        """
        cdef bint ans
        if absprec is None:
            ans = ZZ_pX_IsZero(self.value)
        else:
            if not isinstance(absprec, Integer):
                absprec = Integer(absprec)
            if mpz_fits_slong_p((<Integer>absprec).value) == 0:
                if mpz_sgn((<Integer>absprec).value) < 0:
                    return True
                else:
                    ans = ZZ_pX_IsZero(self.value)
            else:
                ans = (self.valuation_c() >= mpz_get_si((<Integer>absprec).value))
        return ans

    def add_bigoh(self, absprec):
        """
        Returns a new element truncated modulo \pi^absprec.
        This is only implemented for unramified extension at
        this point.

        INPUT:

        - ``absprec`` -- an integer

        OUTPUT:

        a new element truncated modulo `\pi^{\mbox{absprec}}`.

        EXAMPLES::

            sage: R=Zp(7,4,'fixed-mod')
            sage: a = R(1+7+7^2);
            sage: a.add_bigoh(1)
            1 + O(7^4)
        """
        if not isinstance(absprec, Integer):
            absprec = Integer(absprec)
        if mpz_cmp_ui((<Integer>absprec).value, self.prime_pow.prec_cap) >= 0:
            return self

        cdef pAdicZZpXFMElement ans = self._new_c()
        cdef ZZ_pX_c tmp
        cdef ntl_ZZ_pContext_class c
        cdef unsigned long aprec
        if self.prime_pow.e == 1:
            if mpz_fits_ulong_p((<Integer>absprec).value) == 0:
                if mpz_sgn((<Integer>absprec).value) < 0:
                    return ans # assumes _new_c() initializes to 0
                return self # absprec > prec_cap
            aprec = mpz_get_ui((<Integer>absprec).value)
            if aprec >= self.prime_pow.prec_cap:
                return self
            c = self.prime_pow.get_context(aprec)
            c.restore_c()
            ZZ_pX_conv_modulus(tmp, self.value, c.x)
            ZZ_pX_conv_modulus(ans.value, tmp, (<ntl_ZZ_pContext_class>self.prime_pow.get_top_context()).x)
        else:
            raise NotImplementedError
        return ans

    def _integer_(self, Z=None):
        """
        Returns an integer congruent to this element modulo
        `\pi` ^ ``self.absolute_precision()``, if possible.

        EXAMPLES::

            sage: ZZ(ZqFM(125,names='a')(-1)) #indirect doctest
            95367431640624
            sage: R = ZpFM(5); S.<x> = ZZ[]; f = x^5 + 25*x^3 - 5; W.<w> = R.ext(f)
            sage: ZZ(W(-1))
            95367431640624
            sage: ZZ(W(0))
            0
            sage: ZZ(W(0,7))
            0
            sage: ZZ(w)
            Traceback (most recent call last):
            ...
            ValueError: This element not well approximated by an integer.
            sage: ZZ(W(5))
            5
        """
        cdef ZZ_c tmp_z
        if ZZ_pX_deg(self.value) > 0:
            raise ValueError("This element not well approximated by an integer.")
        cdef Integer ans = Integer.__new__(Integer)
        tmp_z = ZZ_p_rep(ZZ_pX_ConstTerm(self.value))
        ZZ_to_mpz(ans.value, &tmp_z)
        return ans

    def matrix_mod_pn(self):
        """
        Returns the matrix of right multiplication by the element on
        the power basis `1, x, x^2, \ldots, x^{d-1}` for this
        extension field.  Thus the \emph{rows} of this matrix give the
        images of each of the `x^i`.  The entries of the matrices are
        ``IntegerMod`` elements, defined modulo ``p^(self.absprec() /
        e)``.

        Raises an error if self has negative valuation.

        EXAMPLES::

            sage: R = ZpFM(5,5)
            sage: S.<x> = R[]
            sage: f = x^5 + 75*x^3 - 15*x^2 +125*x - 5
            sage: W.<w> = R.ext(f)
            sage: a = (3+w)^7
            sage: a.matrix_mod_pn()
            [2757  333 1068  725 2510]
            [  50 1507  483  318  725]
            [ 500   50 3007 2358  318]
            [1590 1375 1695 1032 2358]
            [2415  590 2370 2970 1032]
        """
        from sage.matrix.all import matrix
        R = IntegerModRing(self.prime_pow.pow_Integer(self.prime_pow.prec_cap))
        n = self.prime_pow.deg
        L = []
        cdef ntl_ZZ_pX cur = <ntl_ZZ_pX>self._ntl_rep()
        cur.c.restore_c()
        cdef ZZ_pX_Modulus_c* m = self.prime_pow.get_top_modulus()
        cdef ZZ_pX_c x
        ZZ_pX_SetX(x)
        cdef Py_ssize_t i, j
        zero = int(0)
        for i from 0 <= i < n:
            curlist = cur.list()
            L.extend(curlist + [zero]*(n - len(curlist)))
            ZZ_pX_MulMod_pre(cur.x, cur.x, x, m[0])
        return matrix(R, n, n,  L)

#     def matrix(self, base = None):
#         """
#         If base is None, return the matrix of right multiplication by
#         the element on the power basis `1, x, x^2, \ldots, x^{d-1}`
#         for this extension field.  Thus the \emph{rows} of this matrix
#         give the images of each of the `x^i`.

#         If base is not None, then base must be either a field that
#         embeds in the parent of self or a morphism to the parent of
#         self, in which case this function returns the matrix of
#         multiplication by self on the power basis, where we view the
#         parent field as a field over base.

#         INPUT:

#             base -- field or morphism
#         """
#         raise NotImplementedError

    def norm(self, base = None):
        """
        Return the absolute or relative norm of this element.

        NOTE!  This is not the `p`-adic absolute value.  This is a
        field theoretic norm down to a ground ring.

        If you want the `p`-adic absolute value, use the ``abs()`` function instead.

        If `K` is given then `K` must be a subfield of the parent `L` of
        ``self``, in which case the norm is the relative norm from `L` to `K`.
        In all other cases, the norm is the absolute norm down to `\mathbb{Q}_p`
        or `\mathbb{Z}_p`.

        EXAMPLES::

            sage: R = ZpCR(5,5)
            sage: S.<x> = R[]
            sage: f = x^5 + 75*x^3 - 15*x^2 +125*x - 5
            sage: W.<w> = R.ext(f)
            sage: ((1+2*w)^5).norm()
            1 + 5^2 + O(5^5)
            sage: ((1+2*w)).norm()^5
            1 + 5^2 + O(5^5)
        """
        if base is not None:
            if base is self.parent():
                return self
            else:
                raise NotImplementedError
        if self._is_exact_zero():
            return self.parent().ground_ring()(0)
        elif self._is_inexact_zero():
            return self.ground_ring(0, self.valuation())
        norm_of_uniformizer = (-1)**self.parent().degree() * self.parent().defining_polynomial()[0]
        return self.parent().ground_ring()(self.unit_part().matrix_mod_pn().det()) * norm_of_uniformizer**self.valuation()

    def trace(self, base = None):
        """
        Return the absolute or relative trace of this element.

        If `K` is given then `K` must be a subfield of the parent `L` of
        ``self``, in which case the norm is the relative norm from `L` to `K`.
        In all other cases, the norm is the absolute norm down to `\mathbb{Q}_p`
        or `\mathbb{Z}_p`.

        EXAMPLES::

            sage: R = ZpCR(5,5)
            sage: S.<x> = R[]
            sage: f = x^5 + 75*x^3 - 15*x^2 +125*x - 5
            sage: W.<w> = R.ext(f)
            sage: a = (2+3*w)^7
            sage: b = (6+w^3)^5
            sage: a.trace()
            3*5 + 2*5^2 + 3*5^3 + 2*5^4 + O(5^5)
            sage: a.trace() + b.trace()
            4*5 + 5^2 + 5^3 + 2*5^4 + O(5^5)
            sage: (a+b).trace()
            4*5 + 5^2 + 5^3 + 2*5^4 + O(5^5)
        """
        if base is not None:
            if base is self.parent():
                return self
            else:
                raise NotImplementedError
        if self._is_exact_zero():
            return self.parent().ground_ring()(0)
        elif self._is_inexact_zero():
            return self.ground_ring(0, (self.valuation() - 1) // self.parent().e() + 1)
        if self.valuation() >= 0:
            return self.parent().ground_ring()(self.matrix_mod_pn().trace())
        else:
            shift = -(self.valuation() // self.parent().e())
            return self.parent().ground_ring()((self * self.parent().prime() ** shift).matrix_mod_pn().trace()) / self.parent().prime()**shift

    def _ntl_rep(self):
        """
        Returns an ``ntl_ZZ_pX`` holding ``self.value``.

        EXAMPLES::

            sage: R = Zp(5,5)
            sage: S.<x> = R[]
            sage: f = x^5 + 75*x^3 - 15*x^2 +125*x - 5
            sage: W.<w> = R.ext(f)
            sage: a = 72 + 4*w^2; b = 17 + 9*w + w^3; c = a + b
            sage: c._ntl_rep()
            [89 9 4 1]
        """
        self.prime_pow.restore_top_context()
        cdef ntl_ZZ_pX ans = ntl_ZZ_pX.__new__(ntl_ZZ_pX)
        ans.c = self.prime_pow.get_top_context()
        ans.x = self.value
        return ans

    def polynomial(self, var='x'):
        """
        Returns a polynomial over the base ring that yields this element
        when evaluated at the generator of the parent.

        INPUT:

        - ``var`` -- string, the variable name for the polynomial

        EXAMPLES::

            sage: S.<x> = ZZ[]
            sage: W.<w> = ZpFM(5).extension(x^2 - 5)
            sage: (w + 5).polynomial()
            (1 + O(5^20))*x + (5 + O(5^20))
        """
        R = self.base_ring()
        S = R[var]
<<<<<<< HEAD
=======
        if self.is_zero():
            return S([])
>>>>>>> 0c58970b
        return S([Integer(c) for c in self._ntl_rep().list()])

    cdef ZZ_p_c _const_term(self):
        """
        Returns the constant term of ``self.unit``.

        Note: this may be divisible by `p` if ``self`` is not
        normalized.

        EXAMPLES::

            sage: R = ZpFM(5,5)
            sage: S.<x> = R[]
            sage: f = x^5 + 75*x^3 - 15*x^2 +125*x - 5
            sage: W.<w> = R.ext(f)
            sage: a = W(566)
            sage: a._const_term_test() #indirect doctest
            566
        """
        return ZZ_pX_ConstTerm(self.value)

    def is_equal_to(self, right, absprec = None):
        """
        Returns whether ``self`` is equal to ``right`` modulo
        ``self.uniformizer()^absprec``.

        If ``absprec`` is ``None``, returns if ``self`` is equal to
        ``right`` modulo the precision cap.

        EXAMPLES::

            sage: R = Zp(5,5)
            sage: S.<x> = R[]
            sage: f = x^5 + 75*x^3 - 15*x^2 +125*x - 5
            sage: W.<w> = R.ext(f)
            sage: a = W(47); b = W(47 + 25)
            sage: a.is_equal_to(b)
            False
            sage: a.is_equal_to(b, 7)
            True
        """
        # Should be sped up later
        return (self - right).is_zero(absprec)

#    def lift(self):
#        """
#        Returns an element of a number field defined by the same polynomial as self's parent that is congruent to self modulo an appropriate ideal.

#        Not currently implemented.
#        """
#        raise NotImplementedError

    def lift_to_precision(self, absprec=None):
        """
        Returns ``self``.

        EXAMPLES::

            sage: R = ZpFM(5,5)
            sage: S.<x> = R[]
            sage: f = x^5 + 75*x^3 - 15*x^2 +125*x - 5
            sage: W.<w> = R.ext(f)
            sage: w.lift_to_precision(10000)
            w + O(w^25)
        """
        return self

    def expansion(self, n = None, lift_mode = 'simple'):
        """
        Returns a list giving a series representation of this element.

        - If ``lift_mode == 'simple' or 'smallest'``, the returned list will
          consist of

          + integers (in the eisenstein case) or

          + lists of integers (in the unramified case).

        - this element can be reconstructed as

          + a sum of elements of the list times powers of the
            uniformiser (in the eisenstein case), or

          + as a sum of powers of the `p` times polynomials in the
            generator (in the unramified case).

        - If ``lift_mode == 'simple'``, all integers will be in the range
          `[0,p-1]`,

        - If ``lift_mode == 'smallest'`` they will be in the range `[(1-p)/2,
          p/2]`.

        - If ``lift_mode == 'teichmuller'``, returns a list of
          ``pAdicZZpXCRElements``, all of which are Teichmuller representatives
          and such that this element is the sum of that list times powers of the
          uniformizer.

        INPUT:

        - ``n`` -- integer (default ``None``).  If given, returns the corresponding
          entry in the expansion.

        EXAMPLES::

            sage: R = ZpFM(5,5)
            sage: S.<x> = R[]
            sage: f = x^5 + 75*x^3 - 15*x^2 +125*x - 5
            sage: W.<w> = R.ext(f)
            sage: y = W(775); y
            w^10 + 4*w^12 + 2*w^14 + w^15 + 2*w^16 + 4*w^17 + w^18 + w^20 + 2*w^21 + 3*w^22 + w^23 + w^24 + O(w^25)
            sage: (y>>9).expansion()
            [0, 1, 0, 4, 0, 2, 1, 2, 4, 1, 0, 1, 2, 3, 1, 1, 4, 1, 2, 4, 1, 0, 0, 3]
            sage: (y>>9).expansion(lift_mode='smallest')
            [0, 1, 0, -1, 0, 2, 1, 2, 0, 1, 2, 1, 1, -1, -1, 2, -2, 0, -2, -2, -2, 0, -2, -2, 2]
            sage: w^10 - w^12 + 2*w^14 + w^15 + 2*w^16 + w^18 + 2*w^19 + w^20 + w^21 - w^22 - w^23 + 2*w^24
            w^10 + 4*w^12 + 2*w^14 + w^15 + 2*w^16 + 4*w^17 + w^18 + w^20 + 2*w^21 + 3*w^22 + w^23 + w^24 + O(w^25)
            sage: g = x^3 + 3*x + 3
            sage: A.<a> = R.ext(g)
            sage: y = 75 + 45*a + 1200*a^2; y
            4*a*5 + (3*a^2 + a + 3)*5^2 + 4*a^2*5^3 + a^2*5^4 + O(5^5)
            sage: E = y.expansion(); E
            5-adic expansion of 4*a*5 + (3*a^2 + a + 3)*5^2 + 4*a^2*5^3 + a^2*5^4 + O(5^5)
            sage: list(E)
            [[], [0, 4], [3, 1, 3], [0, 0, 4], [0, 0, 1]]
            sage: list(y.expansion(lift_mode='smallest'))
            [[], [0, -1], [-2, 2, -2], [1], [0, 0, 2]]
            sage: 5*((-2*5 + 25) + (-1 + 2*5)*a + (-2*5 + 2*125)*a^2)
            4*a*5 + (3*a^2 + a + 3)*5^2 + 4*a^2*5^3 + a^2*5^4 + O(5^5)
            sage: W(0).expansion()
            []
            sage: list(A(0,4).expansion())
            []
        """
        if lift_mode == 'teichmuller':
            zero = self.parent()(0)
        elif self.prime_pow.e == 1:
            zero = []
        else:
            zero = Integer(0)
        if n in ('simple', 'smallest', 'teichmuller'):
            deprecation(14825, "Interface to expansion has changed; first argument now n")
            lift_mode = n
            n = None
        elif isinstance(n, slice):
            return self.slice(n.start, n.stop, n.step)
        elif n is not None:
            if self.is_zero() or n >= self.prime_pow.ram_prec_cap:
                return zero
        if self.is_zero():
            return []
        if lift_mode == 'simple':
            ulist = self.ext_p_list(pos=True)
        elif lift_mode == 'smallest':
            ulist = self.ext_p_list(pos=False)
        elif lift_mode == 'teichmuller':
            if n is None:
                ulist = self.teichmuller_list()
            else:
                return self.teichmuller_expansion(n)
        else:
            raise ValueError("lift mode must be one of 'simple', 'smallest' or 'teichmuller'")
        ordp = self.valuation()
        if n is not None:
            try:
                return ulist[n - ordp]
            except IndexError:
                return zero
        return [zero] * ordp + ulist
<<<<<<< HEAD

    list = deprecated_function_alias(14825, expansion)

=======

    list = deprecated_function_alias(14825, expansion)

>>>>>>> 0c58970b
    def teichmuller_expansion(self, n = None):
        r"""
        Returns a list [`a_0`, `a_1`,..., `a_n`] such that

        - `a_i^q = a_i`
        - ``self.unit_part()`` = `\sum_{i = 0}^n a_i \pi^i`, where `\pi` is a
          uniformizer of self.parent()

        INPUT:

        - ``n`` -- integer (default ``None``).  If given, returns the corresponding
          entry in the expansion.

        EXAMPLES::

            sage: R.<a> = ZqFM(5^4,4)
            sage: E = a.teichmuller_expansion(); E
            5-adic expansion of a + O(5^4) (teichmuller)
            sage: list(E)
            [a + (2*a^3 + 2*a^2 + 3*a + 4)*5 + (4*a^3 + 3*a^2 + 3*a + 2)*5^2 + (4*a^2 + 2*a + 2)*5^3 + O(5^4), (3*a^3 + 3*a^2 + 2*a + 1) + (a^3 + 4*a^2 + 1)*5 + (a^2 + 4*a + 4)*5^2 + (4*a^2 + a + 3)*5^3 + O(5^4), (4*a^3 + 2*a^2 + a + 1) + (2*a^3 + 2*a^2 + 2*a + 4)*5 + (3*a^3 + 2*a^2 + a + 1)*5^2 + (a^3 + a^2 + 2)*5^3 + O(5^4), (a^3 + a^2 + a + 4) + (3*a^3 + 1)*5 + (3*a^3 + a + 2)*5^2 + (3*a^3 + 3*a^2 + 3*a + 1)*5^3 + O(5^4)]
            sage: sum([c * 5^i for i, c in enumerate(E)])
            a + O(5^4)
            sage: all([c^625 == c for c in E])
            True

            sage: S.<x> = ZZ[]
            sage: f = x^3 - 98*x + 7
            sage: W.<w> = ZpFM(7,3).ext(f)
            sage: b = (1+w)^5; L = b.teichmuller_expansion(); L
            [1 + O(w^9), 5 + 5*w^3 + w^6 + 4*w^7 + O(w^9), 3 + 3*w^3 + w^7 + O(w^9), 3 + 3*w^3 + w^7 + O(w^9), O(w^9), 4 + 5*w^3 + w^6 + 4*w^7 + O(w^9), 3 + 3*w^3 + w^7 + O(w^9), 6 + w^3 + 5*w^7 + O(w^9), 6 + w^3 + 5*w^7 + O(w^9)]
            sage: sum([w^i*L[i] for i in range(len(L))]) == b
            True
            sage: all([L[i]^(7^3) == L[i] for i in range(9)])
            True

            sage: L = W(3).teichmuller_expansion(); L
            [3 + 3*w^3 + w^7 + O(w^9), O(w^9), O(w^9), 4 + 5*w^3 + w^6 + 4*w^7 + O(w^9), O(w^9), O(w^9), 3 + 3*w^3 + w^7 + O(w^9), 6 + w^3 + 5*w^7 + O(w^9)]
            sage: sum([w^i*L[i] for i in range(len(L))])
            3 + O(w^9)
        """
        cdef long ordp = self.valuation_c()
        cdef long rp = self.prime_pow.ram_prec_cap - ordp
        cdef long goal
        if n is not None: goal = self.ram_prec_cap - n
        cdef pAdicZZpXFMElement v
        if n is None:
            L = []
            if ZZ_pX_IsZero(self.value):
                return L
        elif n < ordp or n >= self.prime_pow.ram_prec_cap:
            return self.parent()(0)
        else:
            v = self._new_c()
        cdef pAdicZZpXFMElement u = self.unit_part()
        if u is self: u = self.__copy__()
        while u.valuation_c() < rp:
            if n is None: v = self._new_c()
            self.prime_pow.teichmuller_set_c(&v.value, &u.value, self.prime_pow.ram_prec_cap)
            if n is None:
                L.append(v)
            elif rp == goal:
                return v
            if rp == 1: break
            ZZ_pX_sub(u.value, u.value, v.value)
            rp -= 1
            if self.prime_pow.e == 1:
                ZZ_pX_right_pshift(u.value, u.value, self.prime_pow.pow_ZZ_tmp(1)[0], self.prime_pow.get_top_context().x)
            else:
                self.prime_pow.eis_shift(&u.value, &u.value, 1, self.prime_pow.ram_prec_cap)
        if n is None:
            return L
        else:
            return self.parent()(0)

    teichmuller_list = deprecated_function_alias(14825, teichmuller_expansion)

    def _teichmuller_set_unsafe(self):
        """
        Sets this element to the Teichmuller representative with the
        same residue.

        .. WARNING::

            This function modifies the element, which is not safe.
            Elements are supposed to be immutable.

        EXAMPLES::

            sage: R = ZpFM(5,5)
            sage: S.<x> = R[]
            sage: f = x^5 + 75*x^3 - 15*x^2 +125*x - 5
            sage: W.<w> = R.ext(f)
            sage: y = W.teichmuller(3); y #indirect doctest
            3 + 3*w^5 + w^7 + 2*w^9 + 2*w^10 + 4*w^11 + w^12 + 2*w^13 + 3*w^15 + 2*w^16 + 3*w^17 + w^18 + 3*w^19 + 3*w^20 + 2*w^21 + 2*w^22 + 3*w^23 + 4*w^24 + O(w^25)
            sage: y^5 == y
            True
            sage: g = x^3 + 3*x + 3
            sage: A.<a> = R.ext(g)
            sage: b = A.teichmuller(1 + 2*a - a^2); b
            (4*a^2 + 2*a + 1) + 2*a*5 + (3*a^2 + 1)*5^2 + (a + 4)*5^3 + (a^2 + a + 1)*5^4 + O(5^5)
            sage: b^125 == b
            True
        """
        if self.valuation_c() > 0:
            ZZ_pX_clear(self.value)
        else:
            self.prime_pow.teichmuller_set_c(&self.value, &self.value, self.prime_pow.ram_prec_cap)

#     def multiplicative_order(self):
#         """
#         Returns the multiplicative order of self, ie the smallest
#         positive n so that there is an exact p-adic element congruent
#         to self modulo self's precision that is an nth root of unity.

#         Note: unlike the case for Qp and Zp, it is possible to have
#         non-teichmuller elements with finite orders.  This can happen
#         only if (p-1) divides the ramification index (see the
#         documentation on __pow__).

#         INPUT:

#             - self -- a p-adic element
#             - prec -- an integer

#         OUTPUT:

#             - integer -- the multiplicative order of self
#         """
#         raise NotImplementedError

#     def padded_list(self, n, lift_mode = 'simple'):
#         """
#         Returns a list of coefficients of pi starting with `pi^0` up to
#         `pi^n` exclusive (padded with zeros if needed)

#         """
#         raise NotImplementedError

    def precision_absolute(self):
        """
        Returns the absolute precision of ``self``, ie the precision cap
        of ``self.parent()``.

        EXAMPLES::

            sage: R = ZpFM(5,5)
            sage: S.<x> = R[]
            sage: f = x^5 + 75*x^3 - 15*x^2 +125*x - 5
            sage: W.<w> = R.ext(f)
            sage: a = W(75); a
            3*w^10 + 2*w^12 + w^14 + w^16 + w^17 + 3*w^18 + 3*w^19 + 2*w^21 + 3*w^22 + 3*w^23 + O(w^25)
            sage: a.valuation()
            10
            sage: a.precision_absolute()
            25
            sage: a.precision_relative()
            15
            sage: a.unit_part()
            3 + 2*w^2 + w^4 + w^6 + w^7 + 3*w^8 + 3*w^9 + 2*w^11 + 3*w^12 + 3*w^13 + w^15 + 4*w^16 + 2*w^17 + w^18 + 3*w^21 + w^22 + 3*w^24 + O(w^25)
        """
        cdef Integer ans = Integer.__new__(Integer)
        mpz_set_ui(ans.value, self.prime_pow.ram_prec_cap)
        return ans

    def precision_relative(self):
        """
        Returns the relative precision of ``self``, ie the precision cap
        of ``self.parent()`` minus the ``valuation of self``.

        EXAMPLES::

            sage: R = ZpFM(5,5)
            sage: S.<x> = R[]
            sage: f = x^5 + 75*x^3 - 15*x^2 +125*x - 5
            sage: W.<w> = R.ext(f)
            sage: a = W(75); a
            3*w^10 + 2*w^12 + w^14 + w^16 + w^17 + 3*w^18 + 3*w^19 + 2*w^21 + 3*w^22 + 3*w^23 + O(w^25)
            sage: a.valuation()
            10
            sage: a.precision_absolute()
            25
            sage: a.precision_relative()
            15
            sage: a.unit_part()
            3 + 2*w^2 + w^4 + w^6 + w^7 + 3*w^8 + 3*w^9 + 2*w^11 + 3*w^12 + 3*w^13 + w^15 + 4*w^16 + 2*w^17 + w^18 + 3*w^21 + w^22 + 3*w^24 + O(w^25)
        """
        cdef Integer ans = Integer.__new__(Integer)
        mpz_set_ui(ans.value, self.prime_pow.ram_prec_cap - self.valuation_c())
        return ans

    cpdef pAdicZZpXFMElement unit_part(self):
        """
        Returns the unit part of ``self``, ie
        ``self / uniformizer^(self.valuation())``

        .. WARNING::

            If this element has positive valuation then the unit part
            is not defined to the full precision of the ring.  Asking
            for the unit part of ZpFM(5)(0) will not raise an error,
            but rather return itself.

        EXAMPLES::

            sage: R = ZpFM(5,5)
            sage: S.<x> = R[]
            sage: f = x^5 + 75*x^3 - 15*x^2 +125*x - 5
            sage: W.<w> = R.ext(f)
            sage: a = W(75); a
            3*w^10 + 2*w^12 + w^14 + w^16 + w^17 + 3*w^18 + 3*w^19 + 2*w^21 + 3*w^22 + 3*w^23 + O(w^25)
            sage: a.valuation()
            10
            sage: a.precision_absolute()
            25
            sage: a.precision_relative()
            15
            sage: a.unit_part()
            3 + 2*w^2 + w^4 + w^6 + w^7 + 3*w^8 + 3*w^9 + 2*w^11 + 3*w^12 + 3*w^13 + w^15 + 4*w^16 + 2*w^17 + w^18 + 3*w^21 + w^22 + 3*w^24 + O(w^25)

        The unit part inserts nonsense digits if this element has
        positive valuation::

            sage: (a-a).unit_part()
            O(w^25)
        """
        return self._rshift_c(self.valuation_c())

    cdef long valuation_c(self):
        """
        Returns the valuation of ``self``.

        EXAMPLES::

            sage: R = ZpFM(5,5)
            sage: S.<x> = R[]
            sage: f = x^5 + 75*x^3 - 15*x^2 +125*x - 5
            sage: W.<w> = R.ext(f)
            sage: a = W(75); a
            3*w^10 + 2*w^12 + w^14 + w^16 + w^17 + 3*w^18 + 3*w^19 + 2*w^21 + 3*w^22 + 3*w^23 + O(w^25)
            sage: a.valuation()
            10
            sage: a.precision_absolute()
            25
            sage: a.precision_relative()
            15
            sage: a.unit_part()
            3 + 2*w^2 + w^4 + w^6 + w^7 + 3*w^8 + 3*w^9 + 2*w^11 + 3*w^12 + 3*w^13 + w^15 + 4*w^16 + 2*w^17 + w^18 + 3*w^21 + w^22 + 3*w^24 + O(w^25)
        """
        cdef long valuation, index
        ZZ_pX_min_val_coeff(valuation, index, self.value, self.prime_pow.pow_ZZ_tmp(1)[0])
        if index == -1: # self == 0
            return self.prime_pow.ram_prec_cap
        if self.prime_pow.e == 1:
            return valuation
        else:
            if index + valuation * self.prime_pow.e >= self.prime_pow.ram_prec_cap:
                return self.prime_pow.ram_prec_cap
            else:
                return index + valuation * self.prime_pow.e

    cdef ext_p_list(self, bint pos):
        """
        Returns a list giving a series representation of ``self``.

        - The returned list will consist of

          + integers (in the eisenstein case) or

          + a lists of integers (in the unramified case).

        - ``self`` can be reconstructed

          + as a sum of elements of the list times powers of the
            uniformiser (in the eisenstein case), or

          + as a sum of powers of `p` times polynomials in the
            generator (in the unramified case).

        - If ``pos`` is ``True``, all integers will be in the range `[0,p-1]`,
        otherwise they will be in the range `[(1-p)/2, p/2]`.

        Note that zeros are truncated from the returned list, so you
        must use the valuation function to fully reconstruct ``self``.

        EXAMPLES::

            sage: R = ZpFM(5,5)
            sage: S.<x> = R[]
            sage: f = x^5 + 75*x^3 - 15*x^2 +125*x - 5
            sage: W.<w> = R.ext(f)
            sage: y = W(775); y
            w^10 + 4*w^12 + 2*w^14 + w^15 + 2*w^16 + 4*w^17 + w^18 + w^20 + 2*w^21 + 3*w^22 + w^23 + w^24 + O(w^25)
            sage: (y>>9).expansion() #indirect doctest
            [0, 1, 0, 4, 0, 2, 1, 2, 4, 1, 0, 1, 2, 3, 1, 1, 4, 1, 2, 4, 1, 0, 0, 3]
            sage: (y>>9).expansion(lift_mode='smallest') #indirect doctest
            [0, 1, 0, -1, 0, 2, 1, 2, 0, 1, 2, 1, 1, -1, -1, 2, -2, 0, -2, -2, -2, 0, -2, -2, 2]
            sage: w^10 - w^12 + 2*w^14 + w^15 + 2*w^16 + w^18 + 2*w^19 + w^20 + w^21 - w^22 - w^23 + 2*w^24
            w^10 + 4*w^12 + 2*w^14 + w^15 + 2*w^16 + 4*w^17 + w^18 + w^20 + 2*w^21 + 3*w^22 + w^23 + w^24 + O(w^25)
            sage: g = x^3 + 3*x + 3
            sage: A.<a> = R.ext(g)
            sage: y = 75 + 45*a + 1200*a^2; y
            4*a*5 + (3*a^2 + a + 3)*5^2 + 4*a^2*5^3 + a^2*5^4 + O(5^5)
            sage: list(y.expansion()) #indirect doctest
            [[], [0, 4], [3, 1, 3], [0, 0, 4], [0, 0, 1]]
            sage: list(y.expansion(lift_mode='smallest')) #indirect doctest
            [[], [0, -1], [-2, 2, -2], [1], [0, 0, 2]]
            sage: 5*((-2*5 + 25) + (-1 + 2*5)*a + (-2*5 + 2*125)*a^2)
            4*a*5 + (3*a^2 + a + 3)*5^2 + 4*a^2*5^3 + a^2*5^4 + O(5^5)
        """
        return self.ext_p_list_precs(pos, self.prime_pow.ram_prec_cap)

def make_ZZpXFMElement(parent, f):
    """
    Creates a new ``pAdicZZpXFMElement`` out of an ``ntl_ZZ_pX`` f, with
    parent ``parent``.  For use with pickling.

    EXAMPLES::

        sage: R = ZpFM(5,5)
        sage: S.<x> = R[]
        sage: f = x^5 + 75*x^3 - 15*x^2 +125*x - 5
        sage: W.<w> = R.ext(f)
        sage: z = (1 + w)^5 - 1
        sage: loads(dumps(z)) == z # indirect doctest
        True
    """
    return pAdicZZpXFMElement(parent, f)<|MERGE_RESOLUTION|>--- conflicted
+++ resolved
@@ -1152,11 +1152,8 @@
         """
         R = self.base_ring()
         S = R[var]
-<<<<<<< HEAD
-=======
         if self.is_zero():
             return S([])
->>>>>>> 0c58970b
         return S([Integer(c) for c in self._ntl_rep().list()])
 
     cdef ZZ_p_c _const_term(self):
@@ -1325,15 +1322,9 @@
             except IndexError:
                 return zero
         return [zero] * ordp + ulist
-<<<<<<< HEAD
 
     list = deprecated_function_alias(14825, expansion)
 
-=======
-
-    list = deprecated_function_alias(14825, expansion)
-
->>>>>>> 0c58970b
     def teichmuller_expansion(self, n = None):
         r"""
         Returns a list [`a_0`, `a_1`,..., `a_n`] such that
