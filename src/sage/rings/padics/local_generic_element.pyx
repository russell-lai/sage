# -*- coding: utf-8 -*-
"""
Local Generic Element

This file contains a common superclass for `p`-adic elements and power
series elements.

AUTHORS:

- David Roe: initial version

<<<<<<< HEAD
- Julian Rueth (2012-10-15, 2014-06-25): added inverse_of_unit(); improved
  add_bigoh()
"""
#*****************************************************************************
#       Copyright (C) 2007-2013 David Roe <roed@math.harvard.edu>
#                     2012-2014 Julian Rueth <julian.rueth@fsfe.org>
=======
- Julian Rueth (2012-10-15, 2014-06-25, 2017-08-04): added inverse_of_unit(); improved
  add_bigoh(); added _test_expansion()
"""
#*****************************************************************************
#       Copyright (C) 2007-2017 David Roe <roed@math.harvard.edu>
#                     2012-2017 Julian Rueth <julian.rueth@fsfe.org>
>>>>>>> a2e82e15
#
#  Distributed under the terms of the GNU General Public License (GPL)
#  as published by the Free Software Foundation; either version 2 of
#  the License, or (at your option) any later version.
#                  http://www.gnu.org/licenses/
#*****************************************************************************

from sage.rings.infinity import infinity
from sage.structure.element cimport ModuleElement, RingElement, CommutativeRingElement
from sage.structure.element import coerce_binop
from itertools import islice

cdef class LocalGenericElement(CommutativeRingElement):
    #cpdef _add_(self, right):
    #    raise NotImplementedError

    cpdef _div_(self, right):
        r"""
        Returns the quotient of ``self`` by ``right``.

        INPUT:

        - ``self`` -- a `p`-adic element.

        - ``right`` -- a `p`-adic element distinguishable from zero.
          In a fixed-modulus ring, this element must be a unit.

        EXAMPLES::

            sage: R = Zp(7, 4, 'capped-rel', 'series'); R(3)/R(5)
            2 + 4*7 + 5*7^2 + 2*7^3 + O(7^4)
            sage: R(2/3) / R(1/3) #indirect doctest
            2 + O(7^4)
            sage: R(49) / R(7)
            7 + O(7^5)
            sage: R = Zp(7, 4, 'capped-abs', 'series'); 1/R(7)
            7^-1 + O(7^2)
            sage: R = Zp(7, 4, 'fixed-mod'); 1/R(7)
            Traceback (most recent call last):
            ...
            ValueError: cannot invert non-unit
        """
        # this doctest doesn't actually test the function, since it's overridden.
        return self * ~right

    def inverse_of_unit(self):
        r"""
        Returns the inverse of ``self`` if ``self`` is a unit.

        OUTPUT:

            - an element in the same ring as ``self``

        EXAMPLES::

            sage: R = ZpCA(3,5)
            sage: a = R(2); a
            2 + O(3^5)
            sage: b = a.inverse_of_unit(); b
            2 + 3 + 3^2 + 3^3 + 3^4 + O(3^5)

        A ``ZeroDivisionError`` is raised if an element has no inverse in the
        ring::

            sage: R(3).inverse_of_unit()
            Traceback (most recent call last):
            ...
            ZeroDivisionError: Inverse does not exist.

        Unlike the usual inverse of an element, the result is in the same ring
        as ``self`` and not just in its fraction field::

            sage: c = ~a; c
            2 + 3 + 3^2 + 3^3 + 3^4 + O(3^5)
            sage: a.parent()
            3-adic Ring with capped absolute precision 5
            sage: b.parent()
            3-adic Ring with capped absolute precision 5
            sage: c.parent()
            3-adic Field with capped relative precision 5

        For fields this does of course not make any difference::

            sage: R = QpCR(3,5)
            sage: a = R(2)
            sage: b = a.inverse_of_unit()
            sage: c = ~a
            sage: a.parent()
            3-adic Field with capped relative precision 5
            sage: b.parent()
            3-adic Field with capped relative precision 5
            sage: c.parent()
            3-adic Field with capped relative precision 5

        TESTS:

        Test that this works for all kinds of p-adic base elements::

            sage: ZpCA(3,5)(2).inverse_of_unit()
            2 + 3 + 3^2 + 3^3 + 3^4 + O(3^5)
            sage: ZpCR(3,5)(2).inverse_of_unit()
            2 + 3 + 3^2 + 3^3 + 3^4 + O(3^5)
            sage: ZpFM(3,5)(2).inverse_of_unit()
            2 + 3 + 3^2 + 3^3 + 3^4 + O(3^5)
            sage: QpCR(3,5)(2).inverse_of_unit()
            2 + 3 + 3^2 + 3^3 + 3^4 + O(3^5)

        Over unramified extensions::

            sage: R = ZpCA(3,5); S.<t> = R[]; W.<t> = R.extension( t^2 + 1 )
            sage: t.inverse_of_unit()
            2*t + 2*t*3 + 2*t*3^2 + 2*t*3^3 + 2*t*3^4 + O(3^5)

            sage: R = ZpCR(3,5); S.<t> = R[]; W.<t> = R.extension( t^2 + 1 )
            sage: t.inverse_of_unit()
            2*t + 2*t*3 + 2*t*3^2 + 2*t*3^3 + 2*t*3^4 + O(3^5)

            sage: R = ZpFM(3,5); S.<t> = R[]; W.<t> = R.extension( t^2 + 1 )
            sage: t.inverse_of_unit()
            2*t + 2*t*3 + 2*t*3^2 + 2*t*3^3 + 2*t*3^4 + O(3^5)

            sage: R = QpCR(3,5); S.<t> = R[]; W.<t> = R.extension( t^2 + 1 )
            sage: t.inverse_of_unit()
            2*t + 2*t*3 + 2*t*3^2 + 2*t*3^3 + 2*t*3^4 + O(3^5)

        Over Eisenstein extensions::

            sage: R = ZpCA(3,5); S.<t> = R[]; W.<t> = R.extension( t^2 - 3 )
            sage: (t - 1).inverse_of_unit()
            2 + 2*t + t^2 + t^3 + t^4 + t^5 + t^6 + t^7 + t^8 + t^9 + O(t^10)

            sage: R = ZpCR(3,5); S.<t> = R[]; W.<t> = R.extension( t^2 - 3 )
            sage: (t - 1).inverse_of_unit()
            2 + 2*t + t^2 + t^3 + t^4 + t^5 + t^6 + t^7 + t^8 + t^9 + O(t^10)

            sage: R = ZpFM(3,5); S.<t> = R[]; W.<t> = R.extension( t^2 - 3 )
            sage: (t - 1).inverse_of_unit()
            2 + 2*t + t^2 + t^3 + t^4 + t^5 + t^6 + t^7 + t^8 + t^9 + O(t^10)

            sage: R = QpCR(3,5); S.<t> = R[]; W.<t> = R.extension( t^2 - 3 )
            sage: (t - 1).inverse_of_unit()
            2 + 2*t + t^2 + t^3 + t^4 + t^5 + t^6 + t^7 + t^8 + t^9 + O(t^10)

        """
        if not self.is_unit():
            raise ZeroDivisionError("Inverse does not exist.")
        return self.parent()(~self)

    #def __getitem__(self, n):
    #    raise NotImplementedError

    def __iter__(self):
        """
        Local elements should not be iterable, so this method correspondingly
        raises a ``TypeError``.

        .. NOTE::

            Typically, local elements provide a implementation for
            ``__getitem__``. If they do not provide a method ``__iter__``, then
            iterating over them is realized by calling ``__getitem__``,
            starting from index 0. However, there are several issues with this.
            For example, terms with negative valuation would be excluded from
            the iteration, and an exact value of zero would lead to an infinite
            iterable.

            There doesn't seem to be an obvious behaviour that iteration over
            such elements should produce, so it is disabled; see :trac:`13592`.

        TESTS::

            sage: x = Qp(3).zero()
            sage: for v in x: pass
            Traceback (most recent call last):
            ...
            TypeError: this local element is not iterable

        """
        raise TypeError("this local element is not iterable")

    def slice(self, i, j, k = 1, lift_mode='simple'):
        r"""
        Returns the sum of the `p^{i + l \cdot k}` terms of the series
        expansion of this element, for `i + l \cdot k` between ``i`` and
        ``j-1`` inclusive, and nonnegative integers `l`. Behaves analogously to
        the slice function for lists.

        INPUT:

        - ``i`` -- an integer; if set to ``None``, the sum will start with the
          first non-zero term of the series.

        - ``j`` -- an integer; if set to ``None`` or `\infty`, this method
          behaves as if it was set to the absolute precision of this element.

        - ``k`` -- (default: 1) a positive integer

        EXAMPLES::

            sage: R = Zp(5, 6, 'capped-rel')
            sage: a = R(1/2); a
            3 + 2*5 + 2*5^2 + 2*5^3 + 2*5^4 + 2*5^5 + O(5^6)
            sage: a.slice(2, 4)
            2*5^2 + 2*5^3 + O(5^4)
            sage: a.slice(1, 6, 2)
            2*5 + 2*5^3 + 2*5^5 + O(5^6)

        The step size ``k`` has to be positive::

            sage: a.slice(0, 3, 0)
            Traceback (most recent call last):
            ...
            ValueError: slice step must be positive
            sage: a.slice(0, 3, -1)
            Traceback (most recent call last):
            ...
            ValueError: slice step must be positive

        If ``i`` exceeds ``j``, then the result will be zero, with the
        precision given by ``j``::

            sage: a.slice(5, 4)
            O(5^4)
            sage: a.slice(6, 5)
            O(5^5)

        However, the precision can not exceed the precision of the element::

            sage: a.slice(101,100)
            O(5^6)
            sage: a.slice(0,5,2)
            3 + 2*5^2 + 2*5^4 + O(5^5)
            sage: a.slice(0,6,2)
            3 + 2*5^2 + 2*5^4 + O(5^6)
            sage: a.slice(0,7,2)
            3 + 2*5^2 + 2*5^4 + O(5^6)

        If start is left blank, it is set to the valuation::

            sage: K = Qp(5, 6)
            sage: x = K(1/25 + 5); x
            5^-2 + 5 + O(5^4)
            sage: x.slice(None, 3)
            5^-2 + 5 + O(5^3)
            sage: x[:3]
            doctest:warning
            ...
            DeprecationWarning: __getitem__ is changing to match the behavior of number fields. Please use expansion instead.
            See http://trac.sagemath.org/14825 for details.
            5^-2 + 5 + O(5^3)

        TESTS:

        Test that slices also work over fields::

            sage: a = K(1/25); a
            5^-2 + O(5^4)
            sage: b = K(25); b
            5^2 + O(5^8)

            sage: a.slice(2, 4)
            O(5^4)
            sage: b.slice(2, 4)
            5^2 + O(5^4)
            sage: a.slice(-3, -1)
            5^-2 + O(5^-1)
            sage: b.slice(-1, 1)
            O(5)
            sage: b.slice(-3, -1)
            O(5^-1)
            sage: b.slice(101, 100)
            O(5^8)
            sage: b.slice(0,7,2)
            5^2 + O(5^7)
            sage: b.slice(0,8,2)
            5^2 + O(5^8)
            sage: b.slice(0,9,2)
            5^2 + O(5^8)

        Verify that :trac:`14106` has been fixed::

            sage: R = Zp(5,7)
            sage: a = R(300)
            sage: a
            2*5^2 + 2*5^3 + O(5^9)
            sage: a[:5]
            2*5^2 + 2*5^3 + O(5^5)
            sage: a.slice(None, 5, None)
            2*5^2 + 2*5^3 + O(5^5)

        """
        if i is None:
            i = self.valuation()
        if j is None or j is infinity:
            j = self.precision_absolute()
        if k is None:
            k = 1

        if k<=0:
            raise ValueError("slice step must be positive")

        start = i
        stop = j

        # for fields, self.list() contains only the coefficients starting from
        # self.valuation(), so we have to shift the indices around to make up
        # for this
        if self.parent().is_field():
            start -= self.valuation()
            stop -= self.valuation()

        # make sure that start and stop are non-negative
        if start<0:
            i += -start # fix the value of ppow below
            start = 0
        stop = max(stop, 0)

        # the increase of the p-power in every step
        pk = self.parent().uniformizer_pow(k)
        # the p-power of the first term
        ppow = self.parent().uniformizer_pow(i)

        # construct the return value
        ans = self.parent().zero()
        for c in islice(self.expansion(lift_mode=lift_mode), start, stop, k):
            ans += ppow * c
            ppow *= pk

        # fix the precision of the return value
        if j < ans.precision_absolute() or self.precision_absolute() < ans.precision_absolute():
            ans = ans.add_bigoh(min(j,self.precision_absolute()))

        return ans

    def _latex_(self):
        """
        Returns a latex representation of self.

        EXAMPLES::

            sage: R = Zp(5); a = R(17)
            sage: latex(a) #indirect doctest
            2 + 3 \cdot 5 + O(5^{20})
        """
        # TODO: add a bunch more documentation of latexing elements
        return self._repr_(do_latex = True)

    #def __mod__(self, right):
    #    raise NotImplementedError

    #cpdef _mul_(self, right):
    #    raise NotImplementedError

    #cdef _neg_(self):
    #    raise NotImplementedError

    #def __pow__(self, right):
    #    raise NotImplementedError

    cpdef _sub_(self, right):
        r"""
        Returns the difference between ``self`` and ``right``.

        EXAMPLES::

            sage: R = Zp(7, 4, 'capped-rel', 'series'); a = R(12); b = R(5); a - b
            7 + O(7^4)
            sage: R(4/3) - R(1/3) #indirect doctest
            1 + O(7^4)
        """
        # this doctest doesn't actually test this function, since _sub_ is overridden.
        return self + (-right)

    def add_bigoh(self, absprec):
        """
        Return a copy of this element with ablsolute precision decreased to
        ``absprec``.

        INPUT:

        - ``absprec`` -- an integer or positive infinity

        EXAMPLES::

            sage: K = QpCR(3,4)
            sage: o = K(1); o
            1 + O(3^4)
            sage: o.add_bigoh(2)
            1 + O(3^2)
            sage: o.add_bigoh(-5)
            O(3^-5)

        One cannot use ``add_bigoh`` to lift to a higher precision; this
        can be accomplished with :meth:`lift_to_precision`::

            sage: o.add_bigoh(5)
            1 + O(3^4)

        Negative values of ``absprec`` return an element in the fraction field
        of the element's parent::

            sage: R = ZpCA(3,4)
            sage: R(3).add_bigoh(-5)
            O(3^-5)

        For fixed-mod elements this method truncates the element::

            sage: R = ZpFM(3,4)
            sage: R(3).add_bigoh(1)
            O(3^4)

        If ``absprec`` exceeds the precision of the element, then this method
        has no effect::

            sage: R(3).add_bigoh(5)
            3 + O(3^4)

<<<<<<< HEAD
        However, a negative value for ``absprec`` leads to an error, since
        there is no fraction field for fixed-mod elements::

            sage: R(3).add_bigoh(-1)
            Traceback (most recent call last):
            ...
            ValueError: absprec must be at least 0
=======
        A negative value for ``absprec`` returns an element in the fraction field::

            sage: R(3).add_bigoh(-1).parent()
            3-adic Field with floating precision 4
>>>>>>> a2e82e15

        TESTS:

        Test that this also works for infinity::

            sage: R = ZpCR(3,4)
            sage: R(3).add_bigoh(infinity)
            3 + O(3^5)
            sage: R(0).add_bigoh(infinity)
            0

        """
        parent = self.parent()
        if absprec >= self.precision_absolute():
            return self
        if absprec < 0:
            parent = parent.fraction_field()
        return parent(self, absprec=absprec)

    #def copy(self):
    #    raise NotImplementedError

    #def exp(self):
    #    raise NotImplementedError

    def is_integral(self):
        """
        Returns whether self is an integral element.

        INPUT:

        - ``self`` -- a local ring element

        OUTPUT:

        - boolean -- whether ``self`` is an integral element.

        EXAMPLES::

            sage: R = Qp(3,20)
            sage: a = R(7/3); a.is_integral()
            False
            sage: b = R(7/5); b.is_integral()
            True
        """
        return self.valuation() >= 0

    #def is_square(self):
    #    raise NotImplementedError

    def is_padic_unit(self):
        """
        Returns whether self is a `p`-adic unit. That is, whether it has zero valuation.

        INPUT:

        - ``self`` -- a local ring element

        OUTPUT:

        - boolean -- whether ``self`` is a unit

        EXAMPLES::

            sage: R = Zp(3,20,'capped-rel'); K = Qp(3,20,'capped-rel')
            sage: R(0).is_padic_unit()
            False
            sage: R(1).is_padic_unit()
            True
            sage: R(2).is_padic_unit()
            True
            sage: R(3).is_padic_unit()
            False
            sage: Qp(5,5)(5).is_padic_unit()
            False

        TESTS::

            sage: R(4).is_padic_unit()
            True
            sage: R(6).is_padic_unit()
            False
            sage: R(9).is_padic_unit()
            False
            sage: K(0).is_padic_unit()
            False
            sage: K(1).is_padic_unit()
            True
            sage: K(2).is_padic_unit()
            True
            sage: K(3).is_padic_unit()
            False
            sage: K(4).is_padic_unit()
            True
            sage: K(6).is_padic_unit()
            False
            sage: K(9).is_padic_unit()
            False
            sage: K(1/3).is_padic_unit()
            False
            sage: K(1/9).is_padic_unit()
            False
            sage: Qq(3^2,5,names='a')(3).is_padic_unit()
            False
        """
        return self.valuation() == 0

    def is_unit(self):
        """
        Returns whether self is a unit

        INPUT:

        - ``self`` -- a local ring element

        OUTPUT:

        - boolean -- whether ``self`` is a unit

        NOTES:

        For fields all nonzero elements are units. For DVR's, only those elements of valuation 0 are. An older implementation ignored the case of fields, and returned always the negation of self.valuation()==0. This behavior is now supported with self.is_padic_unit().

        EXAMPLES::

            sage: R = Zp(3,20,'capped-rel'); K = Qp(3,20,'capped-rel')
            sage: R(0).is_unit()
            False
            sage: R(1).is_unit()
            True
            sage: R(2).is_unit()
            True
            sage: R(3).is_unit()
            False
            sage: Qp(5,5)(5).is_unit() # Note that 5 is invertible in `QQ_5`, even if it has positive valuation!
            True
            sage: Qp(5,5)(5).is_padic_unit()
            False

        TESTS::

            sage: R(4).is_unit()
            True
            sage: R(6).is_unit()
            False
            sage: R(9).is_unit()
            False
            sage: K(0).is_unit()
            False
            sage: K(1).is_unit()
            True
            sage: K(2).is_unit()
            True
            sage: K(3).is_unit()
            True
            sage: K(4).is_unit()
            True
            sage: K(6).is_unit()
            True
            sage: K(9).is_unit()
            True
            sage: K(1/3).is_unit()
            True
            sage: K(1/9).is_unit()
            True
            sage: Qq(3^2,5,names='a')(3).is_unit()
            True
            sage: R(0,0).is_unit()
            False
            sage: K(0,0).is_unit()
            False
        """
        if self.is_zero():
            return False
        if self.parent().is_field():
            return True
        return self.valuation() == 0

    #def is_zero(self, prec):
    #    raise NotImplementedError

    #def is_equal_to(self, right, prec):
    #    raise NotImplementedError

    #def lift(self):
    #    raise NotImplementedError

    #def list(self):
    #    raise NotImplementedError

    #def log(self):
    #    raise NotImplementedError

    #def multiplicative_order(self, prec):
    #    raise NotImplementedError

    #def padded_list(self):
    #    raise NotImplementedError

    #def precision_absolute(self):
    #    raise NotImplementedError

    #def precision_relative(self):
    #    raise NotImplementedError

    #def residue(self, prec):
    #    raise NotImplementedError

    def sqrt(self, extend = True, all = False):
        r"""
        TODO: document what "extend" and "all" do

        INPUT:

        - ``self`` -- a local ring element

        OUTPUT:

        - local ring element -- the square root of ``self``

        EXAMPLES::

            sage: R = Zp(13, 10, 'capped-rel', 'series')
            sage: a = sqrt(R(-1)); a * a
            12 + 12*13 + 12*13^2 + 12*13^3 + 12*13^4 + 12*13^5 + 12*13^6 + 12*13^7 + 12*13^8 + 12*13^9 + O(13^10)
            sage: sqrt(R(4))
            2 + O(13^10)
            sage: sqrt(R(4/9)) * 3
            2 + O(13^10)
        """
        return self.square_root(extend, all)

    #def square_root(self, extend = True, all = False):
    #    raise NotImplementedError

    #def unit_part(self):
    #    raise NotImplementedError

    #def valuation(self):
    #    raise NotImplementedError

    def normalized_valuation(self):
        r"""
        Returns the normalized valuation of this local ring element,
        i.e., the valuation divided by the absolute ramification index.

        INPUT:

        ``self`` -- a local ring element.

        OUTPUT:

        rational -- the normalized valuation of ``self``.

        EXAMPLES::

            sage: Q7 = Qp(7)
            sage: R.<x> = Q7[]
            sage: F.<z> = Q7.ext(x^3+7*x+7)
            sage: z.normalized_valuation()
            1/3
        """
        F = self.parent()
        return self.valuation()/F.ramification_index()

    def _min_valuation(self):
        r"""
        Returns the valuation of this local ring element.

        This function only differs from valuation for lazy elements.

        INPUT:

        - ``self`` -- a local ring element.

        OUTPUT:

        - integer -- the valuation of ``self``.

        EXAMPLES::

            sage: R = Qp(7, 4, 'capped-rel', 'series')
            sage: R(7)._min_valuation()
            1
            sage: R(1/7)._min_valuation()
            -1
        """
        return self.valuation()

    def euclidean_degree(self):
        r"""
        Return the degree of this element as an element of an Euclidean domain.

        EXAMPLES:

        For a field, this is always zero except for the zero element::

            sage: K = Qp(2)
            sage: K.one().euclidean_degree()
            0
            sage: K.gen().euclidean_degree()
            0
            sage: K.zero().euclidean_degree()
            Traceback (most recent call last):
            ...
            ValueError: euclidean degree not defined for the zero element

        For a ring which is not a field, this is the valuation of the element::

            sage: R = Zp(2)
            sage: R.one().euclidean_degree()
            0
            sage: R.gen().euclidean_degree()
            1
            sage: R.zero().euclidean_degree()
            Traceback (most recent call last):
            ...
            ValueError: euclidean degree not defined for the zero element
        """
        if self.is_zero():
            raise ValueError("euclidean degree not defined for the zero element")

        from sage.categories.fields import Fields
        if self.parent() in Fields():
            from sage.rings.all import Integer
            return Integer(0)
        return self.valuation()

    @coerce_binop
    def quo_rem(self, other):
        r"""
        Return the quotient with remainder of the division of this element by
        ``other``.

        INPUT:

        - ``other`` -- an element in the same ring

        EXAMPLES::

            sage: R = Zp(3, 5)
            sage: R(12).quo_rem(R(2))
            (2*3 + O(3^6), 0)
            sage: R(2).quo_rem(R(12))
            (0, 2 + O(3^5))

            sage: K = Qp(3, 5)
            sage: K(12).quo_rem(K(2))
            (2*3 + O(3^6), 0)
            sage: K(2).quo_rem(K(12))
            (2*3^-1 + 1 + 3 + 3^2 + 3^3 + O(3^4), 0)
        """
        if other.is_zero():
            raise ZeroDivisionError

        from sage.categories.fields import Fields
        if self.parent() in Fields():
            return (self / other, self.parent().zero())
        if self.valuation() < other.valuation():
            return (self.parent().zero(), self)
        return ( (self>>other.valuation())*other.unit_part().inverse_of_unit(),
                 self.parent().zero() )

    def _test_trivial_powers(self, **options):
        r"""
        Check that taking trivial powers of elements works as expected.

        EXAMPLES::

            sage: x = Zp(3, 5).zero()
            sage: x._test_trivial_powers()

        """
        tester = self._tester(**options)

        x = self**1
        tester.assertEqual(x, self)
        tester.assertEqual(x.precision_absolute(), self.precision_absolute())

        z = self**0
        one = self.parent().one()
        tester.assertEqual(z, one)
        tester.assertEqual(z.precision_absolute(), one.precision_absolute())

    def _test_expansion(self, **options):
        r"""
        Check that ``expansion`` works as expected.

        EXAMPLES::

            sage: x = Zp(3, 5).zero()
            sage: x._test_expansion()

        """
        tester = self._tester(**options)

        shift = self.parent().one()
        v = 0
        # so that this test doesn't take too long for large precision cap
        prec_cutoff = min((10000 / (1 + self.precision_relative())).ceil(), 100)

        from sage.categories.all import Fields
        if self.parent() in Fields():
            v = self.valuation()
            from sage.rings.all import infinity
            if self.valuation() is not infinity:
                shift = shift << v

        for mode in ['simple', 'smallest', 'teichmuller']:
            expansion = self.expansion(lift_mode=mode)
            expansion_sum = sum(self.parent().maximal_unramified_subextension()(c) *
                                (self.parent().one()<<i)
                                for i,c in enumerate(islice(expansion, prec_cutoff))) * shift

            tester.assertEqual(self.add_bigoh(prec_cutoff), expansion_sum.add_bigoh(prec_cutoff))

            for i,c in enumerate(islice(expansion, prec_cutoff)):
                tester.assertEqual(c, self.expansion(lift_mode=mode, n=i+v))

            if mode == 'teichmuller':
                q = self.parent().residue_field().cardinality()
                for c in islice(expansion, prec_cutoff):
                    tester.assertEqual(c, c**q)<|MERGE_RESOLUTION|>--- conflicted
+++ resolved
@@ -9,21 +9,12 @@
 
 - David Roe: initial version
 
-<<<<<<< HEAD
-- Julian Rueth (2012-10-15, 2014-06-25): added inverse_of_unit(); improved
-  add_bigoh()
-"""
-#*****************************************************************************
-#       Copyright (C) 2007-2013 David Roe <roed@math.harvard.edu>
-#                     2012-2014 Julian Rueth <julian.rueth@fsfe.org>
-=======
 - Julian Rueth (2012-10-15, 2014-06-25, 2017-08-04): added inverse_of_unit(); improved
   add_bigoh(); added _test_expansion()
 """
 #*****************************************************************************
 #       Copyright (C) 2007-2017 David Roe <roed@math.harvard.edu>
 #                     2012-2017 Julian Rueth <julian.rueth@fsfe.org>
->>>>>>> a2e82e15
 #
 #  Distributed under the terms of the GNU General Public License (GPL)
 #  as published by the Free Software Foundation; either version 2 of
@@ -441,20 +432,10 @@
             sage: R(3).add_bigoh(5)
             3 + O(3^4)
 
-<<<<<<< HEAD
-        However, a negative value for ``absprec`` leads to an error, since
-        there is no fraction field for fixed-mod elements::
-
-            sage: R(3).add_bigoh(-1)
-            Traceback (most recent call last):
-            ...
-            ValueError: absprec must be at least 0
-=======
         A negative value for ``absprec`` returns an element in the fraction field::
 
             sage: R(3).add_bigoh(-1).parent()
             3-adic Field with floating precision 4
->>>>>>> a2e82e15
 
         TESTS:
 
