--- conflicted
+++ resolved
@@ -664,15 +664,9 @@
             else:
                 return self.teichmuller_expansion(n - self.valuation_c())
         elif lift_mode == 'simple':
-<<<<<<< HEAD
-            return clist(self.value, self.prime_pow.ram_prec_cap, True, self.prime_pow)
+            vlist = clist(self.value, self.prime_pow.ram_prec_cap, True, self.prime_pow)
         elif lift_mode == 'smallest':
-            return clist(self.value, self.prime_pow.ram_prec_cap, False, self.prime_pow)
-=======
-            vlist = clist(self.value, self.prime_pow.prec_cap, True, self.prime_pow)
-        elif lift_mode == 'smallest':
-            vlist = clist(self.value, self.prime_pow.prec_cap, False, self.prime_pow)
->>>>>>> 779ddb8f
+            vlist = clist(self.value, self.prime_pow.ram_prec_cap, False, self.prime_pow)
         else:
             raise ValueError("unknown lift_mode")
         if n is None:
@@ -709,20 +703,12 @@
             sage: R(70).teichmuller_expansion(1)
             3 + 3*5 + 2*5^2 + 3*5^3 + 5^4 + O(5^5)
         """
-<<<<<<< HEAD
-        ans = PyList_New(0)
-        if ciszero(self.value, self.prime_pow):
-            return ans
-        cdef long curpower = self.prime_pow.ram_prec_cap
-        cdef long prec_cap = self.prime_pow.ram_prec_cap
-        cdef FMElement list_elt
-=======
         cdef FMElement list_elt
         if n is None:
             ans = PyList_New(0)
             if ciszero(self.value, self.prime_pow):
                 return ans
-        elif ciszero(self.value, self.prime_pow) or n < 0 or n >= self.prime_pow.prec_cap:
+        elif ciszero(self.value, self.prime_pow) or n < 0 or n >= self.prime_pow.ram_prec_cap:
             list_elt = self._new_c()
             csetzero(list_elt.value, self.prime_pow)
             return list_elt
@@ -730,11 +716,10 @@
             # We only need one list_elt
             list_elt = self._new_c()
         self = self.unit_part()
-        cdef long curpower = self.prime_pow.prec_cap
-        cdef long prec_cap = self.prime_pow.prec_cap
+        cdef long curpower = self.prime_pow.ram_prec_cap
+        cdef long prec_cap = self.prime_pow.ram_prec_cap
         cdef long goal
         if n is not None: goal = prec_cap - n
->>>>>>> 779ddb8f
         cdef FMElement tmp = self._new_c()
         ccopy(tmp.value, self.value, self.prime_pow)
         while not ciszero(tmp.value, tmp.prime_pow) and curpower > 0:
