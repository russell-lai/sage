--- conflicted
+++ resolved
@@ -1646,13 +1646,8 @@
             sage: a = CDF(1,1); b = CDF(2,3)
             sage: c = a^b; c # indirect doctest
             -0.163450932107355 + 0.09600498360894891*I
-<<<<<<< HEAD
-            sage: c^(1/b)
-            1.0000000000000002 + 1.0*I
-=======
             sage: c^(1/b) # rel tol 2e-16
             1.0 + 1.0*I
->>>>>>> f16112c7
 
         We compute the cube root of `-1` then cube it and observe a
         rounding error::
@@ -2360,11 +2355,7 @@
             sage: CDF(2,0).gamma_inc(CDF(1,1))
             0.7070920963459381 - 0.4203536409598115*I
         """
-<<<<<<< HEAD
-        return self._new_from_gen(self._pari_().incgam(t, precision=53))
-=======
         return pari_to_cdf(self._pari_().incgam(t))
->>>>>>> f16112c7
 
     def zeta(self):
         """
