r"""
Elements of Quotients of Univariate Polynomial Rings

EXAMPLES:
We create a quotient of a univariate polynomial ring over $\ZZ$.
    sage: R.<x> = ZZ[]
    sage: S.<a> = R.quotient(x^3 + 3*x -1)
    sage: 2 * a^3
    -6*a + 2

Next we make a univeriate polynomial ring over $\Z[x]/(x^3+3x-1)$.
    sage: S.<y> = S[]

And, we quotient out that by $y^2 + a$.
    sage: T.<z> = S.quotient(y^2+a)

In the quotient $z^2$ is $-a$.
    sage: z^2
    -a

And since $a^3 = -3x + 1$, we have:
    sage: z^6
    3*a - 1

AUTHOR:
    -- William Stein
"""

####################################################################################
#       Copyright (C) 2005, 2007 William Stein <wstein@gmail.com>
#  Distributed under the terms of the GNU General Public License (GPL)
#                  http://www.gnu.org/licenses/
####################################################################################

import operator
import sage.structure.element as element
import sage.rings.arith as arith
import commutative_ring_element

import polynomial_element
import polynomial_quotient_ring

import number_field.number_field



class PolynomialQuotientRingElement(commutative_ring_element.CommutativeRingElement):
    """
    Element of a quotient of a polynomial ring.
    """
    def __init__(self, parent, polynomial, check=True):
        """
        Create an element of the quotient of a polynomial ring.

        INPUT:
            parent -- a quotient of a polynomial ring
            polynomial -- a polynomial
            check -- bool (optional): whether or not to verify
                     that x is a valid element of the polynomial
                     ring and reduced (mod the modulus).
        """
        commutative_ring_element.CommutativeRingElement.__init__(self, parent)
        if check:
            if not isinstance(parent, polynomial_quotient_ring.PolynomialQuotientRing_generic):
                raise TypeError, "parent must be a polynomial quotient ring"

            if not isinstance(polynomial, polynomial_element.Polynomial):
                raise TypeError, "polynomial must be a polynomial"

            if not polynomial in parent.polynomial_ring():
                raise TypeError, "polynomial must be in the polynomial ring of the parent"

        f = parent.modulus()
        if polynomial.degree() >= f.degree():
            try:
                polynomial %= f
            except AttributeError:
                A = polynomial
                B = f
                R = A
                P = B.parent()
                Q = P(0)
                X = P.gen()
                while R.degree() >= B.degree():
                    S = P((R.leading_coefficient()/B.leading_coefficient())) * X**(R.degree()-B.degree())
                    Q = Q + S
                    R = R - S*B
                polynomial = R
        self._polynomial = polynomial

    def _im_gens_(self, codomain, im_gens):
        return self._polynomial._im_gens_(codomain, im_gens)

    def __reduce__(self):
        """
        EXAMPLES:
            sage: R.<x> = QQ[]
            sage: S.<a> = R.quotient(2*x^3 + 3/2*x -1/3)
            sage: 2 * a^3
            -3/2*a + 1/3
            sage: loads(dumps(2*a^3)) == 2*a^3
            True
        """
        return PolynomialQuotientRingElement, (self.parent(), self._polynomial, False)

    def _repr_(self):
<<<<<<< HEAD
        return self._polynomial._repr(self.parent().variable_name())
=======
        r"""
        EXAMPLES:
            sage: R.<x> = QQ[]
            sage: S.<a> = R.quotient(3*x^3 + 3/2*x -1/3)
            sage: 3 * a^3 + S.modulus()
            -3/2*a + 1/3
        """
        # We call _repr since _repr_ does not have a name variable.
        # This is very fragile!
        return self._polynomial._repr(self.parent().variable_name())

    def _latex_(self):
        r"""
        EXAMPLES:
            sage: R.<x> = QQ[]
            sage: S.<a> = R.quotient(3*x^3 + 3/2*x -1/3)
            sage: latex(a*(3 * a^3) + S.modulus())
            -\frac{3}{2}a^{2} + \frac{1}{3}a
        """
        return self._polynomial._latex_(self.parent().variable_name())
>>>>>>> 875f54a2

    ##################################################
    # Arithmetic
    ##################################################

    def _mul_(self, right):
        """
        Return the product of two polynomial ring quotient elements.

        EXAMPLES:
            sage: R.<x> = PolynomialRing(QQ)
            sage: S.<a> = R.quotient(x^3-2)
            sage: (a^2 - 4) * (a+2)
            2*a^2 - 4*a - 6
        """
        R = self.parent()
        prod = self._polynomial * right._polynomial
        return PolynomialQuotientRingElement(R, prod, check=False)

    def _sub_(self, right):
        """
        Return the difference of two polynomial ring quotient elements.

        EXAMPLES:
            sage: R.<x> = PolynomialRing(QQ)
            sage: S.<a> = R.quotient(x^3 - 2)
            sage: (a^2 - 4) - (a+2)
            a^2 - a - 6
            sage: int(1) - a
            -a + 1
        """
        return PolynomialQuotientRingElement(self.parent(),
                                             self._polynomial - right._polynomial, check=False)

    def _add_(self, right):
        """
        Return the sum of two polynomial ring quotient elements.

        EXAMPLES:
            sage: R.<x> = PolynomialRing(QQ)
            sage: S.<a> = R.quotient(x^3-2)
            sage: (a^2 - 4) + (a+2)
            a^2 + a - 2
            sage: int(1) + a
            a + 1
        """
        return PolynomialQuotientRingElement(self.parent(),
                                             self._polynomial + right._polynomial, check=False)

    def _div_(self, right):
        """
        Return the quotient of two polynomial ring quotient elements.

        EXAMPLES:
            sage: R.<x> = PolynomialRing(QQ)
            sage: S.<a> = R.quotient(x^3-2)
            sage: (a^2 - 4) / (a+2)
            a - 2
        """
        return self * ~right

    def __neg__(self):
        return PolynomialQuotientRingElement(self.parent(), -self._polynomial)

    def __pow__(self, nn):
        """
        Return a power of a polynomial ring quotient element.

        EXAMPLES:
            sage: R.<x> = PolynomialRing(Integers(9))
            sage: S.<a> = R.quotient(x^4 + 2*x^3 + x + 2)
            sage: a^100
            7*a^3 + 8*a + 7
        """
        n = int(nn)
        if n != nn:
            raise ValueError, "exponent must be an integer"
        if n < 0:
            x = self.__invert__()
            n *= -1
            return arith.generic_power(x, n, one=self.parent()(1))
        return arith.generic_power(self, n, one=self.parent()(1))


    def __cmp__(self, other):
        """
        Compare this element with something else, where equality
        testing coerces the object on the right, if possible (and
        necessary).

        EXAMPLES:
            sage: R.<x> = PolynomialRing(QQ)
            sage: S.<a> = R.quotient(x^3-2)
            sage: a
            a
            sage: a^3
            2

        For the purposes of comparison in SAGE the quotient element
        $a^3$ is equal to $x^3$.  This is because when the comparison
        is performed, the right element is coerced into the parent of
        the left element, and $x^3$ coerces to $a^3$.

            sage: a == x
            True
            sage: a^3 == x^3
            True
            sage: x^3
            x^3
            sage: S(x^3)
            2
        """
        return cmp(self._polynomial, other._polynomial)



    def __getitem__(self, n):
        return self._polynomial[n]

    def __int__(self):
        """
        Coerce this element to an int if possible.

        EXAMPLES:
            sage: R.<x> = PolynomialRing(QQ)
            sage: S.<a> = R.quotient(x^3-2)
            sage: int(S(10))
            10
            sage: int(a)
            Traceback (most recent call last):
            ...
            TypeError: cannot coerce nonconstant polynomial to int
        """
        return int(self._polynomial)

    def __invert__(self):
        if self._polynomial.is_zero():
            raise ZeroDivisionError, \
               "element %s of quotient polynomial ring not invertible"%self
        g, _, a = self.parent().modulus().xgcd(self._polynomial)
        if g.degree() != 0:
            raise ZeroDivisionError, \
               "element %s of quotient polynomial ring not invertible"%self
        c = g[0]
        return PolynomialQuotientRingElement(self.parent(), (~c)*a, check=False)

    def __long__(self):
        """
        Coerce this element to a long if possible.

        EXAMPLES:
            sage: R.<x> = PolynomialRing(QQ)
            sage: S.<a> = R.quotient(x^3-2)
            sage: long(S(10))
            10L
            sage: long(a)
            Traceback (most recent call last):
            ...
            TypeError: cannot coerce nonconstant polynomial to long
        """
        return long(self._polynomial)

    def field_extension(self, names):
        r"""
        Takes a polynomial defined in a quotient ring, and returns
        a tuple with three elements: the NumberField defined by the
        same polynomial, a homomorphism from its parent to the
	NumberField sending the generators to one another, and the
	inverse isomorphism.

        INPUT:
            -- names - name of generator of output field

        OUTPUT:  # todo -- is the return order backwards from the magma convention???
            -- field
            -- homomorphism from self to field
            -- homomorphism from field to self

        EXAMPLES:
            sage: R.<x> = PolynomialRing(QQ)
            sage: S.<alpha> = R.quotient(x^3-2)
            sage: F.<a>, f, g = alpha.field_extension()
            sage: F
            Number Field in a with defining polynomial x^3 - 2
            sage: a = F.gen()
            sage: f(alpha)
            a
            sage: g(a)
            alpha


        Over a finite field, the corresponding field extension is
        not a number field:

            sage: R.<x> = GF(25,'b')['x']
            sage: S.<a> = R.quo(x^3 + 2*x + 1)
            sage: F.<b>, g, h = a.field_extension()
            sage: h(b^2 + 3)
            a^2 + 3
            sage: g(x^2 + 2)
            b^2 + 2

        We do an example involving a relative number field, which
        doesn't work since the relative extension generator doesn't
        generate the absolute extension.
            sage: R.<x> = QQ['x']
            sage: K.<a> = NumberField(x^3-2)
            sage: S.<X> = K['X']
            sage: Q.<b> = S.quo(X^3 + 2*X + 1)
            sage: F, g, h = b.field_extension('c')
            Traceback (most recent call last):
            ...
            NotImplementedError: not implemented for relative extensions in which the relative generator is not an absolute generator, i.e., F.gen() != F.gen_relative()


        We slightly change the example above so it works.

            sage: R.<x> = QQ['x']
            sage: K.<a> = NumberField(x^3-2)
            sage: S.<X> = K['X']
            sage: f = (X+a)^3 + 2*(X+a) + 1
            sage: f
            X^3 + 3*a*X^2 + (3*a^2 + 2)*X + 2*a + 3
            sage: Q.<z> = S.quo(f)
            sage: F.<w>, g, h = z.field_extension()
            sage: c = g(z)
            sage: f(c)
            0
            sage: h(g(z))
            z
            sage: g(h(w))
            w

        AUTHOR:
            -- Craig Citro 06 Aug 06
            -- William Stein 06 Aug 06
        """

##         We do another example over $\ZZ$.
##             sage: R.<x> = ZZ['x']
##             sage: S.<a> = R.quo(x^3 - 2)
##             sage: F.<b>, g, h = a.field_extension()
##             sage: h(b^2 + 3)
##             a^2 + 3
##             sage: g(x^2 + 2)
##             a^2 + 2
##         Note that the homomorphism is not defined on the entire
##         ''domain''.   (Allowing creation of such functions may be
##         disallowed in a future version of SAGE.):        <----- INDEED!
##             sage: h(1/3)
##             Traceback (most recent call last):
##             ...
##             TypeError: Unable to coerce rational (=1/3) to an Integer.
##         Note that the parent ring must be an integral domain:
##             sage: R.<x> = GF(25,'b')['x']
##             sage: S.<a> = R.quo(x^3 - 2)
##             sage: F, g, h = a.field_extension()
##             Traceback (most recent call last):
##             ...
##             ValueError: polynomial must be irreducible
        F = self.parent().modulus().root_field(names)
        if isinstance(F, number_field.number_field.NumberField_extension):
            if F.gen() != F.gen_relative():
                # The issue is that there is no way to specify a homomorphism
                # from the relative number to the poly ring quotient that
                # is defined over Q.
                raise NotImplementedError, "not implemented for relative extensions in which the relative generator is not an absolute generator, i.e., F.gen() != F.gen_relative()"
            alpha = F.gen_relative()
        else:
            alpha = F.gen()
	R = self.parent()
	x = R.gen()

	f = R.hom([alpha], F, check=False)
	g = F.hom([x], R, check=False)

        return F, f, g


    def charpoly(self, var):
        """
        The characteristic polynomial of this element, which is by
        definition the characteristic polynomial of right multiplication
        by this element.

        INPUT:
            var -- string -- the variable name

        EXAMPLES:
            sage: R.<x> = PolynomialRing(QQ)
            sage: S.<a> = R.quo(x^3 -389*x^2 + 2*x - 5)
            sage: a.charpoly('X')
            X^3 - 389*X^2 + 2*X - 5
        """
        return self.matrix().charpoly(var)

    def fcp(self, var='x'):
        """
        Return the factorization of the characteristic polynomial
        of this element.

        EXAMPLES:
            sage: R.<x> = PolynomialRing(QQ)
            sage: S.<a> = R.quotient(x^3 -389*x^2 + 2*x - 5)
            sage: a.fcp('x')
            x^3 - 389*x^2 + 2*x - 5
            sage: S(1).fcp('y')
            (y - 1)^3
        """
        return self.charpoly(var).factor()

    def lift(self):
        """
        Return lift of this polynomial quotient ring element to the unique
        equivalent polynomial of degree less than the modulus.

        EXAMPLES:
            sage: R.<x> = PolynomialRing(QQ)
            sage: S.<a> = R.quotient(x^3-2)
            sage: b = a^2 - 3
            sage: b
            a^2 - 3
            sage: b.lift()
            x^2 - 3
        """
        return self._polynomial

    def list(self):
        """
        Return list of the elements of self, of length the same as
        the degree of the quotient polynomial ring.

        EXAMPLES:
            sage: R.<x> = PolynomialRing(QQ)
            sage: S.<a> = R.quotient(x^3 + 2*x - 5)
            sage: a^10
            -134*a^2 - 35*a + 300
            sage: (a^10).list()
            [300, -35, -134]
        """
        v = self._polynomial.list()
        R = self.parent()
        n = R.degree()
        return v + [R.base_ring()(0)]*(n - len(v))

    def matrix(self):
        """
        The matrix of right multiplication by this element on the
        power basis for the quotient ring.

        EXAMPLES:
            sage: R.<x> = PolynomialRing(QQ)
            sage: S.<a> = R.quotient(x^3 + 2*x - 5)
            sage: a.matrix()
            [ 0  1  0]
            [ 0  0  1]
            [ 5 -2  0]
        """
        # Mutiply each power of field generator on the right by this
        # element, then return the matrix whose rows are the
        # coefficients of the result.
        try:
            return self.__matrix
        except AttributeError:
            R = self.parent()
            v = []
            x = R.gen()
            a = R(1)
            d = R.degree()
            for n in range(d):
                v += (a*self).list()
                a *= x
            S = R.base_ring()
            import sage.matrix.matrix_space
            M = sage.matrix.matrix_space.MatrixSpace(S, d)
            self.__matrix = M(v)
            return self.__matrix

    def minpoly(self):
        """
        The minimal polynomial of this element, which is by definition
        the minimal polynomial of right multiplication by this
        element.
        """
        return self.matrix().minpoly()

    def norm(self):
        """
        The norm of this element, which is the norm of the matrix
        of right multiplication by this element.

        EXAMPLES:
            sage: R.<x> = PolynomialRing(QQ)
            sage: S.<a> = R.quotient(x^3 -389*x^2 + 2*x - 5)
            sage: a.norm()
            5
        """
        return self.matrix().determinant()

    def trace(self):
        """
        The trace of this element, which is the trace of the matrix
        of right multiplication by this element.

        EXAMPLES:
            sage: R.<x> = PolynomialRing(QQ)
            sage: S.<a> = R.quotient(x^3 -389*x^2 + 2*x - 5)
            sage: a.trace()
            389
        """
        return self.matrix().trace()

<|MERGE_RESOLUTION|>--- conflicted
+++ resolved
@@ -104,9 +104,6 @@
         return PolynomialQuotientRingElement, (self.parent(), self._polynomial, False)
 
     def _repr_(self):
-<<<<<<< HEAD
-        return self._polynomial._repr(self.parent().variable_name())
-=======
         r"""
         EXAMPLES:
             sage: R.<x> = QQ[]
@@ -127,7 +124,6 @@
             -\frac{3}{2}a^{2} + \frac{1}{3}a
         """
         return self._polynomial._latex_(self.parent().variable_name())
->>>>>>> 875f54a2
 
     ##################################################
     # Arithmetic
