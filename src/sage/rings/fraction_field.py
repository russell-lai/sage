--- conflicted
+++ resolved
@@ -853,8 +853,6 @@
         """
         return 1
 
-<<<<<<< HEAD
-=======
     def _factor_univariate_polynomial(self, f):
         r"""
         Return the factorization of ``f`` over this field.
@@ -874,7 +872,6 @@
         # to the function field and factor there.
         return f.change_ring(self.function_field()).factor().base_change(f.parent())
 
->>>>>>> a2e82e15
     def function_field(self):
         r"""
         Return the isomorphic function field.
