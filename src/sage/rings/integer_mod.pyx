r"""
Elements of $\Z/n\Z$

An element of the integers modulo $n$.

AUTHORS:
    -- Robert Bradshaw (most of the work)
    -- Didier Deshommes (bit shifting)
    -- William Stein (editing and polishing)
"""

include "../ext/interrupt.pxi"  # ctrl-c interrupt block support

import operator

import integer_mod_ring
import arith
import rational
from sage.libs.all import pari, PariError
import integer_ring

import commutative_ring_element
import sage.interfaces.all

import sage.rings.integer
cimport sage.rings.integer

import sage.structure.element
cimport sage.structure.element

from sage.rings.coerce import cmp as coerce_cmp

def Mod(n, m):
    """
    Return the equivalence class of n modulo m as an element of
    $\Z/m\Z$.

    EXAMPLES:
        sage: x = Mod(12345678, 32098203845329048)
        sage: x
        12345678
        sage: x**100
        1017322209155072

    You can also use the lowercase version:
        sage: mod(12,5)
        2
    """


    return IntegerMod(integer_mod_ring.IntegerModRing(m), n)

mod = Mod


def IntegerMod(parent, value):
    """
    Create an integer modulo $n$ with the given parent.

    This is mainly for internal use.
    """
    cdef sage.rings.integer.Integer modulus
    modulus = parent.order()
    if mpz_cmp_si(modulus.value, INTEGER_MOD_INT32_LIMIT) < 0:
        return IntegerMod_int(parent, value)
    elif mpz_cmp_si(modulus.value, INTEGER_MOD_INT64_LIMIT) < 0:
        return IntegerMod_int64(parent, value)
    else:
        return IntegerMod_gmp(parent, value)


def is_IntegerMod(x):
    """
    Return try if and only if x is an integer modulo n.

    EXAMPLES:
        sage: is_IntegerMod(5)
        False
        sage: is_IntegerMod(Mod(5,10))
        True
    """
    return isinstance(x, IntegerMod_abstract)

def makeNativeIntStruct(sage.rings.integer.Integer z):
    return NativeIntStruct(z)

cdef class NativeIntStruct:

    def __init__(NativeIntStruct self, sage.rings.integer.Integer z):
        self.sageInteger = z
        if mpz_cmp_si(z.value, INTEGER_MOD_INT64_LIMIT) < 0:
            self.int64 = mpz_get_si(z.value)
            if self.int64 < INTEGER_MOD_INT32_LIMIT:
                self.int32 = self.int64

    def __reduce__(NativeIntStruct self):
        return sage.rings.integer_mod.makeNativeIntStruct, (self.sageInteger, )


cdef class IntegerMod_abstract(sage.structure.element.CommutativeRingElement):

    def __init__(self, parent, value, empty=False):
        """
        EXAMPLES:
            sage: a = Mod(10,30^10); a
            10
            sage: loads(a.dumps()) == a
            True
        """
        if self.__class__ is IntegerMod:
            raise NotImplementedError, "Can't instantiate abstract IntegerMod"
        commutative_ring_element.CommutativeRingElement.__init__(self, parent)
        self.__modulus = parent._pyx_order

    def __abs__(self):
        """
        Raise an error message, since abs(x) makes no sense when x is an
        integer modulo n.

        EXAMPLES:
            sage: abs(Mod(2,3))
            Traceback (most recent call last):
            ...
            ArithmeticError: absolute valued not defined on integers modulo n.
        """
        raise ArithmeticError, "absolute valued not defined on integers modulo n."

    def __reduce__(IntegerMod_abstract self):
        """
        EXAMPLES:
            sage: a = Mod(4,5); a
            4
            sage: loads(a.dumps()) == a
            True
            sage: a = Mod(-1,5^30)^25;
            sage: loads(a.dumps()) == a
            True
        """
        return sage.rings.integer_mod.mod, (self.lift(), self.modulus())





    #################################################################
    # Interfaces
    #################################################################
    def _pari_init_(self):
        return 'Mod(%s,%s)'%(str(self), self.__modulus.sageInteger)

    def pari(self):
        return pari(self._pari_init_()) # TODO: is this called implicitly anywhere?

    def _gap_init_(self):
        r"""
        Return string representation of corresponding GAP object.

        This can be slow since non-prime GAP finite field elements are
        represented as powers of a generator for the multiplicative
        group, so the discrete log problem must be solved.

        \note{This function will create a meaningless GAP object if the
        modulus is not a power of a prime.  Also, the modulus must
        be $\leq 65536$.}

        EXAMPLES:
            sage: a = Mod(2,19)
            sage: gap(a)
            Z(19)
            sage: a._gap_(gap)
            Z(19)
            sage: gap(a).Int()
            2
            sage: b = Mod(0,25)
            sage: gap(b)
            0*Z(5)
        """
        R = self.parent()
        m = self.__modulus.sageInteger

        if m > 65536:
            raise ValueError, "order must be at most 65536."

        if self == 0:
            return '0*Z(%s)'%m

        # I couldn't find a guarentee in the GAP docs that the
        # root of unity they use must be the smallest.   This
        # was *not* the case in MAGMA once, so who knows, especially
        # when the order of the ring is not prime.  So we make
        # no such dangerous assumptions (for now).

        # Find the root of unity used by Gap.
        from sage.interfaces.all import gap        # here to reduce dependencies
        g = int(gap.eval('Int(Z(%s))'%m))
        n = R(g).log(self)
        return 'Z(%s)^%s'%(m, n)

    def _magma_init_(self):
        """
        Coercion to Magma.

        EXAMPLES:
            sage: a = Integers(15)(4)
            sage: b = magma(a)                # optional
            sage: b.Type()                    # optional
            RngIntResElt
            sage: b^2                         # optional
            1
        """
        return '%s!%s'%(self.parent()._magma_init_(), self)

    def log(self, a):
        """
        Return $x$ such that $b^x = a$, where $b$ is self.

        INPUT:
            self, a are units in the integers modulo $N$.

        OUTPUT:
            Integer $x$ such that $a^x = b$, if it exists.
            Raises a ValueError exception if no such $x$ exists.

        EXAMPLES:
            sage: R = Integers(500)
            sage: b = R(17); a = b^19
            sage: b.log(a)
            19

        AUTHOR: David Joyner and William Stein (2005-11)
        """
        n = self._parent.unit_group_order()
        return arith.discrete_log_generic(self, a, n) # TODO update this function


    def modulus(IntegerMod_abstract self):
        return self.__modulus.sageInteger


    def is_square(self):
        return bool(self.pari().issquare()) # TODO implement directly

    def charpoly(self):
        """
        Returns the characteristic polynomial of this element.

        EXAMPLES:
            sage: k = GF(3)
            sage: a = k.gen()
            sage: a.charpoly()
            x + 2
            sage: a.charpoly()(a)
            0

        AUTHOR:
         -- Craig Citro
        """
        import polynomial_ring
        R = polynomial_ring.PolynomialRing(self._parent)
        return R([-self,1])

    def norm(self):
        """
        Returns the norm of this element, which is itself. (This
        is here for compatibility with higher order finite fields.)

        EXAMPLES:
            sage: k = GF(691)
            sage: a = k(389)
            sage: a.norm()
            389

        AUTHOR:
         -- Craig Citro
        """
        return self

    def trace(self):
        """
        Returns the trace of this element, which is itself. (This
        is here for compatibility with higher order finite fields.)

        EXAMPLES:
            sage: k = GF(691)
            sage: a = k(389)
            sage: a.trace()
            389

        AUTHOR:
         -- Craig Citro
        """
        return self

    def sqrt(self):
        """
        Same as self.square_root().
        """
        return self.square_root()

    def square_root(self):
        """
        EXAMPLES:
            sage: mod(-1, 17).square_root()
            4
            sage: mod(5, 389).square_root()
            86
        """
        try:
            return self.parent()(self.pari().sqrt())  # TODO: implement directly
        except PariError:
            raise ValueError, "self must be a square."

    def rational_reconstruction(self):
        """
        EXAMPLES:
            sage: R = IntegerModRing(97)
            sage: a = R(2) / R(3)
            sage: a
            33
            sage: a.rational_reconstruction()
            2/3
        """
        return self.lift().rational_reconstruction(self.modulus())

    def crt(IntegerMod_abstract self, IntegerMod_abstract other):
        """
        Use the Chinese Remainder Theorem to find an element of the
        integers modulo the product of the moduli that reduces to self
        and to other.  The modulus of other must be coprime to the
        modulus of self.
        EXAMPLES:
            sage: a = mod(3,5)
            sage: b = mod(2,7)
            sage: a.crt(b)
            23

            sage: a = mod(37,10^8)
            sage: b = mod(9,3^8)
            sage: a.crt(b)
            125900000037

        AUTHOR:
            -- Robert Bradshaw
        """
        cdef int_fast64_t new_modulus
        if not isinstance(self, IntegerMod_gmp) and not isinstance(other, IntegerMod_gmp):

            if other.__modulus.int64 == 1: return self
            new_modulus = self.__modulus.int64 * other.__modulus.int64
            if new_modulus < INTEGER_MOD_INT32_LIMIT:
                return self.__crt(other)

            elif new_modulus < INTEGER_MOD_INT64_LIMIT:
                if not isinstance(self, IntegerMod_int64):
                    self = IntegerMod_int64(self._parent, self.lift())
                if not isinstance(other, IntegerMod_int64):
                    other = IntegerMod_int64(other._parent, other.lift())
                return self.__crt(other)

        if not isinstance(self, IntegerMod_gmp):
            self = IntegerMod_gmp(self._parent, self.lift())

        if not isinstance(other, IntegerMod_gmp):
            other = IntegerMod_gmp(other._parent, other.lift())

        return self.__crt(other)


    def order(self):
        """
        Returns the additive order of self.
        """
        return sage.rings.integer.Integer(self.__modulus.sageInteger.__FLOORDIV__(self.lift().gcd(n)))

    def multiplicative_order(self):
        """
        Returns the additive order of self.
        """
        if not self.is_unit():
            raise ArithmeticError, "self must be a unit"
        return sage.rings.integer.Integer(self.pari().order())  # pari's "order" is by default multiplicative  # TODO: implement this directly

    def _repr_(self):
        return str(self.lift())

    def _latex_(self):
        return str(self)

    def _integer_(self):
        return self.lift()

    def _rational_(self):
        return rational.Rational(self.lift())




######################################################################
#      class IntegerMod_gmp
######################################################################

cdef class IntegerMod_gmp(IntegerMod_abstract):
    """
    Elements of $\Z/n\Z$ for n not small enough to be operated on in word size
    AUTHORS:
        -- Robert Bradshaw (2006-08-24)
    """

    def __init__(IntegerMod_gmp self, parent, value, empty=False):
        """
        EXAMPLES:
            sage: a = mod(5,14^20)
            sage: type(a)
            <type 'sage.rings.integer_mod.IntegerMod_gmp'>
            sage: loads(dumps(a)) == a
            True
        """
        mpz_init(self.value)
        IntegerMod_abstract.__init__(self, parent, value)
        if empty:
            return
        cdef sage.rings.integer.Integer z
        if isinstance(value, sage.rings.integer.Integer):
            z = value
        elif isinstance(value, rational.Rational):
            z = value % self.__modulus.sageInteger
        else:
            z = sage.rings.integer_ring.Z(value)
        self.set_from_mpz(z.value)


    def __dealloc__(self):
        mpz_clear(self.value)


    cdef void set_from_mpz(IntegerMod_gmp self, mpz_t value):
        cdef sage.rings.integer.Integer modulus
        modulus = self.__modulus.sageInteger
        if mpz_sgn(value) == -1 or mpz_cmp(value, modulus.value) >= 0:
            mpz_mod(self.value, value, modulus.value)
        else:
            mpz_set(self.value, value)

    cdef mpz_t* get_value(IntegerMod_gmp self):
        return &self.value

    def __lshift__(IntegerMod_gmp self, int right):
        r"""
        Multiply self by $2^\text{right}$ very quickly via bit shifting.

        EXAMPLES:
            sage: e = Mod(19, 10^10)
            sage: e << 102
            9443608576
        """
        cdef IntegerMod_gmp x
        x = IntegerMod_gmp(self._parent, None, empty=True)
        mpz_mul_2exp(x.value, self.value, right)
        mpz_fdiv_r(x.value, x.value, self.__modulus.sageInteger.value)
        return x

    def __cmp__(IntegerMod_gmp self, right):
        if not isinstance(right, IntegerMod_gmp):
            try:
                return coerce_cmp(self, right)
            except TypeError:
                return -1
        return self.cmp(right)

    def cmp(IntegerMod_gmp self, IntegerMod_gmp right):
        """
        EXAMPLES:
            sage: mod(5,13^20) == mod(5,13^20)
            True
            sage: mod(5,13^20) == mod(-5,13^20)
            False
            sage: mod(5,13^20) == mod(-5,13)
            False
        """
        if right._parent is not self._parent:
            return -1
        cdef int i
        i = mpz_cmp(self.value, right.value)
        if i < 0:
            return -1
        elif i == 0:
            return 0
        else:
            return 1

    def __richcmp__(self, right, int op):
        cdef int n
        if not isinstance(right, IntegerMod_gmp):
            try:
                n = coerce_cmp(self, right)
            except TypeError:
                n = -1
        else:
            n = self.cmp(right)
        return self._rich_to_bool(op, n)

    def is_one(IntegerMod_gmp self):
        """
        Returns \\code{True} if this is $1$, otherwise \\code{False}.

        EXAMPLES:
            sage: mod(1,5^23).is_one()
            True
            sage: mod(0,5^23).is_one()
            False
        """
        return bool(mpz_cmp_si(self.value, 1) == 0)

    def is_zero(IntegerMod_gmp self):
        """
        Returns \\code{True} if this is $0$, otherwise \\code{False}.

        EXAMPLES:
            sage: mod(13,5^23).is_zero()
            False
            sage: (mod(25,5^23)^23).is_zero()
            True
        """
        return bool(mpz_cmp_si(self.value, 0) == 0)

    def is_unit(self):
        return bool(self.lift().gcd(self.modulus()) == 1)

    def __crt(IntegerMod_gmp self, IntegerMod_gmp other):
        cdef IntegerMod_gmp lift, x
        cdef sage.rings.integer.Integer modulus, other_modulus

        modulus = self.__modulus.sageInteger
        other_modulus = other.__modulus.sageInteger
        lift = IntegerMod_gmp(integer_mod_ring.IntegerModRing(modulus*other_modulus, check_prime=False), None, empty=True)
        try:
            if mpz_cmp(self.value, other.value) > 0:
                x = (other - IntegerMod_gmp(other._parent, self.lift())) / IntegerMod_gmp(other._parent, modulus)
                mpz_mul(lift.value, x.value, modulus.value)
                mpz_add(lift.value, lift.value, self.value)
            else:
                x = (self - IntegerMod_gmp(self._parent, other.lift())) / IntegerMod_gmp(self._parent, other_modulus)
                mpz_mul(lift.value, x.value, other_modulus.value)
                mpz_add(lift.value, lift.value, other.value)
            return lift
        except ZeroDivisionError:
            raise ZeroDivisionError, "moduli must be coprime"


    def copy(IntegerMod_gmp self):
        cdef IntegerMod_gmp copy
        copy = IntegerMod_gmp(self._parent, None, empty=True)
        mpz_set(copy.value, self.value)
        return copy


    def _add_(IntegerMod_gmp self, IntegerMod_gmp right):
        """
        EXAMPLES:
            sage: R = Integers(10^10)
            sage: R(7) + R(8)
            15
        """
        cdef sage.rings.integer.Integer modulus
        modulus = self.__modulus.sageInteger
        cdef IntegerMod_gmp x
        x = IntegerMod_gmp(self._parent, None, empty=True)
        mpz_add(x.value, self.value, right.value)
        if mpz_cmp(x.value, modulus.value)  >= 0:
            mpz_sub(x.value, x.value, modulus.value)
        return x;

    def _sub_(IntegerMod_gmp self, IntegerMod_gmp right):
        """
        EXAMPLES:
            sage: R = Integers(10^10)
            sage: R(7) - R(8)
            9999999999
        """
        cdef IntegerMod_gmp x
        x = IntegerMod_gmp(self._parent, None, empty=True)
        mpz_sub(x.value, self.value, right.value)
        if mpz_sgn(x.value) == -1:
            mpz_add(x.value, x.value, self.__modulus.sageInteger.value)
        return x;

    def _mul_(IntegerMod_gmp self, IntegerMod_gmp right):
        """
        EXAMPLES:
            sage: R = Integers(10^11)
            sage: R(700000) * R(800000)
            60000000000
        """
        cdef sage.rings.integer.Integer modulus
        modulus = self.__modulus.sageInteger
        cdef IntegerMod_gmp x
        x = IntegerMod_gmp(self._parent, None, empty=True)
        mpz_mul(x.value, self.value, right.value)
        mpz_fdiv_r(x.value, x.value, modulus.value)
        return x;

    def _div_(IntegerMod_gmp self, IntegerMod_gmp right):
        """
        EXAMPLES:
            sage: R = Integers(10^11)
            sage: R(3) / R(7)
            71428571429
        """
        return self._mul_(~right)

    def __int__(self):
        return int(self.lift())

    def __index__(self):
        """
        Needed so integers can be used as list indices.

        EXAMPLES:
            sage: v = [1,2,3,4,5]
            sage: v[Mod(3,10^20)]
            4
        """
        return int(self)

    def __long__(self):
        return long(self.lift())

    def __mod__(self, right):
        right = int(right)
        if self.modulus() % right != 0:
            raise ZeroDivisionError, "Error - reduction modulo right not defined."
        return IntegerMod(integer_mod_ring.IntegerModRing(right, self))

    def __pow__(IntegerMod_gmp self, right, m): # NOTE: m ignored, always use modulus of parent ring
        """
        EXAMPLES:
            sage: R = Integers(10^10)
            sage: R(2)^1000
            5668069376
            sage: p = next_prime(11^10)
            sage: R = Integers(p)
            sage: R(9876)^(p-1)
            1
        """
        cdef sage.rings.integer.Integer exp
        exp = sage.rings.integer_ring.Z(right)
        cdef IntegerMod_gmp x
        x = IntegerMod_gmp(self._parent, None, empty=True)
        _sig_on
        mpz_powm(x.value, self.value, exp.value, self.__modulus.sageInteger.value)
        _sig_off
        return x

    def __rshift__(IntegerMod_gmp self, int right):
        r"""
        Divide self by $2^{\text{right}}$ and take floor via bit shifting.

        EXAMPLES:
            sage: e = Mod(1000001, 2^32-1)
            sage: e >> 5
            31250
        """
        cdef IntegerMod_gmp x
        x = IntegerMod_gmp(self._parent, None, empty=True)
        mpz_fdiv_q_2exp(x.value, self.value, right)
        return x

    def __neg__(IntegerMod_gmp self):
        """
        EXAMPLES:
            sage: -mod(5,10^10)
            9999999995
        """
        cdef IntegerMod_gmp x
        x = IntegerMod_gmp(self._parent, None, empty=True)
        mpz_sub(x.value, self.__modulus.sageInteger.value, self.value)
        return x

    def __invert__(IntegerMod_gmp self):
        """
        Return the multiplicative inverse of self.

        EXAMPLES:
            sage: a = mod(3,10^100); type(a)
<<<<<<< HEAD
            <type 'integer_mod.IntegerMod_gmp'>
=======
            <type 'sage.rings.integer_mod.IntegerMod_gmp'>
>>>>>>> 8b8400eb
            sage: ~a
            6666666666666666666666666666666666666666666666666666666666666666666666666666666666666666666666666667
            sage: ~mod(2,10^100)
            Traceback (most recent call last):
            ...
            ZeroDivisionError: Inverse does not exist.
        """
        cdef IntegerMod_gmp x
        x = IntegerMod_gmp(self._parent, None, empty=True)
        _sig_on
        if (mpz_invert(x.value, self.value, self.__modulus.sageInteger.value)):
            _sig_off
            return x
        else:
            _sig_off
            raise ZeroDivisionError, "Inverse does not exist."

    def lift(IntegerMod_gmp self):
        """
        Lift an integer modulo $n$ to the integers.

        EXAMPLES:
            sage: a = Mod(8943, 2^70); type(a)
<<<<<<< HEAD
            <type 'integer_mod.IntegerMod_gmp'>
=======
            <type 'sage.rings.integer_mod.IntegerMod_gmp'>
>>>>>>> 8b8400eb
            sage: lift(a)
            8943
            sage: a.lift()
            8943
        """
        cdef sage.rings.integer.Integer z
        z = sage.rings.integer.Integer()
        z.set_from_mpz(self.value)
        return z

    def __float__(self):
        return float(self.lift())

    def __hash__(self):
#        return mpz_pythonhash(self.value)
        return hash(self.lift())



######################################################################
#      class IntegerMod_int
######################################################################

cdef class IntegerMod_int(IntegerMod_abstract):
    """
    Elements of $\Z/n\Z$ for n small enough to be operated on in 32 bits
    AUTHORS:
        -- Robert Bradshaw (2006-08-24)
    """

    def __init__(self, parent, value, empty=False):
        """
        EXAMPLES:
            sage: a = Mod(10,30); a
            10
            sage: loads(a.dumps()) == a
            True
        """
        IntegerMod_abstract.__init__(self, parent, value)
        if empty:
            return
        cdef sage.rings.integer.Integer z
        if isinstance(value, sage.rings.integer.Integer):
            z = value
        elif isinstance(value, rational.Rational):
            z = value % self.__modulus.sageInteger
        else:
            z = sage.rings.integer_ring.Z(value)
        self.set_from_mpz(z.value)


    cdef void set_from_mpz(IntegerMod_int self, mpz_t value):
        if mpz_sgn(value) == -1 or mpz_cmp_si(value, self.__modulus.int32) >= 0:
            self.ivalue = mpz_fdiv_ui(value, self.__modulus.int32)
        else:
            self.ivalue = mpz_get_si(value)

    cdef void set_from_int(IntegerMod_int self, int_fast32_t ivalue):
        if ivalue < 0:
            self.ivalue = self.__modulus.int32 + (ivalue % self.__modulus.int32)
        elif ivalue >= self.__modulus.int32:
            self.ivalue = ivalue % self.__modulus.int32
        else:
            self.ivalue = ivalue

    cdef int_fast32_t get_int_value(IntegerMod_int self):
        return self.ivalue


    def __cmp__(IntegerMod_int self, right):
        if not isinstance(right, IntegerMod_int):
            try:
                return coerce_cmp(self, right)
            except TypeError:
                return -1
        return self.cmp(right)

    def cmp(IntegerMod_int self, IntegerMod_int right):
        """
        EXAMPLES:
            sage: mod(5,13) == mod(-8,13)
            True
            sage: mod(5,13) == mod(8,13)
            False
            sage: mod(5,13) == mod(5,24)
            False
            sage: mod(0, 13) == 0
            True
            sage: mod(0, 13) == int(0)
            True
        """
        if right._parent != self._parent:
            return -1
        if self.ivalue == right.ivalue: return 0
        elif self.ivalue < right.ivalue: return -1
        else: return 1

    def __richcmp__(self, right, int op):
        cdef int n
        if not isinstance(right, IntegerMod_int):
            try:
                n = coerce_cmp(self, right)
            except TypeError:
                n = -1
        else:
            n = self.cmp(right)
        return self._rich_to_bool(op, n)


    def is_one(IntegerMod_int self):
        """
        Returns \\code{True} if this is $1$, otherwise \\code{False}.

        EXAMPLES:
            sage: mod(6,5).is_one()
            True
            sage: mod(0,5).is_one()
            False
        """
        return bool(self.ivalue == 1)

    def is_zero(IntegerMod_int self):
        """
        Returns \\code{True} if this is $0$, otherwise \\code{False}.

        EXAMPLES:
            sage: mod(13,5).is_zero()
            False
            sage: mod(25,5).is_zero()
            True
        """
        return bool(self.ivalue == 0)

    def is_unit(IntegerMod_int self):
        return bool(gcd_int(self.ivalue, self.__modulus.int32) == 1)

    def __crt(IntegerMod_int self, IntegerMod_int other):
        """
        Use the Chinese Remainder Theorem to find an element of the
        integers modulo the product of the moduli that reduces to self
        and to other.  The modulus of other must be coprime to the
        modulus of self.
        EXAMPLES:
            sage: a = mod(3,5)
            sage: b = mod(2,7)
            sage: a.crt(b)
            23

        AUTHOR:
            -- Robert Bradshaw
        """
        cdef IntegerMod_int lift
        cdef int_fast32_t x

        lift = IntegerMod_int(integer_mod_ring.IntegerModRing(self.__modulus.int32 * other.__modulus.int32, check_prime=False), None, empty=True)

        try:
            x = (other.ivalue - self.ivalue % other.__modulus.int32) * mod_inverse_int(self.__modulus.int32, other.__modulus.int32)
            lift.set_from_int( x * self.__modulus.int32 + self.ivalue )
            return lift
        except ZeroDivisionError:
            raise ZeroDivisionError, "moduli must be coprime"


    def copy(IntegerMod_int self):
        cdef IntegerMod_int copy
        copy = IntegerMod_int(self._parent, None, empty=True)
        copy.ivalue = self.ivalue
        return copy

    def _add_(IntegerMod_int self, IntegerMod_int right):
        """
        EXAMPLES:
            sage: R = Integers(10)
            sage: R(7) + R(8)
            5
        """
        cdef IntegerMod_int x
        x = IntegerMod_int(self._parent, None, empty=True)
        x.ivalue = self.ivalue + right.ivalue
        if x.ivalue >= self.__modulus.int32:
            x.ivalue = x.ivalue - self.__modulus.int32
        return x;

    def _sub_(IntegerMod_int self, IntegerMod_int right):
        """
        EXAMPLES:
            sage: R = Integers(10)
            sage: R(7) - R(8)
            9
        """
        cdef IntegerMod_int x
        x = IntegerMod_int(self._parent, None, empty=True)
        x.ivalue = self.ivalue - right.ivalue
        if x.ivalue < 0:
            x.ivalue = x.ivalue + self.__modulus.int32
        return x;

    def _mul_(IntegerMod_int self, IntegerMod_int right):
        """
        EXAMPLES:
            sage: R = Integers(10)
            sage: R(7) * R(8)
            6
        """
        cdef IntegerMod_int x
        x = IntegerMod_int(self._parent, None, empty=True)
        x.ivalue = (self.ivalue * right.ivalue) % self.__modulus.int32
        return x;

    def _div_(IntegerMod_int self, IntegerMod_int right):
        """
        EXAMPLES:
            sage: R = Integers(10)
            sage: R(2)/3
            4
        """
        cdef IntegerMod_int x
        x = IntegerMod_int(self._parent, None, empty=True)
        x.ivalue = (self.ivalue * mod_inverse_int(right.ivalue, self.__modulus.int32) ) % self.__modulus.int32
        return x;

    def __int__(IntegerMod_int self):
        return self.ivalue

    def __index__(self):
        """
        Needed so integers can be used as list indices.

        EXAMPLES:
            sage: v = [1,2,3,4,5]
            sage: v[Mod(10,7)]
            4
        """
        return self.ivalue

    def __long__(IntegerMod_int self):
        return self.ivalue

    def __mod__(IntegerMod_int self, right):
        right = int(right)
        if self.__modulus.int32 % right != 0:
            raise ZeroDivisionError, "reduction modulo right not defined."
        return integer_mod_ring.IntegerModRing(right)(self)

    def __lshift__(IntegerMod_int self, int right):
        r"""
        Multiply self by $2^\text{right}$ very quickly via bit shifting.

        EXAMPLES:
            sage: e = Mod(5, 2^10 - 1)
            sage: e<<5
            160
            sage: e*2^5
            160
        """
        cdef IntegerMod_int x
        x = IntegerMod_int(self._parent, None, empty=True)
        x.ivalue = (self.ivalue << right) % self.__modulus.int32
        return x

    def __rshift__(IntegerMod_int self, int right):
        """
        Divide self by $2^{\text{right}}$ and take floor via bit shifting.

        EXAMPLES:
            sage: e = Mod(8, 2^5 - 1)
            sage: e >> 3
            1
            sage: int(e)/int(2^3)
            1
        """
        cdef IntegerMod_int x
        x = IntegerMod_int(self._parent, None, empty=True)
        x.ivalue = (self.ivalue >> right) % self.__modulus.int32
        return x

    def __pow__(IntegerMod_int self, right, m): # NOTE: m ignored, always use modulus of parent ring
        """
        EXAMPLES:
            sage: R = Integers(10)
            sage: R(2)^10
            4
            sage: R = Integers(389)
            sage: R(7)^388
            1
        """
        cdef sage.rings.integer.Integer exp, base
        exp = sage.rings.integer_ring.Z(right)
        cdef IntegerMod_int x
        cdef mpz_t x_mpz
        x = IntegerMod_int(self._parent, None, empty=True)
        if mpz_sgn(exp.value) >= 0 and mpz_cmp_si(exp.value, 100000) < 0:  # TODO: test to find a good threshold
            x.ivalue = mod_pow_int(self.ivalue, mpz_get_si(exp.value), self.__modulus.int32)
        else:
            mpz_init(x_mpz)
            _sig_on
            base = self.lift()
            mpz_powm(x_mpz, base.value, exp.value, self.__modulus.sageInteger.value)
            _sig_off
            x.ivalue = mpz_get_si(x_mpz)
            mpz_clear(x_mpz)
        return x


    def __neg__(IntegerMod_int self):
        """
        EXAMPLES:
            sage: -mod(7,10)
            3
        """
        cdef IntegerMod_int x
        x = IntegerMod_int(self._parent, None, empty=True)
        x.ivalue = self.__modulus.int32 - self.ivalue
        return x

    def __invert__(IntegerMod_int self):
        """
        Return the multiplicative inverse of self.

        EXAMPLES:
            sage: ~mod(7,100)
            43
        """
        cdef IntegerMod_int x
        x = IntegerMod_int(self._parent, None, empty=True)
        x.ivalue = mod_inverse_int(self.ivalue, self.__modulus.int32)
        return x

    def lift(IntegerMod_int self):
        """
        Lift an integer modulo $n$ to the integers.

        EXAMPLES:
            sage: a = Mod(8943, 2^10); type(a)
<<<<<<< HEAD
            <type 'integer_mod.IntegerMod_int'>
=======
            <type 'sage.rings.integer_mod.IntegerMod_int'>
>>>>>>> 8b8400eb
            sage: lift(a)
            751
            sage: a.lift()
            751
        """
        cdef sage.rings.integer.Integer z
        z = sage.rings.integer.Integer()
        mpz_set_si(z.value, self.ivalue)
        return z

    def __float__(IntegerMod_int self):
        return float(self.ivalue)

    def __hash__(self):
        return hash(self.ivalue)

### End of class


cdef int_fast32_t gcd_int(int_fast32_t a, int_fast32_t b):
    """
    Returns the gcd of a and b
    For use with IntegerMod_int
    AUTHOR:
      -- Robert Bradshaw
    """
    cdef int_fast32_t tmp
    if a < b:
        tmp = b
        b = a
        a = tmp
    while b:
        tmp = b
        b = a % b
        a = tmp
    return a


cdef int_fast32_t mod_inverse_int(int_fast32_t x, int_fast32_t n) except 0:
    """
    Returns y such that xy=1 mod n
    For use in IntegerMod_int
    AUTHOR:
      -- Robert Bradshaw
    """
    cdef int_fast32_t tmp, a, b, last_t, t, next_t, q
    a = n
    b = x
    t = 0
    next_t = 1
    while b:
        # a = s * n + t * x
        if b == 1:
            next_t = next_t % n
            if next_t < 0:
                next_t = next_t + n
            return next_t
        q = a / b
        tmp = b
        b = a % b
        a = tmp
        last_t = t
        t = next_t
        next_t = last_t - q * t
    raise ZeroDivisionError, "Inverse does not exist."


cdef int_fast32_t mod_pow_int(int_fast32_t base, int_fast32_t exp, int_fast32_t n):
    """
    Returns base^exp mod n
    For use in IntegerMod_int
    AUTHOR:
      -- Robert Bradshaw
    """
    cdef int_fast32_t prod, pow2
    if exp <= 5:
        if exp == 0: return 1
        if exp == 1: return base
        prod = base * base % n
        if exp == 2: return prod
        if exp == 3: return (prod * base) % n
        if exp == 4: return (prod * prod) % n

    pow2 = base
    if exp % 2: prod = base
    else: prod = 1
    exp = exp >> 1
    while(exp != 0):
        pow2 = pow2 * pow2
        if pow2 >= INTEGER_MOD_INT32_LIMIT: pow2 = pow2 % n
        if exp % 2:
            prod = prod * pow2
            if prod >= INTEGER_MOD_INT32_LIMIT: prod = prod % n
        exp = exp >> 1

    if prod > n:
        prod = prod % n
    return prod


def test_gcd(a, b):
    return gcd_int(int(a), int(b))

def test_mod_inverse(a, b):
    return mod_inverse_int(int(a), int(b))



######################################################################
#      class IntegerMod_int64
######################################################################

cdef class IntegerMod_int64(IntegerMod_abstract):
    """
    Elements of $\Z/n\Z$ for n small enough to be operated on in 64 bits
    AUTHORS:
        -- Robert Bradshaw (2006-09-14)
    """

    def __init__(self, parent, value, empty=False):
        """
        EXAMPLES:
            sage: a = Mod(10,3^10); a
            10
            sage: type(a)
            <type 'sage.rings.integer_mod.IntegerMod_int64'>
            sage: loads(a.dumps()) == a
            True
            sage: Mod(5, 2^31)
            5
        """
        IntegerMod_abstract.__init__(self, parent, value)
        if empty:
            return
        cdef sage.rings.integer.Integer z
        if isinstance(value, sage.rings.integer.Integer):
            z = value
        elif isinstance(value, rational.Rational):
            z = value % self.__modulus.sageInteger
        else:
            z = sage.rings.integer_ring.Z(value)
        self.set_from_mpz(z.value)


    cdef void set_from_mpz(IntegerMod_int64 self, mpz_t value):
        if mpz_sgn(value) == -1 or mpz_cmp_si(value, self.__modulus.int64) >= 0:
            self.ivalue = mpz_fdiv_ui(value, self.__modulus.int64)
        else:
            self.ivalue = mpz_get_si(value)

    cdef void set_from_int(IntegerMod_int64 self, int_fast64_t ivalue):
        if ivalue < 0:
            self.ivalue = self.__modulus.int64 + (ivalue % self.__modulus.int64)
        elif ivalue >= self.__modulus.int64:
            self.ivalue = ivalue % self.__modulus.int64
        else:
            self.ivalue = ivalue

    cdef int_fast64_t get_int_value(IntegerMod_int64 self):
        return self.ivalue


    def __cmp__(IntegerMod_int64 self, right):
        if not isinstance(right, IntegerMod_int64):
            try:
                return coerce_cmp(self, right)
            except TypeError:
                return -1
        return self.cmp(right)

    def cmp(IntegerMod_int64 self, IntegerMod_int64 right):
        """
        EXAMPLES:
            sage: mod(5,13^5) == mod(13^5+5,13^5)
            True
            sage: mod(5,13^5) == mod(8,13^5)
            False
            sage: mod(5,13^5) == mod(5,13)
            False
            sage: mod(0, 13^5) == 0
            True
            sage: mod(0, 13^5) == int(0)
            True
        """
        if right._parent != self._parent:
            return -1
        if self.ivalue == right.ivalue: return 0
        elif self.ivalue < right.ivalue: return -1
        else: return 1

    def __richcmp__(self, right, int op):
        cdef int n
        if not isinstance(right, IntegerMod_int64):
            try:
                n = coerce_cmp(self, right)
            except TypeError:
                n = -1
        else:
            n = self.cmp(right)
        return self._rich_to_bool(op, n)


    def is_one(IntegerMod_int64 self):
        """
        Returns \\code{True} if this is $1$, otherwise \\code{False}.

        EXAMPLES:
            sage: (mod(-1,5^10)^2).is_one()
            True
            sage: mod(0,5^10).is_one()
            False
        """
        return bool(self.ivalue == 1)

    def is_zero(IntegerMod_int64 self):
        """
        Returns \\code{True} if this is $0$, otherwise \\code{False}.

        EXAMPLES:
            sage: mod(13,5^10).is_zero()
            False
            sage: mod(5^12,5^10).is_zero()
            True
        """
        return bool(self.ivalue == 0)

    def is_unit(IntegerMod_int64 self):
        return bool(gcd_int64(self.ivalue, self.__modulus.int64) == 1)

    def __crt(IntegerMod_int64 self, IntegerMod_int64 other):
        """
        Use the Chinese Remainder Theorem to find an element of the
        integers modulo the product of the moduli that reduces to self
        and to other.  The modulus of other must be coprime to the
        modulus of self.
        EXAMPLES:
            sage: a = mod(3,5^10)
            sage: b = mod(2,7)
            sage: a.crt(b)
            29296878
            sage: type(a.crt(b)) == type(b.crt(a)) and type(a.crt(b)) == type(mod(1, 7 * 5^10))
            True

            sage: a = mod(3,10^10)
            sage: b = mod(2,9)
            sage: a.crt(b)
            80000000003
            sage: type(a.crt(b)) == type(b.crt(a)) and type(a.crt(b)) == type(mod(1, 9 * 10^10))
            True

        AUTHOR:
            -- Robert Bradshaw
        """
        cdef IntegerMod_int64 lift
        cdef int_fast64_t x

        lift = IntegerMod_int64(integer_mod_ring.IntegerModRing(self.__modulus.int64 * other.__modulus.int64, check_prime=False), None, empty=True)

        try:
            x = (other.ivalue - self.ivalue % other.__modulus.int64) * mod_inverse_int64(self.__modulus.int64, other.__modulus.int64)
            lift.set_from_int( x * self.__modulus.int64 + self.ivalue )
            return lift
        except ZeroDivisionError:
            raise ZeroDivisionError, "moduli must be coprime"


    def copy(IntegerMod_int64 self):
        cdef IntegerMod_int64 copy
        copy = IntegerMod_int64(self._parent, None, empty=True)
        copy.ivalue = self.ivalue
        return copy

    def _add_(IntegerMod_int64 self, IntegerMod_int64 right):
        """
        EXAMPLES:
            sage: R = Integers(10^5)
            sage: R(7) + R(8)
            15
        """
        cdef IntegerMod_int64 x
        x = IntegerMod_int64(self._parent, None, empty=True)
        x.ivalue = self.ivalue + right.ivalue
        if x.ivalue >= self.__modulus.int64:
            x.ivalue = x.ivalue - self.__modulus.int64
        return x;

    def _sub_(IntegerMod_int64 self, IntegerMod_int64 right):
        """
        EXAMPLES:
            sage: R = Integers(10^5)
            sage: R(7) - R(8)
            99999
        """
        cdef IntegerMod_int64 x
        x = IntegerMod_int64(self._parent, None, empty=True)
        x.ivalue = self.ivalue - right.ivalue
        if x.ivalue < 0:
            x.ivalue = x.ivalue + self.__modulus.int64
        return x;

    def _mul_(IntegerMod_int64 self, IntegerMod_int64 right):
        """
        EXAMPLES:
            sage: R = Integers(10^5)
            sage: R(700) * R(800)
            60000
        """
        cdef IntegerMod_int64 x
        x = IntegerMod_int64(self._parent, None, empty=True)
        x.ivalue = (self.ivalue * right.ivalue) % self.__modulus.int64
        return x;

    def _div_(IntegerMod_int64 self, IntegerMod_int64 right):
        """
        EXAMPLES:
            sage: R = Integers(10^5)
            sage: R(2)/3
            33334
        """
        cdef IntegerMod_int64 x
        x = IntegerMod_int64(self._parent, None, empty=True)
        x.ivalue = (self.ivalue * mod_inverse_int64(right.ivalue, self.__modulus.int64) ) % self.__modulus.int64
        return x;

    def __int__(IntegerMod_int64 self):
        return self.ivalue

    def __long__(IntegerMod_int64 self):
        return self.ivalue

    def __mod__(IntegerMod_int64 self, right):
        right = int(right)
        if self.__modulus.int64 % right != 0:
            raise ZeroDivisionError, "Error - reduction modulo right not defined."
        return integer_mod_ring.IntegerModRing(right)(self)

    def __pow__(IntegerMod_int64 self, right, m): # NOTE: m ignored, always use modulus of parent ring
        """
        EXAMPLES:
            sage: R = Integers(10)
            sage: R(2)^10
            4
            sage: p = next_prime(10^5)
            sage: R = Integers(p)
            sage: R(1234)^(p-1)
            1
        """
        cdef sage.rings.integer.Integer exp, base
        exp = sage.rings.integer_ring.Z(right)
        cdef IntegerMod_int64 x
        cdef mpz_t x_mpz
        x = IntegerMod_int64(self._parent, None, empty=True)
        if mpz_sgn(exp.value) >= 0 and mpz_cmp_si(exp.value, 100000) < 0:  # TODO: test to find a good threshold
            x.ivalue = mod_pow_int64(self.ivalue, mpz_get_si(exp.value), self.__modulus.int64)
        else:
            mpz_init(x_mpz)
            _sig_on
            base = self.lift()
            mpz_powm(x_mpz, base.value, exp.value, self.__modulus.sageInteger.value)
            _sig_off
            x.ivalue = mpz_get_si(x_mpz)
            mpz_clear(x_mpz)
        return x

    def __lshift__(IntegerMod_int64 self, int right):
        r"""
        EXAMPLES:
            sage: e = Mod(5, 2^31 - 1)
            sage: e<<32
            10
            sage: e*2^32
            10
        """
        cdef IntegerMod_int64 x
        x = IntegerMod_int64(self._parent, None, empty=True)
        x.ivalue = (self.ivalue << right) % self.__modulus.int64
        return x

    def __rshift__(IntegerMod_int64 self, int right):
        """
        Divide self by $2^{\text{right}}$ and take floor via bit shifting.

        EXAMPLES:
            sage: e = Mod(8, 2^31 - 1)
            sage: e >> 3
            1
            sage: int(e)/int(2^3)
            1
        """
        cdef IntegerMod_int64 x
        x = IntegerMod_int64(self._parent, None, empty=True)
        x.ivalue = (self.ivalue >> right) % self.__modulus.int64
        return x

    def __neg__(IntegerMod_int64 self):
        """
        EXAMPLES:
            sage: -mod(7,10^5)
            99993
        """
        cdef IntegerMod_int64 x
        x = IntegerMod_int64(self._parent, None, empty=True)
        x.ivalue = self.__modulus.int64 - self.ivalue
        return x

    def __invert__(IntegerMod_int64 self):
        """
        Return the multiplicative inverse of self.

        EXAMPLES:
            sage: a = mod(7,2^40); type(a)
<<<<<<< HEAD
            <type 'integer_mod.IntegerMod_gmp'>
=======
            <type 'sage.rings.integer_mod.IntegerMod_gmp'>
>>>>>>> 8b8400eb
            sage: ~a
            471219269047
            sage: a
            7
        """
        cdef IntegerMod_int64 x
        x = IntegerMod_int64(self._parent, None, empty=True)
        x.ivalue = mod_inverse_int64(self.ivalue, self.__modulus.int64)
        return x

    def lift(IntegerMod_int64 self):
        """
        Lift an integer modulo $n$ to the integers.

        EXAMPLES:
            sage: a = Mod(8943, 2^25); type(a)
<<<<<<< HEAD
            <type 'integer_mod.IntegerMod_int64'>
=======
            <type 'sage.rings.integer_mod.IntegerMod_int64'>
>>>>>>> 8b8400eb
            sage: lift(a)
            8943
            sage: a.lift()
            8943
        """
        cdef sage.rings.integer.Integer z
        z = sage.rings.integer.Integer()
        mpz_set_si(z.value, self.ivalue)
        return z

    def __float__(IntegerMod_int64 self):
        """
        Coerce self to a float.

        EXAMPLES:
            sage: a = Mod(8943, 2^35)
            sage: float(a)
            8943.0
        """
        return float(self.ivalue)

    def __hash__(self):
        """
        Compute hash of self.   This is the hash of the underlying integer, which
        is just that integer.

        EXAMPLES:
            sage: a = Mod(8943, 2^35)
            sage: hash(a)
            8943
        """

        return hash(self.ivalue)

### End of class


cdef int_fast64_t gcd_int64(int_fast64_t a, int_fast64_t b):
    """
    Returns the gcd of a and b
    For use with IntegerMod_int64
    AUTHOR:
      -- Robert Bradshaw
    """
    cdef int_fast64_t tmp
    if a < b:
        tmp = b
        b = a
        a = tmp
    while b:
        tmp = b
        b = a % b
        a = tmp
    return a


cdef int_fast64_t mod_inverse_int64(int_fast64_t x, int_fast64_t n) except 0:
    """
    Returns y such that xy=1 mod n
    For use in IntegerMod_int64
    AUTHOR:
      -- Robert Bradshaw
    """
    cdef int_fast64_t tmp, a, b, last_t, t, next_t, q
    a = n
    b = x
    t = 0
    next_t = 1
    while b:
        # a = s * n + t * x
        if b == 1:
            next_t = next_t % n
            if next_t < 0:
                next_t = next_t + n
            return next_t
        q = a / b
        tmp = b
        b = a % b
        a = tmp
        last_t = t
        t = next_t
        next_t = last_t - q * t
    raise ZeroDivisionError, "Inverse does not exist."


cdef int_fast64_t mod_pow_int64(int_fast64_t base, int_fast64_t exp, int_fast64_t n):
    """
    Returns base^exp mod n
    For use in IntegerMod_int64
    AUTHOR:
      -- Robert Bradshaw
    """
    cdef int_fast64_t prod, pow2
    if exp <= 5:
        if exp == 0: return 1
        if exp == 1: return base
        prod = base * base % n
        if exp == 2: return prod
        if exp == 3: return (prod * base) % n
        if exp == 4: return (prod * prod) % n

    pow2 = base
    if exp % 2: prod = base
    else: prod = 1
    exp = exp >> 1
    while(exp != 0):
        pow2 = pow2 * pow2
        if pow2 >= INTEGER_MOD_INT32_LIMIT: pow2 = pow2 % n
        if exp % 2:
            prod = prod * pow2
            if prod >= INTEGER_MOD_INT32_LIMIT: prod = prod % n
        exp = exp >> 1

    if prod > n:
        prod = prod % n
    return prod
<|MERGE_RESOLUTION|>--- conflicted
+++ resolved
@@ -682,11 +682,7 @@
 
         EXAMPLES:
             sage: a = mod(3,10^100); type(a)
-<<<<<<< HEAD
-            <type 'integer_mod.IntegerMod_gmp'>
-=======
             <type 'sage.rings.integer_mod.IntegerMod_gmp'>
->>>>>>> 8b8400eb
             sage: ~a
             6666666666666666666666666666666666666666666666666666666666666666666666666666666666666666666666666667
             sage: ~mod(2,10^100)
@@ -710,11 +706,7 @@
 
         EXAMPLES:
             sage: a = Mod(8943, 2^70); type(a)
-<<<<<<< HEAD
-            <type 'integer_mod.IntegerMod_gmp'>
-=======
             <type 'sage.rings.integer_mod.IntegerMod_gmp'>
->>>>>>> 8b8400eb
             sage: lift(a)
             8943
             sage: a.lift()
@@ -1050,11 +1042,7 @@
 
         EXAMPLES:
             sage: a = Mod(8943, 2^10); type(a)
-<<<<<<< HEAD
-            <type 'integer_mod.IntegerMod_int'>
-=======
             <type 'sage.rings.integer_mod.IntegerMod_int'>
->>>>>>> 8b8400eb
             sage: lift(a)
             751
             sage: a.lift()
@@ -1466,11 +1454,7 @@
 
         EXAMPLES:
             sage: a = mod(7,2^40); type(a)
-<<<<<<< HEAD
-            <type 'integer_mod.IntegerMod_gmp'>
-=======
             <type 'sage.rings.integer_mod.IntegerMod_gmp'>
->>>>>>> 8b8400eb
             sage: ~a
             471219269047
             sage: a
@@ -1487,11 +1471,7 @@
 
         EXAMPLES:
             sage: a = Mod(8943, 2^25); type(a)
-<<<<<<< HEAD
-            <type 'integer_mod.IntegerMod_int64'>
-=======
             <type 'sage.rings.integer_mod.IntegerMod_int64'>
->>>>>>> 8b8400eb
             sage: lift(a)
             8943
             sage: a.lift()
