# -*- coding: utf-8 -*-
"""
Univariate Polynomial Rings

Sage implements sparse and dense polynomials over commutative and
non-commutative rings.  In the non-commutative case, the polynomial
variable commutes with the elements of the base ring.

AUTHOR:

- William Stein

- Kiran Kedlaya (2006-02-13): added macaulay2 option

- Martin Albrecht (2006-08-25): removed it again as it isn't needed anymore

- Simon King (2011-05): Dense and sparse polynomial rings must not be equal.

- Simon King (2011-10): Choice of categories for polynomial rings.

EXAMPLES::

    sage: z = QQ['z'].0
    sage: (z^3 + z - 1)^3
    z^9 + 3*z^7 - 3*z^6 + 3*z^5 - 6*z^4 + 4*z^3 - 3*z^2 + 3*z - 1

Saving and loading of polynomial rings works::

    sage: loads(dumps(QQ['x'])) == QQ['x']
    True
    sage: k = PolynomialRing(QQ['x'],'y'); loads(dumps(k))==k
    True
    sage: k = PolynomialRing(ZZ,'y'); loads(dumps(k)) == k
    True
    sage: k = PolynomialRing(ZZ,'y', sparse=True); loads(dumps(k))
    Sparse Univariate Polynomial Ring in y over Integer Ring

Rings with different variable names are not equal; in fact,
by :trac:`9944`, polynomial rings are equal if and only
if they are identical (which should be the  case for all parent
structures in Sage)::

    sage: QQ['y'] != QQ['x']
    True
    sage: QQ['y'] != QQ['z']
    True

We create a polynomial ring over a quaternion algebra::

    sage: A.<i,j,k> = QuaternionAlgebra(QQ, -1,-1)
    sage: R.<w> = PolynomialRing(A,sparse=True)
    sage: f = w^3 + (i+j)*w + 1
    sage: f
    w^3 + (i + j)*w + 1
    sage: f^2
    w^6 + (2*i + 2*j)*w^4 + 2*w^3 - 2*w^2 + (2*i + 2*j)*w + 1
    sage: f = w + i ; g = w + j
    sage: f * g
    w^2 + (i + j)*w + k
    sage: g * f
    w^2 + (i + j)*w - k

:trac:`9944` introduced some changes related with
coercion. Previously, a dense and a sparse polynomial ring with the
same variable name over the same base ring evaluated equal, but of
course they were not identical.Coercion maps are cached - but if a
coercion to a dense ring is requested and a coercion to a sparse ring
is returned instead (since the cache keys are equal!), all hell breaks
loose.

Therefore, the coercion between rings of sparse and dense polynomials
works as follows::

    sage: R.<x> = PolynomialRing(QQ, sparse=True)
    sage: S.<x> = QQ[]
    sage: S == R
    False
    sage: S.has_coerce_map_from(R)
    True
    sage: R.has_coerce_map_from(S)
    False
    sage: (R.0+S.0).parent()
    Univariate Polynomial Ring in x over Rational Field
    sage: (S.0+R.0).parent()
    Univariate Polynomial Ring in x over Rational Field

It may be that one has rings of dense or sparse polynomials over
different base rings. In that situation, coercion works by means of
the :func:`~sage.categories.pushout.pushout` formalism::

    sage: R.<x> = PolynomialRing(GF(5), sparse=True)
    sage: S.<x> = PolynomialRing(ZZ)
    sage: R.has_coerce_map_from(S)
    False
    sage: S.has_coerce_map_from(R)
    False
    sage: S.0 + R.0
    2*x
    sage: (S.0 + R.0).parent()
    Univariate Polynomial Ring in x over Finite Field of size 5
    sage: (S.0 + R.0).parent().is_sparse()
    False

Similarly, there is a coercion from the (non-default) NTL
implementation for univariate polynomials over the integers
to the default FLINT implementation, but not vice versa::

    sage: R.<x> = PolynomialRing(ZZ, implementation = 'NTL')
    sage: S.<x> = PolynomialRing(ZZ, implementation = 'FLINT')
    sage: (S.0+R.0).parent() is S
    True
    sage: (R.0+S.0).parent() is S
    True

TESTS::

    sage: K.<x>=FractionField(QQ['x'])
    sage: V.<z> = K[]
    sage: x+z
    z + x

Check that :trac:`5562` has been fixed::

    sage: R.<u> = PolynomialRing(RDF, 1)
    sage: v1 = vector([u])
    sage: v2 = vector([CDF(2)])
    sage: v1 * v2
    2.0*u

"""

#*****************************************************************************
#       Copyright (C) 2006 William Stein <wstein@gmail.com>
#
# This program is free software: you can redistribute it and/or modify
# it under the terms of the GNU General Public License as published by
# the Free Software Foundation, either version 2 of the License, or
# (at your option) any later version.
#                  http://www.gnu.org/licenses/
#*****************************************************************************


import sys

from sage.structure.element import Element

import sage.categories as categories
from sage.categories.morphism import IdentityMorphism

import sage.rings.ring as ring
from sage.structure.element import is_RingElement
import sage.rings.polynomial.polynomial_element_generic as polynomial_element_generic
import sage.rings.rational_field as rational_field
from sage.rings.rational_field import QQ
from sage.rings.integer_ring import ZZ
from sage.rings.integer import Integer
from sage.rings.number_field.number_field_base import NumberField
from sage.libs.pari.all import pari_gen
from sage.rings.polynomial.polynomial_ring_constructor import polynomial_default_category

import sage.misc.latex as latex
from sage.misc.prandom import randint
from sage.misc.cachefunc import cached_method
from sage.misc.lazy_attribute import lazy_attribute

import sage.rings.abc
from sage.rings.fraction_field_element import FractionFieldElement
from sage.rings.finite_rings.element_base import FiniteRingElement

from .polynomial_element import PolynomialBaseringInjection
from .polynomial_real_mpfr_dense import PolynomialRealDense
from .polynomial_integer_dense_flint import Polynomial_integer_dense_flint
from sage.rings.polynomial.polynomial_singular_interface import PolynomialRing_singular_repr
from sage.rings.polynomial.polynomial_singular_interface import can_convert_to_singular

_CommutativeRings = categories.commutative_rings.CommutativeRings()

from . import cyclotomic

import sage.interfaces.abc


def is_PolynomialRing(x):
    """
    Return True if x is a *univariate* polynomial ring (and not a
    sparse multivariate polynomial ring in one variable).

    EXAMPLES::

        sage: from sage.rings.polynomial.polynomial_ring import is_PolynomialRing
        sage: from sage.rings.polynomial.multi_polynomial_ring import is_MPolynomialRing
        sage: is_PolynomialRing(2)
        False

    This polynomial ring is not univariate.

    ::

        sage: is_PolynomialRing(ZZ['x,y,z'])
        False
        sage: is_MPolynomialRing(ZZ['x,y,z'])
        True

    ::

        sage: is_PolynomialRing(ZZ['w'])
        True

    Univariate means not only in one variable, but is a specific data
    type. There is a multivariate (sparse) polynomial ring data type,
    which supports a single variable as a special case.

    ::

        sage: R.<w> = PolynomialRing(ZZ, implementation="singular"); R
        Multivariate Polynomial Ring in w over Integer Ring
        sage: is_PolynomialRing(R)
        False
        sage: type(R)
        <class 'sage.rings.polynomial.multi_polynomial_libsingular.MPolynomialRing_libsingular'>
    """
    return isinstance(x, PolynomialRing_general)


#########################################################################################

class PolynomialRing_general(ring.Algebra):
    """
    Univariate polynomial ring over a ring.
    """

    def __init__(self, base_ring, name=None, sparse=False, implementation=None,
                 element_class=None, category=None):
        """
        EXAMPLES::

            sage: R.<x> = QQ['x']
            sage: R(-1) + R(1)
            0
            sage: (x - 2/3)*(x^2 - 8*x + 16)
            x^3 - 26/3*x^2 + 64/3*x - 32/3

            sage: category(ZZ['x'])
            Join of Category of unique factorization domains
             and Category of commutative algebras over
              (euclidean domains and infinite enumerated sets and metric spaces)
             and Category of infinite sets
            sage: category(GF(7)['x'])
            Join of Category of euclidean domains
             and Category of commutative algebras over
              (finite enumerated fields and subquotients of monoids and quotients of semigroups) and Category of infinite sets

        TESTS:

        Verify that :trac:`15232` has been resolved::

            sage: K.<x> = FunctionField(QQ)
            sage: R.<y> = K[]
            sage: TestSuite(R).run()

        Check that category for zero ring::

            sage: PolynomialRing(Zmod(1), 'x').category()
            Category of finite commutative algebras over
            (finite commutative rings and subquotients of monoids and
            quotients of semigroups and finite enumerated sets)

        Check `is_finite` inherited from category (:trac:`24432`)::

            sage: Zmod(1)['x'].is_finite()
            True

            sage: GF(7)['x'].is_finite()
            False

            sage: Zmod(1)['x']['y'].is_finite()
            True

            sage: GF(7)['x']['y'].is_finite()
            False

        """
        # We trust that, if category is given, it is useful and does not need to be joined
        # with the default category
        if category is None:
            if base_ring.is_zero():
                category = categories.rings.Rings().Finite()
            else:
                category = polynomial_default_category(base_ring.category(), 1)
        self.__is_sparse = sparse
        if element_class:
            self._polynomial_class = element_class
        else:
            if sparse:
                self._polynomial_class = polynomial_element_generic.Polynomial_generic_sparse
            else:
                from sage.rings.polynomial import polynomial_element
                self._polynomial_class = polynomial_element.Polynomial_generic_dense
        self.Element = self._polynomial_class
        self.__cyclopoly_cache = {}
        self._has_singular = False
        ring.Algebra.__init__(self, base_ring, names=name, normalize=True, category=category)
        self._populate_coercion_lists_(convert_method_name='_polynomial_')

    def __reduce__(self):
        from sage.rings.polynomial.polynomial_ring_constructor import unpickle_PolynomialRing
        args = (self.base_ring(), self.variable_names(), None, self.is_sparse())
        return unpickle_PolynomialRing, args

    def _element_constructor_(self, x=None, check=True, is_gen=False,
                              construct=False, **kwds):
        r"""
        Convert ``x`` into this univariate polynomial ring,
        possibly non-canonically.

        Conversion from power series::

            sage: R.<x> = QQ[]
            sage: R(1 + x + x^2 + O(x^3))
            x^2 + x + 1

        Stacked polynomial rings coerce into constants if possible. First,
        the univariate case::

            sage: R.<x> = QQ[]
            sage: S.<u> = R[]
            sage: S(u + 2)
            u + 2
            sage: S(x + 3)
            x + 3
            sage: S(x + 3).degree()
            0

        Second, the multivariate case::

            sage: R.<x,y> = QQ[]
            sage: S.<u> = R[]
            sage: S(x + 2*y)
            x + 2*y
            sage: S(x + 2*y).degree()
            0
            sage: S(u + 2*x)
            u + 2*x
            sage: S(u + 2*x).degree()
            1

        Foreign polynomial rings coerce into the highest ring; the point
        here is that an element of T could coerce to an element of R or an
        element of S; it is anticipated that an element of T is more likely
        to be "the right thing" and is historically consistent.

        ::

            sage: R.<x> = QQ[]
            sage: S.<u> = R[]
            sage: T.<a> = QQ[]
            sage: S(a)
            u

        Coercing in pari elements::

            sage: QQ['x'](pari('[1,2,3/5]'))
            3/5*x^2 + 2*x + 1
            sage: QQ['x'](pari('(-1/3)*x^10 + (2/3)*x - 1/5'))
            -1/3*x^10 + 2/3*x - 1/5

        Coercing strings::

            sage: QQ['y']('-y')
            -y

        TESTS:

        Python 3 range is allowed::

            sage: R = PolynomialRing(ZZ,'x')
            sage: R(range(4))
            3*x^3 + 2*x^2 + x

        This shows that the issue at :trac:`4106` is fixed::

            sage: x = var('x')
            sage: R = IntegerModRing(4)
            sage: S = R['x']
            sage: S(x)
            x

        Throw a TypeError if any of the coefficients cannot be coerced
        into the base ring (:trac:`6777`)::

            sage: RealField(300)['x']( [ 1, ComplexField(300).gen(), 0 ])
            Traceback (most recent call last):
            ...
            TypeError: unable to convert '1.00...00*I' to a real number

        Check that the bug in :trac:`11239` is fixed::

            sage: K.<a> = GF(5^2, prefix='z')
            sage: L.<b> = GF(5^4, prefix='z')
            sage: f = K['x'].gen() + a
            sage: L['x'](f)
            x + b^3 + b^2 + b + 3

        A test from :trac:`14485` ::

            sage: x = SR.var('x')
            sage: QQbar[x](x^6+x^5+x^4-x^3+x^2-x+2/5)
            x^6 + x^5 + x^4 - x^3 + x^2 - x + 2/5

        Check support for unicode characters (:trac:`29280`)::

            sage: QQ['λ']('λ^2')
            λ^2
        """
        C = self.element_class
        if isinstance(x, (list, tuple)):
            return C(self, x, check=check, is_gen=False, construct=construct)
        if isinstance(x, range):
            return C(self, list(x), check=check, is_gen=False,
                     construct=construct)
        if isinstance(x, Element):
            P = x.parent()
            if P is self:
                return x
            elif P is self.base_ring():
                # It *is* the base ring, hence, we should not need to check.
                # Moreover, if x is equal to zero then we usually need to
                # provide [] to the polynomial class, not [x], if we don't want
                # to check (normally, polynomials like to strip trailing zeroes).
                # However, in the padic case, we WANT that trailing
                # zeroes are not stripped, because O(5)==0, but still it must
                # not be forgotten. It should be the job of the __init__ method
                # to decide whether to strip or not to strip.
                return C(self, [x], check=False, is_gen=False,
                         construct=construct)
            elif P == self.base_ring():
                return C(self, [x], check=True, is_gen=False,
                         construct=construct)
        if isinstance(x, sage.interfaces.abc.SingularElement) and self._has_singular:
            self._singular_().set_ring()
            try:
                return x.sage_poly(self)
            except Exception:
                raise TypeError("Unable to coerce singular object")
        elif isinstance(x, str):
            try:
                from sage.misc.parser import Parser, LookupNameMaker
                R = self.base_ring()
                p = Parser(Integer, R, LookupNameMaker({self.variable_name(): self.gen()}, R))
                return self(p.parse(x))
            except NameError:
                raise TypeError("Unable to coerce string")
        elif isinstance(x, FractionFieldElement):
            if x.denominator().is_unit():
                x = x.numerator() * x.denominator().inverse_of_unit()
            else:
                raise TypeError("denominator must be a unit")
        elif isinstance(x, pari_gen):
            if x.type() == 't_RFRAC':
                raise TypeError("denominator must be a unit")
            if x.type() != 't_POL':
                x = x.Polrev()
        elif isinstance(x, FiniteRingElement):
            try:
                return self(x.polynomial())
            except AttributeError:
                pass
        elif isinstance(x, sage.rings.power_series_ring_element.PowerSeries):
            x = x.truncate()
        return C(self, x, check, is_gen, construct=construct, **kwds)

    @classmethod
    def _implementation_names(cls, implementation, base_ring, sparse=False):
        """
        Check whether this class can handle the implementation
        ``implementation`` over the given base ring and sparseness.

        This is a simple wrapper around :meth:`_implementation_names_impl`
        which does the real work.

        .. NOTE::

            It is assumed that the ``base_ring`` argument is a base ring
            which the class can handle.

        INPUT:

        - ``implementation`` -- either a string denoting a specific
          implementation or ``None`` for the default.

        - ``base_ring`` -- the base ring for the polynomial ring.

        - ``sparse`` -- (boolean) whether the implementation is sparse.

        OUTPUT:

        - if the implementation is supported, the output is a list of
          all names (possibly including ``None``) which refer to the
          given implementation. The first element of the list is the
          canonical name. If the ``__init__`` method does not take an
          ``implementation`` keyword, then the first element must be
          ``None``.

        - if the implementation is not supported, raise a
          ``ValueError``.

        EXAMPLES::

            sage: from sage.rings.polynomial.polynomial_ring import PolynomialRing_general
            sage: PolynomialRing_general._implementation_names(None, ZZ, True)
            [None, 'generic']
            sage: PolynomialRing_general._implementation_names("generic", ZZ, True)
            [None, 'generic']
            sage: PolynomialRing_general._implementation_names("xyzzy", ZZ, True)
            Traceback (most recent call last):
            ...
            ValueError: unknown implementation 'xyzzy' for sparse polynomial rings over Integer Ring
        """
        names = cls._implementation_names_impl(implementation, base_ring, sparse)
        if names is NotImplemented:
            raise ValueError("unknown implementation %r for %s polynomial rings over %r" %
                    (implementation, "sparse" if sparse else "dense", base_ring))
        assert isinstance(names, list)
        assert implementation in names
        return names

    @staticmethod
    def _implementation_names_impl(implementation, base_ring, sparse):
        """
        The underlying implementation of :meth:`_implementation_names`.

        The behaviour is exactly the same, except that an unknown
        implementation returns ``NotImplemented`` instead of raising
        ``ValueError``.

        EXAMPLES::

            sage: from sage.rings.polynomial.polynomial_ring import PolynomialRing_general
            sage: PolynomialRing_general._implementation_names_impl("xyzzy", ZZ, True)
            NotImplemented
        """
        if implementation is None or implementation == "generic":
            return [None, "generic"]
        return NotImplemented

    def is_integral_domain(self, proof = True):
        """
        EXAMPLES::

            sage: ZZ['x'].is_integral_domain()
            True
            sage: Integers(8)['x'].is_integral_domain()
            False
        """
        return self.base_ring().is_integral_domain(proof)

    def is_unique_factorization_domain(self, proof = True):
        """
        EXAMPLES::

            sage: ZZ['x'].is_unique_factorization_domain()
            True
            sage: Integers(8)['x'].is_unique_factorization_domain()
            False
        """
        return self.base_ring().is_unique_factorization_domain(proof)

    def is_noetherian(self):
        return self.base_ring().is_noetherian()

    def some_elements(self):
        r"""
        Return a list of polynomials.

        This is typically used for running generic tests.

        EXAMPLES::

            sage: R.<x> = QQ[]
            sage: R.some_elements()
            [x, 0, 1, 1/2, x^2 + 2*x + 1, x^3, x^2 - 1, x^2 + 1, 2*x^2 + 2]
        """
        # the comments in the following lines describe the motivation for
        # adding these elements, they are not accurate over all rings and in
        # all contexts
        R = self.base_ring()
        # Doing things this way is a little robust against rings where
        #    2 might not convert in
        one = R.one()
        return [self.gen(),
            self.zero(), self(one), self(R.an_element()), # elements of the base ring
            self([one,2*one,one]), # a square
            self([0,0,0,one]), # a power but not a square
            self([-one,0,one]), # a reducible element
            self([one,0,one]), # an irreducible element
            self([2*one,0,2*one]), # an element with non-trivial content
        ]

    @cached_method
    def flattening_morphism(self):
        r"""
        Return the flattening morphism of this polynomial ring

        EXAMPLES::

            sage: QQ['a','b']['x'].flattening_morphism()
            Flattening morphism:
              From: Univariate Polynomial Ring in x over Multivariate Polynomial Ring in a, b over Rational Field
              To:   Multivariate Polynomial Ring in a, b, x over Rational Field

            sage: QQ['x'].flattening_morphism()
            Identity endomorphism of Univariate Polynomial Ring in x over Rational Field
        """
        from .multi_polynomial_ring import is_MPolynomialRing
        base = self.base_ring()
        if is_PolynomialRing(base) or is_MPolynomialRing(base):
            from .flatten import FlatteningMorphism
            return FlatteningMorphism(self)
        else:
            return IdentityMorphism(self)

    def construction(self):
        """
        Return the construction functor.
        """
        return categories.pushout.PolynomialFunctor(self.variable_name(), sparse=self.__is_sparse), self.base_ring()

    def completion(self, p, prec=20, extras=None):
        """
        Return the completion of self with respect to the irreducible
        polynomial p. Currently only implemented for p=self.gen(), i.e. you
        can only complete R[x] with respect to x, the result being a ring
        of power series in x. The prec variable controls the precision used
        in the power series ring.

        EXAMPLES::

            sage: P.<x>=PolynomialRing(QQ)
            sage: P
            Univariate Polynomial Ring in x over Rational Field
            sage: PP=P.completion(x)
            sage: PP
            Power Series Ring in x over Rational Field
            sage: f=1-x
            sage: PP(f)
            1 - x
            sage: 1/f
            -1/(x - 1)
            sage: 1/PP(f)
            1 + x + x^2 + x^3 + x^4 + x^5 + x^6 + x^7 + x^8 + x^9 + x^10 + x^11 + x^12 + x^13 + x^14 + x^15 + x^16 + x^17 + x^18 + x^19 + O(x^20)
        """
        if str(p) == self._names[0]:
            from sage.rings.power_series_ring import PowerSeriesRing
            return PowerSeriesRing(self.base_ring(), name=self._names[0],
                                   default_prec=prec, sparse=self.is_sparse())
        else:
            raise TypeError("Cannot complete %s with respect to %s" % (self, p))

    def _coerce_map_from_base_ring(self):
        """
        Return a coercion map from the base ring of ``self``.

        EXAMPLES::

            sage: R.<x> = QQ[]
            sage: R.coerce_map_from(QQ)
            Polynomial base injection morphism:
              From: Rational Field
              To:   Univariate Polynomial Ring in x over Rational Field
            sage: R.coerce_map_from(ZZ)
            Composite map:
              From: Integer Ring
              To:   Univariate Polynomial Ring in x over Rational Field
              Defn:   Natural morphism:
                      From: Integer Ring
                      To:   Rational Field
                    then
                      Polynomial base injection morphism:
                      From: Rational Field
                      To:   Univariate Polynomial Ring in x over Rational Field
            sage: R.coerce_map_from(GF(7))
        """
        return PolynomialBaseringInjection(self.base_ring(), self)

    def _coerce_map_from_(self, P):
        """
        The rings that canonically coerce to this polynomial ring are:

        - this ring itself

        - any ring that canonically coerces to the base ring of this ring.

        - polynomial rings in the same variable over any base ring that
          canonically coerces to the base ring of this ring.

        - a multivariate polynomial ring P such that self's variable name
          is among the variable names of P, and the ring obtained by
          removing that variable is different from the base ring of self,
          but coerces into it. (see :trac:`813` for a discussion of this)

        Caveat: There is no coercion from a dense into a sparse
        polynomial ring. So, when adding a dense and a sparse
        polynomial, the result will be dense. See :trac:`9944`.

        EXAMPLES::

            sage: R = QQ['x']
            sage: R.has_coerce_map_from(ZZ['x'])
            True
            sage: R.has_coerce_map_from(ZZ['y'])
            False

        Here we test against the change in the coercions introduced
        in :trac:`9944`::

            sage: R.<x> = PolynomialRing(QQ, sparse=True)
            sage: S.<x> = QQ[]
            sage: (R.0+S.0).parent()
            Univariate Polynomial Ring in x over Rational Field
            sage: (S.0+R.0).parent()
            Univariate Polynomial Ring in x over Rational Field

        Here we test a feature that was implemented in :trac:`813`::

            sage: P = QQ['x','y']
            sage: Q = Frac(QQ['x'])['y']
            sage: Q.has_coerce_map_from(P)
            True
            sage: P.0+Q.0
            y + x

        In order to avoid bidirectional coercions (which are generally
        problematic), we only have a coercion from P to Q if the base
        ring of Q is more complicated than "P minus one variable"::

            sage: Q = QQ['x']['y']
            sage: P.has_coerce_map_from(Q)
            True
            sage: Q.has_coerce_map_from(P)
            False
            sage: Q.base_ring() is P.remove_var(Q.variable_name())
            True

        Over the integers, there is a coercion from the NTL and generic
        implementation to the default FLINT implementation::

            sage: R = PolynomialRing(ZZ, 't', implementation="NTL")
            sage: S = PolynomialRing(ZZ, 't', implementation="FLINT")
            sage: T = PolynomialRing(ZZ, 't', implementation="generic")
            sage: R.has_coerce_map_from(S)
            False
            sage: R.has_coerce_map_from(T)
            False
            sage: S.has_coerce_map_from(T)
            True
            sage: S.has_coerce_map_from(R)
            True
            sage: T.has_coerce_map_from(R)
            False
            sage: T.has_coerce_map_from(S)
            False
        """
        base_ring = self.base_ring()
        # handle constants that canonically coerce into self.base_ring()
        # first, if possible
        try:
            connecting = base_ring.coerce_map_from(P)
            if connecting is not None:
                return self.coerce_map_from(base_ring) * connecting
        except TypeError:
            pass

        # polynomial rings in the same variable over a base that canonically
        # coerces into self.base_ring()
        if is_PolynomialRing(P):
            if self.construction()[0] != P.construction()[0]:
                # Construction (including variable names) must be the
                # same to allow coercion
                return False
            self_sparse = self.is_sparse()
            P_sparse = P.is_sparse()
            if self_sparse and not P_sparse:
                # Coerce only sparse -> dense
                return False

            if P.base_ring() is base_ring:
                # Same base ring but different implementations.
                # Ideally, we should avoid cyclic coercions (a coercion
                # from A to B and also from B to A), but this is
                # currently hard to do:
                # see https://github.com/sagemath/sage/issues/24319
                if not self_sparse and P_sparse:
                    # Always allow coercion sparse -> dense
                    pass
                elif base_ring is ZZ:
                    # Over ZZ, only allow coercion from any ZZ['x']
                    # implementation to the default FLINT implementation
                    if self.element_class is not Polynomial_integer_dense_flint:
                        return None
                # Other rings: always allow coercion
                # To be fixed in Issue #24319
            f = base_ring.coerce_map_from(P.base_ring())
            if f is None:
                return None
            from sage.rings.homset import RingHomset
            from sage.rings.polynomial.polynomial_ring_homomorphism import PolynomialRingHomomorphism_from_base
            return PolynomialRingHomomorphism_from_base(RingHomset(P, self), f)

        # Last, we consider multivariate polynomial rings:
        from sage.rings.polynomial.multi_polynomial_ring import is_MPolynomialRing
        if is_MPolynomialRing(P) and self.variable_name() in P.variable_names():
            P_ = P.remove_var(self.variable_name())
            return self.base_ring()!=P_ and self.base_ring().has_coerce_map_from(P_)

    def _magma_init_(self, magma):
        """
        Used in converting this ring to the corresponding ring in MAGMA.

        EXAMPLES::

            sage: R = QQ['y']
            sage: R._magma_init_(magma)                     # optional - magma
            'SageCreateWithNames(PolynomialRing(_sage_ref...),["y"])'
            sage: S = magma(R)                              # optional - magma
            sage: S                                         # optional - magma
            Univariate Polynomial Ring in y over Rational Field
            sage: S.1                                       # optional - magma
            y
            sage: magma(PolynomialRing(GF(7), 'x'))         # optional - magma
            Univariate Polynomial Ring in x over GF(7)
            sage: magma(PolynomialRing(GF(49,'a'), 'x'))    # optional - magma
            Univariate Polynomial Ring in x over GF(7^2)
            sage: magma(PolynomialRing(PolynomialRing(ZZ,'w'), 'x')) # optional - magma
            Univariate Polynomial Ring in x over Univariate Polynomial Ring in w over Integer Ring

        Watch out, Magma has different semantics from Sage, i.e., in Magma
        there is a unique univariate polynomial ring, and the variable name
        has no intrinsic meaning (it only impacts printing), so can't be
        reliably set because of caching.

        ::

            sage: m = Magma()            # new magma session; optional - magma
            sage: m(QQ['w'])                                # optional - magma
            Univariate Polynomial Ring in w over Rational Field
            sage: m(QQ['x'])                                # optional - magma
            Univariate Polynomial Ring in x over Rational Field
            sage: m(QQ['w'])   # same magma object, now prints as x; optional - magma
            Univariate Polynomial Ring in x over Rational Field

        A nested example over a Givaro finite field::

            sage: k.<a> = GF(9)
            sage: R.<x> = k[]
            sage: magma(a^2*x^3 + (a+1)*x + a)              # optional - magma
            a^2*x^3 + a^2*x + a
        """
        B = magma(self.base_ring())
        Bref = B._ref()
        s = 'PolynomialRing(%s)'%(Bref)
        return magma._with_names(s, self.variable_names())

    def _gap_init_(self, gap=None):
        """
        String for representing this polynomial ring in GAP.

        INPUT:

        - ``gap`` -- (optional GAP instance) used for representing the base ring

        EXAMPLES::

            sage: R.<z> = ZZ[]
            sage: gap(R)
            PolynomialRing( Integers, ["z"] )
            sage: gap(R) is gap(R)
            True
            sage: gap(z^2 + z)
            z^2+z

        A univariate polynomial ring over a multivariate polynomial
        ring over a number field::

            sage: Q.<t> = QQ[]
            sage: K.<tau> = NumberField(t^2+t+1)
            sage: P.<x,y> = K[]
            sage: S.<z> = P[]
            sage: gap(S)
            PolynomialRing( PolynomialRing( <algebraic extension over the Rationals of degree 2>, ["x", "y"] ), ["z"] )
            sage: gap(S) is gap(S)
            True
        """
        if gap is not None:
            base_ring = gap(self.base_ring()).name()
        else:
            base_ring = self.base_ring()._gap_init_()
        return 'PolynomialRing(%s, ["%s"])'%(base_ring, self.variable_name())

    def _sage_input_(self, sib, coerced):
        r"""
        Produce an expression which will reproduce this value when
        evaluated.

        EXAMPLES::

            sage: sage_input(GF(5)['x']['y'], verify=True)
            # Verified
            GF(5)['x']['y']
            sage: from sage.misc.sage_input import SageInputBuilder
            sage: ZZ['z']._sage_input_(SageInputBuilder(), False)
            {constr_parent: {subscr: {atomic:ZZ}[{atomic:'z'}]} with gens: ('z',)}
        """
        base = sib(self.base_ring())
        sie = base[self.variable_name()]
        gens_syntax = sib.empty_subscript(base)
        return sib.parent_with_gens(self, sie, self.variable_names(), 'R',
                                    gens_syntax=gens_syntax)

    def _macaulay2_init_(self, macaulay2=None):
        """
        EXAMPLES::

            sage: R = QQ['x']
            sage: macaulay2(R).describe()  # optional - macaulay2
            QQ[x, Degrees => {1}, Heft => {1}, MonomialOrder => {MonomialSize => 16},
                                                                {GRevLex => {1}    }
                                                                {Position => Up    }
            --------------------------------------------------------------------------------
            DegreeRank => 1]

        TESTS:

        Check that results are cached (:trac:`28074`)::

            sage: R = ZZ['t']
            sage: macaulay2(R) is macaulay2(R)  # optional - macaulay2
            True
        """
        if macaulay2 is None:
            from sage.interfaces.macaulay2 import macaulay2 as m2_default
            macaulay2 = m2_default
        return macaulay2._macaulay2_input_ring(self.base_ring(), self.gens())


    def _is_valid_homomorphism_(self, codomain, im_gens, base_map=None):
        """
        EXAMPLES::

            sage: R.<x> = QQ[]
            sage: R._is_valid_homomorphism_(GF(7), [5])
            False
            sage: R._is_valid_homomorphism_(Qp(7), [5])
            True
        """
        # Since poly rings are free, any image of the gen
        # determines a homomorphism
        if base_map is None:
            # If no base map is given, the only requirement is that the
            # base ring coerces into the codomain
            return codomain.has_coerce_map_from(self.base_ring())
        return True

    #    Polynomial rings should be unique parents. Hence,
    #    no need for any comparison method

    def __hash__(self):
        # should be faster than just relying on the string representation
        try:
            return self._cached_hash
        except AttributeError:
            pass
        h = self._cached_hash = hash((self.base_ring(),self.variable_name()))
        return h

    def _repr_(self):
        try:
            return self._cached_repr
        except AttributeError:
            pass
        s = "Univariate Polynomial Ring in %s over %s"%(
                self.variable_name(), self.base_ring())
        if self.is_sparse():
            s = "Sparse " + s
        self._cached_repr = s
        return s

    def _latex_(self):
        r"""
        EXAMPLES::

            sage: S.<alpha12>=ZZ[]
            sage: latex(S)
            \Bold{Z}[\alpha_{12}]
        """
        return "%s[%s]"%(latex.latex(self.base_ring()), self.latex_variable_names()[0])

    def base_extend(self, R):
        """
        Return the base extension of this polynomial ring to R.

        EXAMPLES::

            sage: R.<x> = RR[]; R
            Univariate Polynomial Ring in x over Real Field with 53 bits of precision
            sage: R.base_extend(CC)
            Univariate Polynomial Ring in x over Complex Field with 53 bits of precision
            sage: R.base_extend(QQ)
            Traceback (most recent call last):
            ...
            TypeError: no such base extension
            sage: R.change_ring(QQ)
            Univariate Polynomial Ring in x over Rational Field
        """
        from sage.rings.polynomial.polynomial_ring_constructor import PolynomialRing

        if R.has_coerce_map_from(self.base_ring()):
            return PolynomialRing(R, names=self.variable_name(), sparse=self.is_sparse())
        else:
            raise TypeError("no such base extension")

    def change_ring(self, R):
        """
        Return the polynomial ring in the same variable as self over R.

        EXAMPLES::

            sage: R.<ZZZ> = RealIntervalField() []; R
            Univariate Polynomial Ring in ZZZ over Real Interval Field with 53 bits of precision
            sage: R.change_ring(GF(19^2,'b'))
            Univariate Polynomial Ring in ZZZ over Finite Field in b of size 19^2
        """
        from sage.rings.polynomial.polynomial_ring_constructor import PolynomialRing

        return PolynomialRing(R, names=self.variable_name(), sparse=self.is_sparse())

    def change_var(self, var):
        r"""
        Return the polynomial ring in variable var over the same base
        ring.

        EXAMPLES::

            sage: R.<x> = ZZ[]; R
            Univariate Polynomial Ring in x over Integer Ring
            sage: R.change_var('y')
            Univariate Polynomial Ring in y over Integer Ring
        """
        from sage.rings.polynomial.polynomial_ring_constructor import PolynomialRing

        return PolynomialRing(self.base_ring(), names = var, sparse=self.is_sparse())

    def extend_variables(self, added_names, order = 'degrevlex'):
        r"""
        Returns a multivariate polynomial ring with the same base ring but
        with added_names as additional variables.

        EXAMPLES::

            sage: R.<x> = ZZ[]; R
            Univariate Polynomial Ring in x over Integer Ring
            sage: R.extend_variables('y, z')
            Multivariate Polynomial Ring in x, y, z over Integer Ring
            sage: R.extend_variables(('y', 'z'))
            Multivariate Polynomial Ring in x, y, z over Integer Ring
        """
        from sage.rings.polynomial.polynomial_ring_constructor import PolynomialRing

        if isinstance(added_names, str):
            added_names = added_names.split(',')
        return PolynomialRing(self.base_ring(), names = self.variable_names() + tuple(added_names), order = order)

    def variable_names_recursive(self, depth=sage.rings.infinity.infinity):
        r"""
        Return the list of variable names of this ring and its base rings,
        as if it were a single multi-variate polynomial.

        INPUT:

        - ``depth`` -- an integer or :mod:`Infinity <sage.rings.infinity>`.

        OUTPUT:

        A tuple of strings.

        EXAMPLES::

            sage: R = QQ['x']['y']['z']
            sage: R.variable_names_recursive()
            ('x', 'y', 'z')
            sage: R.variable_names_recursive(2)
            ('y', 'z')
        """
        if depth <= 0:
            return ()
        elif depth == 1:
            return self.variable_names()
        else:
            my_vars = self.variable_names()
            try:
                return self.base_ring().variable_names_recursive(depth - len(my_vars)) + my_vars
            except AttributeError:
                return my_vars

    def _mpoly_base_ring(self, variables=None):
        r"""
        Returns the base ring if this is viewed as a polynomial ring over
        ``variables``. See also
        Polynomial._mpoly_dict_recursive
        """
        if variables is None:
            variables = self.variable_names_recursive()
        variables = list(variables)
        var = self.variable_name()
        if var not in variables:
            return self
        else:
            try:
                return self.base_ring()._mpoly_base_ring(variables[:variables.index(var)])
            except AttributeError:
                return self.base_ring()

    def characteristic(self):
        """
        Return the characteristic of this polynomial ring, which is the
        same as that of its base ring.

        EXAMPLES::

            sage: R.<ZZZ> = RealIntervalField() []; R
            Univariate Polynomial Ring in ZZZ over Real Interval Field with 53 bits of precision
            sage: R.characteristic()
            0
            sage: S = R.change_ring(GF(19^2,'b')); S
            Univariate Polynomial Ring in ZZZ over Finite Field in b of size 19^2
            sage: S.characteristic()
            19
        """
        return self.base_ring().characteristic()

    def cyclotomic_polynomial(self, n):
        """
        Return the nth cyclotomic polynomial as a polynomial in this
        polynomial ring. For details of the implementation, see the
        documentation for
        :func:`sage.rings.polynomial.cyclotomic.cyclotomic_coeffs`.

        EXAMPLES::

            sage: R = ZZ['x']
            sage: R.cyclotomic_polynomial(8)
            x^4 + 1
            sage: R.cyclotomic_polynomial(12)
            x^4 - x^2 + 1
            sage: S = PolynomialRing(FiniteField(7), 'x')
            sage: S.cyclotomic_polynomial(12)
            x^4 + 6*x^2 + 1
            sage: S.cyclotomic_polynomial(1)
            x + 6

        TESTS:

        Make sure it agrees with other systems for the trivial case::

            sage: ZZ['x'].cyclotomic_polynomial(1)
            x - 1
            sage: gp('polcyclo(1)')
            x - 1
        """
        if n <= 0:
            raise ArithmeticError("n=%s must be positive"%n)
        elif n == 1:
            return self.gen() - 1
        else:
            return self(cyclotomic.cyclotomic_coeffs(n), check=True)

    @cached_method
    def gen(self, n=0):
        """
        Return the indeterminate generator of this polynomial ring.

        EXAMPLES::

            sage: R.<abc> = Integers(8)[]; R
            Univariate Polynomial Ring in abc over Ring of integers modulo 8
            sage: t = R.gen(); t
            abc
            sage: t.is_gen()
            True

        An identical generator is always returned.

        ::

            sage: t is R.gen()
            True
        """
        if n != 0:
            raise IndexError("generator n not defined")
        return self.element_class(self, [0,1], is_gen=True)

    def gens_dict(self):
        """
        Return a dictionary whose entries are ``{name:variable,...}``,
        where ``name`` stands for the variable names of this
        object (as strings) and ``variable`` stands for the corresponding
        generators (as elements of this object).

        EXAMPLES::

            sage: R.<y,x,a42> = RR[]
            sage: R.gens_dict()
            {'a42': a42, 'x': x, 'y': y}
        """
        gens = self.gens()
        names = self.variable_names()
        assert len(gens) == len(names)
        return dict(zip(names, gens))

    def parameter(self):
        """
        Return the generator of this polynomial ring.

        This is the same as ``self.gen()``.
        """
        return self.gen()

    @cached_method
    def is_exact(self):
        return self.base_ring().is_exact()

    def is_field(self, proof = True):
        """
        Return False, since polynomial rings are never fields.

        EXAMPLES::

            sage: R.<z> = Integers(2)[]; R
            Univariate Polynomial Ring in z over Ring of integers modulo 2 (using GF2X)
            sage: R.is_field()
            False
        """
        return False

    def is_sparse(self):
        """
        Return true if elements of this polynomial ring have a sparse
        representation.

        EXAMPLES::

            sage: R.<z> = Integers(8)[]; R
            Univariate Polynomial Ring in z over Ring of integers modulo 8
            sage: R.is_sparse()
            False
            sage: R.<W> = PolynomialRing(QQ, sparse=True); R
            Sparse Univariate Polynomial Ring in W over Rational Field
            sage: R.is_sparse()
            True
        """
        return self.__is_sparse

    def monomial(self, exponent):
        """
        Return the monomial with the ``exponent``.

        INPUT:

        - ``exponent`` -- nonnegative integer

        EXAMPLES::

            sage: R.<x> = PolynomialRing(ZZ)
            sage: R.monomial(5)
            x^5
            sage: e=(10,)
            sage: R.monomial(*e)
            x^10
            sage: m = R.monomial(100)
            sage: R.monomial(m.degree()) == m
            True
        """
        return self({exponent:self.base_ring().one()})

    def krull_dimension(self):
        """
        Return the Krull dimension of this polynomial ring, which is one
        more than the Krull dimension of the base ring.

        EXAMPLES::

            sage: R.<x> = QQ[]
            sage: R.krull_dimension()
            1
            sage: R.<z> = GF(9,'a')[]; R
            Univariate Polynomial Ring in z over Finite Field in a of size 3^2
            sage: R.krull_dimension()
            1
            sage: S.<t> = R[]
            sage: S.krull_dimension()
            2
            sage: for n in range(10):
            ....:  S = PolynomialRing(S,'w')
            sage: S.krull_dimension()
            12
        """
        return self.base_ring().krull_dimension() + 1

    def ngens(self):
        """
        Return the number of generators of this polynomial ring, which is 1
        since it is a univariate polynomial ring.

        EXAMPLES::

            sage: R.<z> = Integers(8)[]; R
            Univariate Polynomial Ring in z over Ring of integers modulo 8
            sage: R.ngens()
            1
        """
        return 1

    def random_element(self, degree=(-1,2), *args, **kwds):
        r"""
        Return a random polynomial of given degree or with given degree bounds.

        INPUT:

        -  ``degree`` - optional integer for fixing the degree
           or a tuple of minimum and maximum degrees. By default set to
           ``(-1,2)``.

        -  ``*args, **kwds`` - Passed on to the ``random_element`` method for
           the base ring

        EXAMPLES::

            sage: R.<x> = ZZ[]
            sage: f = R.random_element(10, 5, 10)
            sage: f.degree()
            10
            sage: f.parent() is R
            True
            sage: all(a in range(5, 10) for a in f.coefficients())
            True
            sage: R.random_element(6).degree()
            6

        If a tuple of two integers is given for the degree argument, a degree
        is first uniformly chosen, then a polynomial of that degree is given::

            sage: R.random_element(degree=(0, 8)).degree() in range(0, 9)
            True
            sage: found = [False]*9
            sage: while not all(found):
            ....:     found[R.random_element(degree=(0, 8)).degree()] = True

        Note that the zero polynomial has degree ``-1``, so if you want to
        consider it set the minimum degree to ``-1``::

            sage: while R.random_element(degree=(-1,2),x=-1,y=1) != R.zero():
            ....:     pass

        TESTS::

            sage: R.random_element(degree=[5])
            Traceback (most recent call last):
            ...
            ValueError: degree argument must be an integer or a tuple of 2 integers (min_degree, max_degree)

            sage: R.random_element(degree=(5,4))
            Traceback (most recent call last):
            ...
            ValueError: minimum degree must be less or equal than maximum degree

        Check that :trac:`16682` is fixed::

            sage: R = PolynomialRing(GF(2), 'z')
            sage: for _ in range(100):
            ....:     d = randint(-1,20)
            ....:     P = R.random_element(degree=d)
            ....:     assert P.degree() == d, "problem with {} which has not degree {}".format(P,d)

            sage: R.random_element(degree=-2)
            Traceback (most recent call last):
            ...
            ValueError: degree should be an integer greater or equal than -1
        """
        R = self.base_ring()

        if isinstance(degree, (list, tuple)):
            if len(degree) != 2:
                raise ValueError("degree argument must be an integer or a tuple of 2 integers (min_degree, max_degree)")
            if degree[0] > degree[1]:
                raise ValueError("minimum degree must be less or equal than maximum degree")
        else:
            degree = (degree,degree)

        if degree[0] <= -2:
            raise ValueError("degree should be an integer greater or equal than -1")

        # If the coefficient range only contains 0, then
        # * if the degree range includes -1, return the zero polynomial,
        # * otherwise raise a value error
        if args == (0, 1):
            if degree[0] == -1:
                return self.zero()
            else:
                raise ValueError("No polynomial of degree >= 0 has all coefficients zero")

        # Pick a random degree
        d = randint(degree[0], degree[1])

        # If degree is -1, return the 0 polynomial
        if d == -1:
            return self.zero()

        # If degree is 0, return a random constant term
        if d == 0:
            return self(R._random_nonzero_element(*args, **kwds))

        # Pick random coefficients
        p = self([R.random_element(*args, **kwds) for _ in range(d)])

        # Add non-zero leading coefficient
        p += R._random_nonzero_element(*args, **kwds) * self.gen() ** d

        return p

    def _monics_degree( self, of_degree ):
        """
        Refer to monics() for full documentation.
        """
        base = self.base_ring()
        for coeffs in sage.misc.mrange.xmrange_iter([[base.one()]]+[base]*of_degree):
            # Each iteration returns a *new* list!
            # safe to mutate the return
            coeffs.reverse()
            yield self(coeffs)

    def _monics_max( self, max_degree ):
        """
        Refer to monics() for full documentation.
        """
        for degree in range(max_degree + 1):
            for m in self._monics_degree( degree ):
                yield m

    def _polys_degree( self, of_degree ):
        """
        Refer to polynomials() for full documentation.
        """
        base = self.base_ring()
        base0 = base.zero()
        for leading_coeff in base:
            if leading_coeff != base0:
                for lt1 in sage.misc.mrange.xmrange_iter([base]*(of_degree)):
                    # Each iteration returns a *new* list!
                    # safe to mutate the return
                    coeffs = [leading_coeff] + lt1
                    coeffs.reverse()
                    yield self(coeffs)

    def _polys_max( self, max_degree ):
        """
        Refer to polynomials() for full documentation.
        """
        base = self.base_ring()
        for coeffs in sage.misc.mrange.xmrange_iter([base]*(max_degree+1)):
            # Each iteration returns a *new* list!
            # safe to mutate the return
            coeffs.reverse()
            yield self(coeffs)

    @lazy_attribute
    def _Karatsuba_threshold(self):
        """
        Return the default Karatsuba threshold.

        EXAMPLES::

            sage: R.<x> = QQbar[]
            sage: R._Karatsuba_threshold
            8
            sage: MS = MatrixSpace(ZZ, 2, 2)
            sage: R.<x> = MS[]
            sage: R._Karatsuba_threshold
            0
        """
        base_ring = self.base_ring()
        if is_PolynomialRing(base_ring):
            return 0
        from sage.matrix.matrix_space import MatrixSpace
        if isinstance(base_ring, MatrixSpace):
            return 0
        from sage.rings.fraction_field import FractionField_generic
        if isinstance(base_ring, FractionField_generic):
            return 1 << 60
        # Generic default value
        return 8

    def karatsuba_threshold(self):
        """
        Return the Karatsuba threshold used for this ring by the method
        _mul_karatsuba to fall back to the schoolbook algorithm.

        EXAMPLES::

            sage: K = QQ['x']
            sage: K.karatsuba_threshold()
            8
            sage: K = QQ['x']['y']
            sage: K.karatsuba_threshold()
            0
        """
        return self._Karatsuba_threshold

    def set_karatsuba_threshold(self, Karatsuba_threshold):
        """
        Changes the default threshold for this ring in the method _mul_karatsuba
        to fall back to the schoolbook algorithm.

        .. warning::

           This method may have a negative performance impact in polynomial
           arithmetic. So use it at your own risk.

        EXAMPLES::

            sage: K = QQ['x']
            sage: K.karatsuba_threshold()
            8
            sage: K.set_karatsuba_threshold(0)
            sage: K.karatsuba_threshold()
            0
        """
        self._Karatsuba_threshold = int(Karatsuba_threshold)

    def polynomials( self, of_degree = None, max_degree = None ):
        """
        Return an iterator over the polynomials of specified degree.

        INPUT: Pass exactly one of:


        -  ``max_degree`` - an int; the iterator will generate
           all polynomials which have degree less than or equal to
           max_degree

        -  ``of_degree`` - an int; the iterator will generate
           all polynomials which have degree of_degree


        OUTPUT: an iterator

        EXAMPLES::

            sage: P = PolynomialRing(GF(3),'y')
            sage: for p in P.polynomials( of_degree = 2 ): print(p)
            y^2
            y^2 + 1
            y^2 + 2
            y^2 + y
            y^2 + y + 1
            y^2 + y + 2
            y^2 + 2*y
            y^2 + 2*y + 1
            y^2 + 2*y + 2
            2*y^2
            2*y^2 + 1
            2*y^2 + 2
            2*y^2 + y
            2*y^2 + y + 1
            2*y^2 + y + 2
            2*y^2 + 2*y
            2*y^2 + 2*y + 1
            2*y^2 + 2*y + 2
            sage: for p in P.polynomials( max_degree = 1 ): print(p)
            0
            1
            2
            y
            y + 1
            y + 2
            2*y
            2*y + 1
            2*y + 2
            sage: for p in P.polynomials( max_degree = 1, of_degree = 3 ): print(p)
            Traceback (most recent call last):
            ...
            ValueError: you should pass exactly one of of_degree and max_degree

        AUTHORS:

        - Joel B. Mohler
        """

        if self.base_ring().order() is sage.rings.infinity.infinity:
            raise NotImplementedError
        if of_degree is not None and max_degree is None:
            return self._polys_degree( of_degree )
        if max_degree is not None and of_degree is None:
            return self._polys_max( max_degree )
        raise ValueError("you should pass exactly one of of_degree and max_degree")

    def monics( self, of_degree = None, max_degree = None ):
        """
        Return an iterator over the monic polynomials of specified degree.

        INPUT: Pass exactly one of:


        -  ``max_degree`` - an int; the iterator will generate
           all monic polynomials which have degree less than or equal to
           max_degree

        -  ``of_degree`` - an int; the iterator will generate
           all monic polynomials which have degree of_degree


        OUTPUT: an iterator

        EXAMPLES::

            sage: P = PolynomialRing(GF(4,'a'),'y')
            sage: for p in P.monics( of_degree = 2 ): print(p)
            y^2
            y^2 + a
            y^2 + a + 1
            y^2 + 1
            y^2 + a*y
            y^2 + a*y + a
            y^2 + a*y + a + 1
            y^2 + a*y + 1
            y^2 + (a + 1)*y
            y^2 + (a + 1)*y + a
            y^2 + (a + 1)*y + a + 1
            y^2 + (a + 1)*y + 1
            y^2 + y
            y^2 + y + a
            y^2 + y + a + 1
            y^2 + y + 1
            sage: for p in P.monics( max_degree = 1 ): print(p)
            1
            y
            y + a
            y + a + 1
            y + 1
            sage: for p in P.monics( max_degree = 1, of_degree = 3 ): print(p)
            Traceback (most recent call last):
            ...
            ValueError: you should pass exactly one of of_degree and max_degree

        AUTHORS:

        - Joel B. Mohler
        """

        if self.base_ring().order() is sage.rings.infinity.infinity:
            raise NotImplementedError
        if of_degree is not None and max_degree is None:
            return self._monics_degree( of_degree )
        if max_degree is not None and of_degree is None:
            return self._monics_max( max_degree )
        raise ValueError("you should pass exactly one of of_degree and max_degree")


class PolynomialRing_commutative(PolynomialRing_general, ring.CommutativeAlgebra):
    """
    Univariate polynomial ring over a commutative ring.
    """
    def __init__(self, base_ring, name=None, sparse=False, implementation=None,
                 element_class=None, category=None):
        if base_ring not in _CommutativeRings:
            raise TypeError("Base ring %s must be a commutative ring."%repr(base_ring))
        # We trust that, if a category is given, that it is useful.
        if category is None:
            if base_ring.is_zero():
                category = categories.algebras.Algebras(base_ring.category()).Commutative().Finite()
            else:
                category = polynomial_default_category(base_ring.category(), 1)
        PolynomialRing_general.__init__(self, base_ring, name=name,
                                        sparse=sparse, implementation=implementation,
                                        element_class=element_class, category=category)

    def quotient_by_principal_ideal(self, f, names=None, **kwds):
        """
        Return the quotient of this polynomial ring by the principal
        ideal (generated by) `f`.

        INPUT:

        - ``f`` - either a polynomial in ``self``, or a principal
          ideal of ``self``.
        - further named arguments that are passed to the quotient constructor.

        EXAMPLES::

            sage: R.<x> = QQ[]
            sage: I = (x^2-1)*R
            sage: R.quotient_by_principal_ideal(I)
            Univariate Quotient Polynomial Ring in xbar over Rational Field with modulus x^2 - 1

        The same example, using the polynomial instead of the ideal,
        and customizing the variable name::

            sage: R.<x> = QQ[]
            sage: R.quotient_by_principal_ideal(x^2-1, names=('foo',))
            Univariate Quotient Polynomial Ring in foo over Rational Field with modulus x^2 - 1

        TESTS:

        Quotienting by the zero ideal returns ``self`` (:trac:`5978`)::

            sage: R = QQ['x']
            sage: R.quotient_by_principal_ideal(R.zero_ideal()) is R
            True
            sage: R.quotient_by_principal_ideal(0) is R
            True
        """
        from sage.rings.ideal import Ideal
        I = Ideal(f)
        if I.is_zero():
            return self
        f = I.gen()
        from sage.rings.polynomial.polynomial_quotient_ring import PolynomialQuotientRing
        return PolynomialQuotientRing(self, f, names, **kwds)

    def weyl_algebra(self):
        """
        Return the Weyl algebra generated from ``self``.

        EXAMPLES::

            sage: R = QQ['x']
            sage: W = R.weyl_algebra(); W
            Differential Weyl algebra of polynomials in x over Rational Field
            sage: W.polynomial_ring() == R
            True
        """
        from sage.algebras.weyl_algebra import DifferentialWeylAlgebra
        return DifferentialWeylAlgebra(self)

    def _roots_univariate_polynomial(self, p, ring=None, multiplicities=True, algorithm=None, degree_bound=None):
        """
        Return the list of roots of ``p``.

        INPUT:

        - ``p`` -- the polynomial whose roots are computed
        - ``ring`` -- the ring to find roots (default is the base ring of ``p``)
        - ``multiplicities`` -- bool (default: True): if ``True``, return a list of pairs ``(root, multiplicity)``; if ``False`` return a list of roots
        - ``algorithm`` -- ignored (TODO: remove)
        - ``degree_bound``-- if not ``None``, return only roots of degree at most ``degree_bound``

        EXAMPLES::

            sage: R.<x> = QQ[]
            sage: S.<y> = R[]
            sage: p = y^3 + (-x^2 - 3)*y^2 + (2*x^3 - x^2 + 3)*y - x^4 + 2*x^2 - 1
            sage: p.roots()
            [(x^2 - 2*x + 1, 1), (x + 1, 2)]
            sage: p.roots(multiplicities=False)
            [x^2 - 2*x + 1, x + 1]
            sage: p.roots(degree_bound=1)
            [(x + 1, 2)]

        TESTS:

        Check that :trac:`23639` is fixed::

            sage: foo = QQ['x']['y'].one()
            sage: foo.roots(QQ)
            []
        """
        if ring is not None and ring is not self:
            p = p.change_ring(ring)
            if degree_bound is None:
                return p.roots(multiplicities = multiplicities, algorithm = algorithm)
            return p.roots(multiplicities = multiplicities, algorithm = algorithm, degree_bound = degree_bound)

        roots = p._roots_from_factorization(p.factor(), multiplicities)
        if degree_bound is not None:
            if multiplicities:
                roots = [(r,m) for (r,m) in roots if r.degree() <= degree_bound]
            else:
                roots = [r for r in roots if r.degree() <= degree_bound]
        return roots


class PolynomialRing_integral_domain(PolynomialRing_commutative, PolynomialRing_singular_repr,
                                     ring.IntegralDomain):
    def __init__(self, base_ring, name="x", sparse=False, implementation=None,
            element_class=None, category=None):
        """
        TESTS::

            sage: from sage.rings.polynomial.polynomial_ring import PolynomialRing_integral_domain as PRing
            sage: R = PRing(ZZ, 'x'); R
            Univariate Polynomial Ring in x over Integer Ring
            sage: type(R.gen())
            <class 'sage.rings.polynomial.polynomial_integer_dense_flint.Polynomial_integer_dense_flint'>

            sage: R = PRing(ZZ, 'x', implementation='NTL'); R
            Univariate Polynomial Ring in x over Integer Ring (using NTL)
            sage: type(R.gen())
            <class 'sage.rings.polynomial.polynomial_integer_dense_ntl.Polynomial_integer_dense_ntl'>
        """
        self._implementation_repr = ''
        if element_class is None:
            given_implementation = implementation
            for implementation in self._implementation_names(implementation, base_ring, sparse):
                if base_ring is ZZ:
                    if implementation == 'NTL':
                        try:
                            from sage.rings.polynomial.polynomial_integer_dense_ntl \
                                import Polynomial_integer_dense_ntl as element_class
                        except ImportError:
                            if given_implementation:
                                raise
                            continue
                        self._implementation_repr = ' (using NTL)'
                    elif implementation == 'FLINT':
                        try:
                            from .polynomial_integer_dense_flint \
                                import Polynomial_integer_dense_flint as element_class
                        except ImportError:
                            if given_implementation:
                                raise
                            continue
                break
        PolynomialRing_commutative.__init__(self, base_ring, name=name,
                                            sparse=sparse, implementation=implementation,
                                            element_class=element_class, category=category)
        self._has_singular = can_convert_to_singular(self)

    @cached_method(key=lambda self, d, q, sign, lead: (d, q, sign, tuple([x if isinstance(x, (tuple, list)) else (x, 0) for x in lead]) if isinstance(lead, (tuple, list)) else ((lead, 0))))
    def weil_polynomials(self, d, q, sign=1, lead=1):
        r"""
        Return all integer polynomials whose complex roots all have a specified absolute value.

        Such polynomials `f` satisfy a functional equation

        .. MATH::

            T^d f(q/T) = s q^{d/2} f(T)

        where `d` is the degree of `f`, `s` is a sign and `q^{1/2}` is the absolute value
        of the roots of `f`.

        INPUT:

        - ``d`` -- integer, the degree of the polynomials

        - ``q`` -- integer, the square of the complex absolute value of the roots

        - ``sign`` -- integer (default `1`), the sign `s` of the functional equation

        - ``lead`` -- integer, list of integers or list of pairs of integers (default `1`),
            constraints on the leading few coefficients of the generated polynomials.
            If pairs `(a, b)` of integers are given, they are treated as a constraint
            of the form `\equiv a \pmod{b}`; the moduli must be in decreasing order by
            divisibility, and the modulus of the leading coefficient must be 0.

        .. SEEALSO::

            More documentation and additional options are available using the iterator
            :class:`sage.rings.polynomial.weil.weil_polynomials.WeilPolynomials`
            directly. In addition, polynomials have a method `is_weil_polynomial` to
            test whether or not the given polynomial is a Weil polynomial.

        EXAMPLES::

            sage: R.<T> = ZZ[]
            sage: L = R.weil_polynomials(4, 2)
            sage: len(L)
            35
            sage: L[9]
            T^4 + T^3 + 2*T^2 + 2*T + 4
            sage: all(p.is_weil_polynomial() for p in L)
            True

        Setting multiple leading coefficients::

            sage: R.<T> = QQ[]
            sage: l = R.weil_polynomials(4,2,lead=((1,0),(2,4),(1,2)))
            sage: l
            [T^4 + 2*T^3 + 5*T^2 + 4*T + 4,
            T^4 + 2*T^3 + 3*T^2 + 4*T + 4,
            T^4 - 2*T^3 + 5*T^2 - 4*T + 4,
            T^4 - 2*T^3 + 3*T^2 - 4*T + 4]

        We do not require Weil polynomials to be monic. This example generates Weil
        polynomials associated to K3 surfaces over `GF(2)` of Picard number at least 12::

            sage: R.<T> = QQ[]
            sage: l = R.weil_polynomials(10,1,lead=2)
            sage: len(l)
            4865
            sage: l[len(l)//2]
            2*T^10 + T^8 + T^6 + T^4 + T^2 + 2

        TESTS:

        We check that products of Weil polynomials are also listed as Weil polynomials::

            sage: all((f * g) in R.weil_polynomials(6, q) for q in [3,4] for f in R.weil_polynomials(2, q) for g in R.weil_polynomials(4, q))
            True

        We check that irreducible Weil polynomials of degree 6 are CM::

            sage: simples = [f for f in R.weil_polynomials(6, 3) if f.is_irreducible()]
            sage: len(simples)
            348
            sage: reals = [R([f[3+i] + sum((-3)^j * (i+2*j)/(i+j) * binomial(i+j,j) * f[3+i+2*j] for j in range(1,(3+i)//2+1)) for i in range(4)]) for f in simples]

        Check that every polynomial in this list has 3 real roots between `-2 \sqrt{3}` and `2 \sqrt{3}`::

            sage: roots = [f.roots(RR, multiplicities=False) for f in reals]
            sage: all(len(L) == 3 and all(x^2 <= 12 for x in L) for L in roots)
            True

        Finally, check that the original polynomials are reconstructed as CM polynomials::

            sage: all(f == T^3*r(T + 3/T) for (f, r) in zip(simples, reals))
            True

        A simple check (not sufficient)::

            sage: all(f.number_of_real_roots() == 0 for f in simples)
            True
        """
        R = self.base_ring()
        if not (R is ZZ or R is QQ):
            raise ValueError("Weil polynomials have integer coefficients")
        from sage.rings.polynomial.weil.weil_polynomials import WeilPolynomials
        return list(WeilPolynomials(d, q, sign, lead, polring=self))

    @staticmethod
    def _implementation_names_impl(implementation, base_ring, sparse):
        """
        TESTS::

            sage: from sage.rings.polynomial.polynomial_ring import PolynomialRing_integral_domain
            sage: PolynomialRing_integral_domain._implementation_names_impl(None, ZZ, False)
            ['FLINT', None]
            sage: PolynomialRing_integral_domain._implementation_names_impl(None, ZZ, True)
            [None, 'generic']
            sage: PolynomialRing_integral_domain._implementation_names_impl(None, QQ, False)
            [None, 'generic']
            sage: PolynomialRing_integral_domain._implementation_names_impl(None, QQ, True)
            [None, 'generic']
        """
        if base_ring is ZZ and not sparse:
            defaults = ["FLINT", None]
            if implementation in defaults:
                return defaults
            elif implementation in ["NTL", "generic"]:
                return [implementation]
        elif implementation is None or implementation == "generic":
            return [None, "generic"]
        return NotImplemented

    def _repr_(self):
        """
        TESTS::

            sage: from sage.rings.polynomial.polynomial_ring import PolynomialRing_integral_domain as PRing
            sage: R = PRing(ZZ, 'x', implementation='NTL'); R
            Univariate Polynomial Ring in x over Integer Ring (using NTL)
        """
        s = PolynomialRing_commutative._repr_(self)
        return s + self._implementation_repr

    def construction(self):
        """
        Return the construction functor.

        EXAMPLES::

            sage: from sage.rings.polynomial.polynomial_ring import PolynomialRing_integral_domain as PRing
            sage: R = PRing(ZZ, 'x'); R
            Univariate Polynomial Ring in x over Integer Ring
            sage: functor, arg = R.construction(); functor, arg
            (Poly[x], Integer Ring)
            sage: functor.implementation is None
            True

            sage: R = PRing(ZZ, 'x', implementation='NTL'); R
            Univariate Polynomial Ring in x over Integer Ring (using NTL)
            sage: functor, arg = R.construction(); functor, arg
            (Poly[x], Integer Ring)
            sage: functor.implementation
            'NTL'
        """
        implementation = None
        # NOTE: This is obviously not a complete solution. The parents
        # don't keep track in a clean way what the implementation is.
        # Issue #31852 is the task of finding a general solution for
        # construction functors of parents with multiple
        # implementations, such as MatrixSpace, Polyhedron, and
        # PolynomialRing.
        if 'NTL' in self._implementation_repr:
            implementation = 'NTL'
        return categories.pushout.PolynomialFunctor(self.variable_name(), sparse=self.is_sparse(),
                                                    implementation=implementation), self.base_ring()

class PolynomialRing_field(PolynomialRing_integral_domain,
                           ring.PrincipalIdealDomain):
    def __init__(self, base_ring, name="x", sparse=False, implementation=None,
                 element_class=None, category=None):
        """
        TESTS::

            sage: from sage.rings.polynomial.polynomial_ring import PolynomialRing_field as PRing
            sage: R = PRing(QQ, 'x'); R
            Univariate Polynomial Ring in x over Rational Field
            sage: type(R.gen())
            <class 'sage.rings.polynomial.polynomial_rational_flint.Polynomial_rational_flint'>
            sage: R = PRing(QQ, 'x', sparse=True); R
            Sparse Univariate Polynomial Ring in x over Rational Field
            sage: type(R.gen())
            <class 'sage.rings.polynomial.polynomial_ring.PolynomialRing_field_with_category.element_class'>
            sage: R = PRing(CC, 'x'); R
            Univariate Polynomial Ring in x over Complex Field with 53 bits of precision
            sage: type(R.gen())
            <class 'sage.rings.polynomial.polynomial_ring.PolynomialRing_field_with_category.element_class'>

        Demonstrate that :trac:`8762` is fixed::

            sage: R.<x> = PolynomialRing(GF(next_prime(10^20)), sparse=True)
            sage: x^(10^20) # this should be fast
            x^100000000000000000000
        """
        def _element_class():
            if element_class:
                return element_class
            if sparse:
<<<<<<< HEAD
                element_class = polynomial_element_generic.Polynomial_generic_sparse_field
            elif isinstance(base_ring, rational_field.RationalField):
                from sage.rings.polynomial.polynomial_rational_flint import Polynomial_rational_flint
                element_class = Polynomial_rational_flint
            elif isinstance(base_ring, NumberField):
=======
                from sage.rings.polynomial.polynomial_element_generic import Polynomial_generic_sparse_field
                return Polynomial_generic_sparse_field
            if isinstance(base_ring, rational_field.RationalField):
                try:
                    from sage.rings.polynomial.polynomial_rational_flint import Polynomial_rational_flint
                    return Polynomial_rational_flint
                except ImportError:
                    pass
            elif is_NumberField(base_ring):
>>>>>>> 58712e2e
                if base_ring.is_absolute():
                    from sage.rings.polynomial.polynomial_number_field import Polynomial_absolute_number_field_dense
                    return Polynomial_absolute_number_field_dense
                else:
                    from sage.rings.polynomial.polynomial_number_field import Polynomial_relative_number_field_dense
                    return Polynomial_relative_number_field_dense
            elif isinstance(base_ring, sage.rings.abc.RealField):
                try:
                    from .polynomial_real_mpfr_dense import PolynomialRealDense
                    return PolynomialRealDense
                except ImportError:
                    pass
            elif isinstance(base_ring, sage.rings.abc.ComplexBallField):
                try:
                    from sage.rings.polynomial.polynomial_complex_arb import Polynomial_complex_arb
                    return Polynomial_complex_arb
                except ImportError:
                    pass
            from sage.rings.polynomial.polynomial_element_generic import Polynomial_generic_dense_field
            return Polynomial_generic_dense_field

        PolynomialRing_integral_domain.__init__(self, base_ring, name=name,
                                                sparse=sparse, implementation=implementation,
                                                element_class=_element_class(), category=category)

    def _ideal_class_(self, n=0):
        """
        Returns the class representing ideals in univariate polynomial rings over fields.

        EXAMPLES::

            sage: R.<t> = GF(5)[]
            sage: R._ideal_class_()
            <class 'sage.rings.polynomial.ideal.Ideal_1poly_field'>
        """
        from sage.rings.polynomial.ideal import Ideal_1poly_field
        return Ideal_1poly_field

    def divided_difference(self, points, full_table=False):
        r"""
        Return the Newton divided-difference coefficients of the
        Lagrange interpolation polynomial through ``points``.

        INPUT:

        - ``points`` -- a list of pairs `(x_0, y_0), (x_1, y_1),
          \dots, (x_n, y_n)` of elements of the base ring of ``self``,
          where `x_i - x_j` is invertible for `i \neq j`.  This method
          converts the `x_i` and `y_i` into the base ring of `self`.

        - ``full_table`` -- boolean (default: ``False``): If ``True``,
          return the full divided-difference table.  If ``False``,
          only return entries along the main diagonal; these are the
          Newton divided-difference coefficients `F_{i,i}`.

        OUTPUT:

        The Newton divided-difference coefficients of the `n`-th
        Lagrange interpolation polynomial `P_n(x)` that passes through
        the points in ``points`` (see :meth:`lagrange_polynomial`).
        These are the coefficients `F_{0,0}, F_{1,1}, \dots, `F_{n,n}`
        in the base ring of ``self`` such that

        .. MATH::

            P_n(x) = \sum_{i=0}^n F_{i,i} \prod_{j=0}^{i-1} (x - x_j)

        EXAMPLES:

        Only return the divided-difference coefficients `F_{i,i}`.
        This example is taken from Example 1, page 121 of [BF2005]_::

            sage: points = [(1.0, 0.7651977), (1.3, 0.6200860), (1.6, 0.4554022), (1.9, 0.2818186), (2.2, 0.1103623)]
            sage: R = PolynomialRing(RR, "x")
            sage: R.divided_difference(points)
            [0.765197700000000,
            -0.483705666666666,
            -0.108733888888889,
            0.0658783950617283,
            0.00182510288066044]

        Now return the full divided-difference table::

            sage: points = [(1.0, 0.7651977), (1.3, 0.6200860), (1.6, 0.4554022), (1.9, 0.2818186), (2.2, 0.1103623)]
            sage: R = PolynomialRing(RR, "x")
            sage: R.divided_difference(points, full_table=True)
            [[0.765197700000000],
            [0.620086000000000, -0.483705666666666],
            [0.455402200000000, -0.548946000000000, -0.108733888888889],
            [0.281818600000000,
            -0.578612000000000,
            -0.0494433333333339,
            0.0658783950617283],
            [0.110362300000000,
            -0.571520999999999,
            0.0118183333333349,
            0.0680685185185209,
            0.00182510288066044]]

        The following example is taken from Example 4.12, page 225 of
        [MF1999]_::

            sage: points = [(1, -3), (2, 0), (3, 15), (4, 48), (5, 105), (6, 192)]
            sage: R = PolynomialRing(QQ, "x")
            sage: R.divided_difference(points)
            [-3, 3, 6, 1, 0, 0]
            sage: R.divided_difference(points, full_table=True)
            [[-3],
            [0, 3],
            [15, 15, 6],
            [48, 33, 9, 1],
            [105, 57, 12, 1, 0],
            [192, 87, 15, 1, 0, 0]]
        """
        to_base_ring = self.base_ring()
        points = [tuple(to_base_ring(c) for c in p) for p in points]
        n = len(points)
        F = [[points[i][1]] for i in range(n)]
        for i in range(1, n):
            for j in range(1, i+1):
                numer = F[i][j-1] - F[i-1][j-1]
                denom = points[i][0] - points[i-j][0]
                F[i].append(numer / denom)
        if full_table:
            return F
        else:
            return [F[i][i] for i in range(n)]

    def lagrange_polynomial(self, points, algorithm="divided_difference", previous_row=None):
        r"""
        Return the Lagrange interpolation polynomial through the
        given points.

        INPUT:

        - ``points`` -- a list of pairs `(x_0, y_0), (x_1, y_1),
          \dots, (x_n, y_n)` of elements of the base ring of ``self``,
          where `x_i - x_j` is invertible for `i \neq j`.  This method
          converts the `x_i` and `y_i` into the base ring of `self`.

        - ``algorithm`` -- (default: ``'divided_difference'``): one of
          the following:

          - ``'divided_difference'``: use the method of divided
            differences.

          - ``algorithm='neville'``: adapt Neville's method as
            described on page 144 of [BF2005]_ to recursively generate
            the Lagrange interpolation polynomial.  Neville's method
            generates a table of approximating polynomials, where the
            last row of that table contains the `n`-th Lagrange
            interpolation polynomial.  The adaptation implemented by
            this method is to only generate the last row of this
            table, instead of the full table itself.  Generating the
            full table can be memory inefficient.

        - ``previous_row`` -- (default: ``None``): This option is only
          relevant if used with ``algorithm='neville'``.  If provided,
          this should be the last row of the table resulting from a
          previous use of Neville's method.  If such a row is passed,
          then ``points`` should consist of both previous and new
          interpolating points.  Neville's method will then use that
          last row and the interpolating points to generate a new row
          containing an interpolation polynomial for the new points.

        OUTPUT:

        The Lagrange interpolation polynomial through the points
        `(x_0, y_0), (x_1, y_1), \dots, (x_n, y_n)`.  This is the
        unique polynomial `P_n` of degree at most `n` in ``self``
        satisfying `P_n(x_i) = y_i` for `0 \le i \le n`.

        EXAMPLES:

        By default, we use the method of divided differences::

            sage: R = PolynomialRing(QQ, 'x')
            sage: f = R.lagrange_polynomial([(0,1),(2,2),(3,-2),(-4,9)]); f
            -23/84*x^3 - 11/84*x^2 + 13/7*x + 1
            sage: f(0)
            1
            sage: f(2)
            2
            sage: f(3)
            -2
            sage: f(-4)
            9
            sage: R = PolynomialRing(GF(2**3,'a'), 'x')
            sage: a = R.base_ring().gen()
            sage: f = R.lagrange_polynomial([(a^2+a,a),(a,1),(a^2,a^2+a+1)]); f
            a^2*x^2 + a^2*x + a^2
            sage: f(a^2+a)
            a
            sage: f(a)
            1
            sage: f(a^2)
            a^2 + a + 1

        Now use a memory efficient version of Neville's method::

            sage: R = PolynomialRing(QQ, 'x')
            sage: R.lagrange_polynomial([(0,1),(2,2),(3,-2),(-4,9)], algorithm="neville")
            [9,
            -11/7*x + 19/7,
            -17/42*x^2 - 83/42*x + 53/7,
            -23/84*x^3 - 11/84*x^2 + 13/7*x + 1]
            sage: R = PolynomialRing(GF(2**3,'a'), 'x')
            sage: a = R.base_ring().gen()
            sage: R.lagrange_polynomial([(a^2+a,a),(a,1),(a^2,a^2+a+1)], algorithm="neville")
            [a^2 + a + 1, x + a + 1, a^2*x^2 + a^2*x + a^2]

        Repeated use of Neville's method to get better Lagrange
        interpolation polynomials::

            sage: R = PolynomialRing(QQ, 'x')
            sage: p = R.lagrange_polynomial([(0,1),(2,2)], algorithm="neville")
            sage: R.lagrange_polynomial([(0,1),(2,2),(3,-2),(-4,9)], algorithm="neville", previous_row=p)[-1]
            -23/84*x^3 - 11/84*x^2 + 13/7*x + 1
            sage: R = PolynomialRing(GF(2**3,'a'), 'x')
            sage: a = R.base_ring().gen()
            sage: p = R.lagrange_polynomial([(a^2+a,a),(a,1)], algorithm="neville")
            sage: R.lagrange_polynomial([(a^2+a,a),(a,1),(a^2,a^2+a+1)], algorithm="neville", previous_row=p)[-1]
            a^2*x^2 + a^2*x + a^2

        TESTS:

        The value for ``algorithm`` must be either
        ``'divided_difference'`` (default), or ``'neville'``::

            sage: R = PolynomialRing(QQ, "x")
            sage: R.lagrange_polynomial([(0,1),(2,2),(3,-2),(-4,9)], algorithm="abc")
            Traceback (most recent call last):
            ...
            ValueError: algorithm must be one of 'divided_difference' or 'neville'
            sage: R.lagrange_polynomial([(0,1),(2,2),(3,-2),(-4,9)], algorithm="divided difference")
            Traceback (most recent call last):
            ...
            ValueError: algorithm must be one of 'divided_difference' or 'neville'
            sage: R.lagrange_polynomial([(0,1),(2,2),(3,-2),(-4,9)], algorithm="")
            Traceback (most recent call last):
            ...
            ValueError: algorithm must be one of 'divided_difference' or 'neville'

        Make sure that :trac:`10304` is fixed.  The return value
        should always be an element of ``self`` in the case of
        ``divided_difference``, or a list of elements of ``self`` in
        the case of ``neville``::

            sage: R = PolynomialRing(QQ, "x")
            sage: R.lagrange_polynomial([]).parent() == R
            True
            sage: R.lagrange_polynomial([(2, 3)]).parent() == R
            True
            sage: row = R.lagrange_polynomial([], algorithm='neville')
            sage: all(poly.parent() == R for poly in row)
            True
            sage: row = R.lagrange_polynomial([(2, 3)], algorithm='neville')
            sage: all(poly.parent() == R for poly in row)
            True

        Check that base fields of positive characteristic are treated
        correctly (see :trac:`9787`)::

            sage: R.<x> = GF(101)[]
            sage: R.lagrange_polynomial([[1, 0], [2, 0]])
            0
            sage: R.lagrange_polynomial([[1, 0], [2, 0], [3, 0]])
            0
        """
        # Perhaps we should be slightly stricter on the input and use
        # self.base_ring().coerce here and in the divided_difference()
        # method above.  However, this breaks an example in
        # sage.tests.french_book.nonlinear_doctest where the base ring
        # is CC, but the function values lie in the symbolic ring.
        to_base_ring = self.base_ring()
        points = [[to_base_ring(u) for u in x] for x in points]
        var = self.gen()

        # use the method of divided-difference
        if algorithm == "divided_difference":
            # Evaluate in nested form, similar to Horner's method. This is
            # more efficient than evaluation using the definition of
            # Lagrange interpolation polynomial by means of divided
            # difference.
            n = len(points)
            if n == 0:
                return self.zero()

            F = self.divided_difference(points)
            P = self.coerce(F[n-1])
            for i in range(n-2, -1, -1):
                P *= (var - points[i][0])
                P += F[i]
            return P

            # Evaluate using the definition of Lagrange interpolation
            # polynomial by means of divided difference. This is slow
            # compared to that above, which is in nested form.
#             P = 0
#             for i in range(n):
#                 prod = 1
#                 for j in range(i):
#                     prod *= (var - points[j][0])
#                 P += (F[i] * prod)
#             return P

        # using Neville's method for recursively generating the
        # Lagrange interpolation polynomial
        elif algorithm == "neville":
            if previous_row is None:
                previous_row = []
            N = len(points)
            M = len(previous_row)
            # During the computation, P keeps track of the previous row,
            # and Q keeps track of the current row
            P = previous_row + [None] * (N - M) # use results of previous computation if available
            Q = [None] * N
            for i in range(M, N):
                Q[0] = self.coerce(points[i][1])  # start populating the current row
                for j in range(1, 1 + i):
                    numer = (var - points[i - j][0]) * Q[j - 1] - (var - points[i][0]) * P[j - 1]
                    denom = points[i][0] - points[i - j][0]
                    Q[j] = numer / denom
                P, Q = Q, P # the current row is complete, reuse the old P to hold the next row
            return P # return the last row in the Neville table

#        # use the definition of Lagrange interpolation polynomial
#        elif algorithm == "definition":
#            def Pj(j):
#                denom = 1
#                divis = 1
#                for i in range(len(points)):
#                    if i!=j:
#                        denom *= (var          - points[i][0])
#                        divis *= (points[j][0] - points[i][0])
#            return denom/divis
#
#            P = 0
#            for j in range(len(points)):
#                P += Pj(j)*points[j][1]
#            return P

        else:
            raise ValueError("algorithm must be one of 'divided_difference' or 'neville'")

    @cached_method
    def fraction_field(self):
        """
        Returns the fraction field of self.

        EXAMPLES::

            sage: R.<t> = GF(5)[]
            sage: R.fraction_field()
            Fraction Field of Univariate Polynomial Ring in t over Finite Field of size 5

        TESTS:

        Check that :trac:`25449` has been resolved::

            sage: k = GF(25453)
            sage: F.<x> = FunctionField(k)
            sage: R.<t> = k[]
            sage: t(x)
            x

            sage: k = GF(55667)
            sage: F.<x> = FunctionField(k)
            sage: R.<t> = k[]
            sage: t(x)
            x

        """
        R = self.base_ring()
        p = R.characteristic()
        if p != 0 and R.is_prime_field():
            from sage.rings.fraction_field_FpT import FpT
            if 2 < p and p < FpT.INTEGER_LIMIT:
                return FpT(self)
        from sage.rings.fraction_field import FractionField_1poly_field
        return FractionField_1poly_field(self)


class PolynomialRing_dense_finite_field(PolynomialRing_field):
    """
    Univariate polynomial ring over a finite field.

    EXAMPLES::

        sage: R = PolynomialRing(GF(27, 'a'), 'x')
        sage: type(R)
        <class 'sage.rings.polynomial.polynomial_ring.PolynomialRing_dense_finite_field_with_category'>
    """
    def __init__(self, base_ring, name="x", element_class=None, implementation=None):
        """
        TESTS::

            sage: from sage.rings.polynomial.polynomial_ring import PolynomialRing_dense_finite_field
            sage: R = PolynomialRing_dense_finite_field(GF(5), implementation='generic')
            sage: type(R(0))
            <class 'sage.rings.polynomial.polynomial_ring.PolynomialRing_dense_finite_field_with_category.element_class'>

            sage: S = PolynomialRing_dense_finite_field(GF(25, 'a'), implementation='NTL')
            sage: type(S(0))
            <class 'sage.rings.polynomial.polynomial_zz_pex.Polynomial_ZZ_pEX'>

            sage: S = PolynomialRing_dense_finite_field(GF(64), implementation='superfast')
            Traceback (most recent call last):
            ...
            ValueError: unknown implementation 'superfast' for dense polynomial rings over Finite Field in z6 of size 2^6
        """
        if element_class is None:
            given_implementation = implementation
            for implementation in self._implementation_names(implementation, base_ring):
                if implementation == "NTL":
                    try:
                        from sage.libs.ntl.ntl_ZZ_pEContext import ntl_ZZ_pEContext
                        from sage.libs.ntl.ntl_ZZ_pX import ntl_ZZ_pX
                        from sage.rings.polynomial.polynomial_zz_pex import Polynomial_ZZ_pEX
                    except ImportError:
                        if given_implementation:
                            raise
                        continue
                    p = base_ring.characteristic()
                    self._modulus = ntl_ZZ_pEContext(ntl_ZZ_pX(list(base_ring.modulus()), p))
                    element_class = Polynomial_ZZ_pEX
                break
        PolynomialRing_field.__init__(self, base_ring, sparse=False, name=name,
                                      implementation=implementation, element_class=element_class)

    @staticmethod
    def _implementation_names_impl(implementation, base_ring, sparse):
        """
        TESTS::

            sage: from sage.rings.polynomial.polynomial_ring import PolynomialRing_dense_finite_field
            sage: PolynomialRing_dense_finite_field._implementation_names_impl("NTL", GF(4), False)
            ['NTL', None]
            sage: PolynomialRing_dense_finite_field._implementation_names_impl(None, GF(4), False)
            ['NTL', None]
            sage: PolynomialRing_dense_finite_field._implementation_names_impl("generic", GF(4), False)
            ['generic']
            sage: PolynomialRing_dense_finite_field._implementation_names_impl("FLINT", GF(4), False)
            NotImplemented
            sage: PolynomialRing_dense_finite_field._implementation_names_impl(None, GF(4), True)
            NotImplemented
        """
        if sparse:
            return NotImplemented
        defaults = ["NTL", None]
        if implementation in defaults:
            return defaults
        elif implementation == "generic":
            return [implementation]
        return NotImplemented

    def irreducible_element(self, n, algorithm=None):
        """
        Construct a monic irreducible polynomial of degree `n`.

        INPUT:

        - ``n`` -- integer: degree of the polynomial to construct

        - ``algorithm`` -- string: algorithm to use, or ``None``

          - ``'random'`` or ``None``:
            try random polynomials until an irreducible
            one is found.

          - ``'first_lexicographic'``: try polynomials in
            lexicographic order until an irreducible one is found.

        OUTPUT:

        A monic irreducible polynomial of degree `n` in ``self``.

        EXAMPLES::

            sage: f = GF(5^3, 'a')['x'].irreducible_element(2)
            sage: f.degree()
            2
            sage: f.is_irreducible()
            True
            sage: GF(19)['x'].irreducible_element(21, algorithm="first_lexicographic")
            x^21 + x + 5
            sage: GF(5**2, 'a')['x'].irreducible_element(17, algorithm="first_lexicographic")
            x^17 + a*x + 4*a + 3

        AUTHORS:

        - Peter Bruin (June 2013)
        - Jean-Pierre Flori (May 2014)
        """
        if n < 1:
            raise ValueError("degree must be at least 1")

        if algorithm is None:
            algorithm = "random"

        if algorithm == "random":
            while True:
                f = self.gen()**n + self.random_element(degree=(0, n - 1))
                if f.is_irreducible():
                    return f
        elif algorithm == "first_lexicographic":
            for g in self.polynomials(max_degree=n-1):
                f = self.gen()**n + g
                if f.is_irreducible():
                    return f
        else:
            raise ValueError("no such algorithm for finding an irreducible polynomial: %s" % algorithm)

    def _roth_ruckenstein(self, p, degree_bound, precision):
        r"""
        Return all polynomials which are a solution to the, possibly modular,
        root-finding problem.

        This is the core of Roth-Ruckenstein's algorithm where all conversions,
        checks and parent-extraction have been done.

        INPUT:

        - ``p`` -- a nonzero polynomial over ``F[x][y]``. The polynomial ``p``
          should be first truncated to ``precision``

        - ``degree_bound`` -- a bound on the degree of the roots of ``p`` that
          the algorithm computes

        - ``precision`` -- if given, roots are computed modulo `x^d` where `d` is
          ``precision`` (see below)

        OUTPUT:

        The list of roots of ``p`` of degree at most ``degree_bound``:

        - If `precision = None` actual roots are computed, i.e. all `f \in F[x]`
          such that `p(f) = 0`.

        - If ``precision = k`` for some integer ``k``, then all `f \in \F[x]` such
          that `Q(f) \equiv 0 \mod x^k` are computed. This set is infinite, thus it
          represented as a list of pairs in `F[x] \times \ZZ_+`, where
          `(f, d)` denotes that `Q(f + x^d h) \equiv 0 \mod x^k` for any `h \in
          F[[x]]`.

        EXAMPLES::

            sage: F = GF(17)
            sage: Px.<x> = F[]
            sage: Pxy.<y> = Px[]
            sage: p = (y - (x**2 + x + 1)) * (y**2 - x + 1) * (y - (x**3 + 4*x + 16))
            sage: Px._roth_ruckenstein(p, 3, None)
            [x^3 + 4*x + 16, x^2 + x + 1]
            sage: Px._roth_ruckenstein(p, 2, None)
            [x^2 + x + 1]
            sage: Px._roth_ruckenstein(p, 1, 2)
            [(4*x + 16, 2), (2*x + 13, 2), (15*x + 4, 2), (x + 1, 2)]
        """
        def roth_rec(p, lam, k, g):
            r"""
            Recursive core method for Roth-Ruckenstein algorithm.

            INPUT:

            - ``p`` -- the current value of the polynomial
            - ``lam`` -- is the power of x whose coefficient is being computed
            - ``k`` -- the remaining precision to handle (if ``precision`` is given)
            - ``g`` -- the root being computed
            """
            if precision and k <= 0:
                solutions.append((g, lam))
                return
            val = min(c.valuation() for c in p)
            if precision:
                k = k - val
            T = p.map_coefficients(lambda c:c.shift(-val))
            Ty = T.map_coefficients(lambda c:c[0]).change_ring(F)
            if Ty.is_zero() or (precision and k <= 0):
                if precision:
                    solutions.append((g, lam))
                else:
                    solutions.append(g)
                return
            roots = Ty.roots(multiplicities=False)
            for gamma in roots:
                g_new = g + gamma*x**lam
                if lam < degree_bound:
                    Tg = T(x*y + gamma)
                    roth_rec(Tg , lam+1, k, g_new)
                else:
                    if precision:
                        solutions.append((g_new, lam+1))
                    elif p(gamma).is_zero():
                        solutions.append(g_new)
            return

        x = self.gen()
        y = p.parent().gen()
        F = self.base_ring()
        solutions = []
        g = self.zero()

        roth_rec(p, 0, precision, g)
        return solutions

    def _alekhnovich(self, p, degree_bound, precision=None, dc_threshold=None):
        r"""
        Use Alekhnovich's Divide & Conquer variant of Roth-Ruckenstein's
        rootfinding algorithm to find roots modulo-up-to-some-precision of a `Q \in
        F[x][y]` where `F` is a finite field. Supports a mixed strategy with
        Roth-Ruckenstein applied at lowest precision.

        INPUT:

        - ``p`` -- a nonzero polynomial over ``F[x][y]``. The polynomial ``p``
          should be first truncated to ``precision``

        - ``degree_bound`` -- a bound on the degree of the roots of ``p`` that
          the algorithm computes

        - ``precision`` -- if given, roots are computed modulo `x^d` where `d` is
          ``precision`` (see below)

        - ``dc_threshold`` -- if given, the algorithm calls :meth:`_roth_ruckenetein`
          to compute roots of degree at most ``dc_threshold``

        OUTPUT:

        The list of roots of ``p`` of degree at most ``degree_bound``:

        - If `precision = None` actual roots are computed, i.e. all `f \in F[x]`
          such that `p(f) = 0`.

        - If ``precision = k`` for some integer ``k``, then all `f \in \F[x]` such
          that `Q(f) \equiv 0 \mod x^k` are computed. This set is infinite, thus it
          represented as a list of pairs in `F[x] \times \ZZ_+`, where
          `(f, d)` denotes that `Q(f + x^d h) \equiv 0 \mod x^k` for any `h \in
          F[[x]]`.

        .. NOTE::

            Non-exhaustive testing tends to indicate that ``dc_threhold = None`` is,
            surprisingly, the best strategy. (See the example section.)

        EXAMPLES::

            sage: R.<x> = GF(17)[]
            sage: S.<y> = R[]
            sage: p = (y - 2*x^2 - 3*x - 14) * (y - 3*x + 2) * (y - 1)
            sage: R._alekhnovich(p, 2)
            [3*x + 15, 2*x^2 + 3*x + 14, 1]
            sage: R._alekhnovich(p, 1)
            [3*x + 15, 1]
            sage: R._alekhnovich(p, 1, precision = 2)
            [(3*x + 15, 2), (3*x + 14, 2), (1, 2)]

        Example of benchmark to check that `dc_threshold = None` is better::

            sage: p = prod(y - R.random_element(20) for _ in range(10)) * S.random_element(10,10) # not tested
            sage: %timeit _alekhnovich(R, p, 20, dc_threshold = None) # not tested
            1 loop, best of 3: 418 ms per loop
            sage: %timeit _alekhnovich(R, p, 20, dc_threshold = 1) # not tested
            1 loop, best of 3: 416 ms per loop
            sage: %timeit _alekhnovich(R, p, 20, dc_threshold = 2) # not tested
            1 loop, best of 3: 418 ms per loop
            sage: %timeit _alekhnovich(R, p, 20, dc_threshold = 3) # not tested
            1 loop, best of 3: 454 ms per loop
            sage: %timeit _alekhnovich(R, p, 20, dc_threshold = 4) # not tested
            1 loop, best of 3: 519 ms per loop

        AUTHORS:

        - Johan Rosenkilde (2015) -- Original implementation
        - Bruno Grenet (August 2016) -- Incorporation into SageMath and polishing
        """
        def alekh_rec(p, k, degree_bound, lvl):
            r"""
            Recursive core method for Alekhnovich algorithm."

            INPUT:

            - ``p`` -- the current value of the polynomial
            - ``k`` -- the number of coefficients left to be computed
            - ``degree_bound`` -- the current degree bound
            - ``lvl`` -- the level in the recursion tree
            """
            if k<=0:
                return [ (self.zero(),0) ]
            elif degree_bound < 0:
                # The only possible root of (current) p, if any, is y = 0
                if p(0).is_zero() or p(0).valuation() >= k:
                    return [ (self.zero(),0) ]
                else:
                    return []
            elif k == 1 or degree_bound == 0:
                #Either one coefficient left to be computed, or p has only one coefficient
                py = self([c[0] for c in p.list()])  # py = p(x=0, y)
                if py.is_zero():
                    return [ (self.zero(), 0) ]
                roots = py.roots(multiplicities=False)
                return [ (self(r),1) for r in roots ]
            elif k < dc_threshold:
                # Run Roth-Ruckenstein
                return self._roth_ruckenstein(p, degree_bound=degree_bound, precision=k)
            else:
                p = p.map_coefficients(lambda c:c.truncate(k))
                half_roots = alekh_rec(p, k//2, degree_bound, lvl+1)
                whole_roots = []
                for (hi, di) in half_roots:
                    QhatT = p(hi + y*x**di)
                    if not QhatT:
                        whole_roots.append((hi,di))
                    else:
                        val = min(c.valuation() for c in QhatT)
                        Qhat = QhatT.map_coefficients(lambda c:c.shift(-val))
                        sec_half = alekh_rec(Qhat, k-val, degree_bound - di, lvl+1)
                        whole_roots.extend([ (hi + hij.shift(di), di+dij) for (hij, dij) in sec_half ])
                return whole_roots

        x = self.gen()
        y = p.parent().gen()

        # If precision is not given, find actual roots. To be sure, precision then
        # needs to be more than wdeg{1,degree_bound}(Q) since a root might have degree degree_bound.
        if precision is None:
            k = 1 + max( p[i].degree() + degree_bound*i for i in range(1+p.degree()))
        else:
            k = precision

        mod_roots = alekh_rec(p, k, degree_bound, 0)

        if precision is None:
            roots = []
            for hi,_ in mod_roots:
                if p(hi).is_zero():
                    roots.append(hi)
            return roots
        else:
            return mod_roots

    def _roots_univariate_polynomial(self, p, ring=None, multiplicities=False, algorithm=None, degree_bound=None):
        """
        Return the list of roots of ``p``.

        INPUT:

        - ``p`` -- the polynomial whose roots are computed
        - ``ring`` -- the ring to find roots (default is the base ring of ``p``)
        - ``multiplicities`` -- bool (default: True): currently, roots are only
          computed without their multiplicities.
        - ``algorithm`` -- the algorithm to use: either ``"Alekhnovich"`` (default)
          or ``"Roth-Ruckenstein"``
        - ``degree_bound``-- if not ``None``, return only roots of degree at
          most ``degree_bound``

        EXAMPLES::

            sage: R.<x> = GF(13)[]
            sage: S.<y> = R[]
            sage: p = y^2 + (12*x^2 + x + 11)*y + x^3 + 12*x^2 + 12*x + 1
            sage: p.roots(multiplicities=False)
            [x^2 + 11*x + 1, x + 1]
            sage: p.roots(multiplicities=False, degree_bound=1)
            [x + 1]
            sage: p.roots(multiplicities=False, algorithm="Roth-Ruckenstein")
            [x^2 + 11*x + 1, x + 1]

        TESTS:

        Check that :trac:`23639` is fixed::

            sage: R = GF(3)['x']['y']
            sage: R.one().roots(multiplicities=False)
            []
            sage: R.zero().roots(multiplicities=False)
            Traceback (most recent call last):
            ...
            ArithmeticError: roots of 0 are not defined
        """
        if multiplicities:
            raise NotImplementedError("Use multiplicities=False")

        if degree_bound is None:
            l = p.degree()
            if l < 0:
                raise ArithmeticError("roots of 0 are not defined")
            if l == 0:
                return []
            dl = p[l].degree()
            degree_bound = max((p[i].degree() - dl)//(l - i) for i in range(l) if p[i])

        if algorithm is None:
            algorithm = "Alekhnovich"

        if algorithm == "Roth-Ruckenstein":
            return self._roth_ruckenstein(p, degree_bound, None)

        elif algorithm == "Alekhnovich":
            return self._alekhnovich(p, degree_bound)

        else:
            raise ValueError("unknown algorithm '{}'".format(algorithm))


class PolynomialRing_cdvr(PolynomialRing_integral_domain):
    r"""
    A class for polynomial ring over complete discrete valuation rings
    """
    def __init__(self, base_ring, name=None, sparse=False, implementation=None,
                 element_class=None, category=None):
        r"""
        TESTS::

            sage: from sage.rings.polynomial.polynomial_ring import PolynomialRing_cdvr

            sage: S.<x> = ZZ[]
            sage: isinstance(S, PolynomialRing_cdvr)
            False

            sage: S.<x> = Zp(5)[]
            sage: isinstance(S, PolynomialRing_cdvr)
            True
        """
        if element_class is None:
            if sparse:
                from sage.rings.polynomial.polynomial_element_generic import Polynomial_generic_sparse_cdvr
                element_class = Polynomial_generic_sparse_cdvr
            else:
                from sage.rings.polynomial.polynomial_element_generic import Polynomial_generic_dense_cdvr
                element_class = Polynomial_generic_dense_cdvr
        PolynomialRing_integral_domain.__init__(self, base_ring, name, sparse,
                                                implementation=implementation,
                                                element_class=element_class, category=category)


class PolynomialRing_cdvf(PolynomialRing_cdvr, PolynomialRing_field):
    """
    A class for polynomial ring over complete discrete valuation fields
    """
    def __init__(self, base_ring, name=None, sparse=False, implementation=None,
                 element_class=None, category=None):
        r"""
        TESTS::

            sage: from sage.rings.polynomial.polynomial_ring import PolynomialRing_cdvf

            sage: S.<x> = QQ[]
            sage: isinstance(S, PolynomialRing_cdvf)
            False

            sage: S.<x> = Qp(5)[]
            sage: isinstance(S, PolynomialRing_cdvf)
            True
        """
        if element_class is None:
            if sparse:
                from sage.rings.polynomial.polynomial_element_generic import Polynomial_generic_sparse_cdvf
                element_class = Polynomial_generic_sparse_cdvf
            else:
                from sage.rings.polynomial.polynomial_element_generic import Polynomial_generic_dense_cdvf
                element_class = Polynomial_generic_dense_cdvf
        PolynomialRing_field.__init__(self, base_ring, name, sparse,
                                      implementation=implementation, element_class=element_class,
                                      category=category)


class PolynomialRing_dense_padic_ring_generic(PolynomialRing_cdvr):
    r"""
    A class for dense polynomial ring over padic rings
    """
    def __init__(self, base_ring, name=None, implementation=None, element_class=None, category=None):
        PolynomialRing_cdvr.__init__(self, base_ring, sparse=False, name=name,
                                     implementation=implementation, element_class=element_class,
                                     category=category)

    @staticmethod
    def _implementation_names_impl(implementation, base_ring, sparse):
        """
        Only support ``implementation=None`` and ``sparse=False``.

        TESTS::

            sage: from sage.rings.polynomial.polynomial_ring import PolynomialRing_dense_padic_ring_generic
            sage: PolynomialRing_dense_padic_ring_generic._implementation_names_impl(None, Zp(2), False)
            [None]
            sage: PolynomialRing_dense_padic_ring_generic._implementation_names_impl(None, Zp(2), True)
            NotImplemented
            sage: PolynomialRing_dense_padic_ring_generic._implementation_names_impl("generic", Zp(2), False)
            NotImplemented
        """
        if implementation is None and not sparse:
            return [None]  # Not a "generic" implementation
        return NotImplemented


class PolynomialRing_dense_padic_field_generic(PolynomialRing_cdvf):
    r"""
    A class for dense polynomial ring over padic fields
    """
    def __init__(self, base_ring, name=None, implementation=None, element_class=None, category=None):
        PolynomialRing_cdvf.__init__(self, base_ring, sparse=False, name=name,
                                     implementation=implementation, element_class=element_class,
                                     category=category)

    @staticmethod
    def _implementation_names_impl(implementation, base_ring, sparse):
        """
        Only support ``implementation=None`` and ``sparse=False``.

        TESTS::

            sage: from sage.rings.polynomial.polynomial_ring import PolynomialRing_dense_padic_field_generic
            sage: PolynomialRing_dense_padic_field_generic._implementation_names_impl(None, Qp(2), False)
            [None]
            sage: PolynomialRing_dense_padic_field_generic._implementation_names_impl(None, Qp(2), True)
            NotImplemented
            sage: PolynomialRing_dense_padic_field_generic._implementation_names_impl("generic", Qp(2), False)
            NotImplemented
        """
        if implementation is None and not sparse:
            return [None]  # Not a "generic" implementation
        return NotImplemented


class PolynomialRing_dense_padic_ring_capped_relative(PolynomialRing_dense_padic_ring_generic):
    def __init__(self, base_ring, name=None, implementation=None, element_class=None, category=None):
        """
        TESTS::

            sage: from sage.rings.polynomial.polynomial_ring import PolynomialRing_dense_padic_ring_capped_relative as PRing
            sage: R = PRing(Zp(13), name='t'); R
            Univariate Polynomial Ring in t over 13-adic Ring with capped relative precision 20
            sage: type(R.gen())
            <class 'sage.rings.polynomial.polynomial_ring.PolynomialRing_dense_padic_ring_capped_relative_with_category.element_class'>
        """
        if element_class is None:
            from sage.rings.polynomial.padics.\
                    polynomial_padic_capped_relative_dense import \
                    Polynomial_padic_capped_relative_dense
            element_class = Polynomial_padic_capped_relative_dense
        PolynomialRing_dense_padic_ring_generic.__init__(self, base_ring, name=name,
                                                         implementation=implementation,
                                                         element_class=element_class, category=category)


class PolynomialRing_dense_padic_ring_capped_absolute(PolynomialRing_dense_padic_ring_generic):
    def __init__(self, base_ring, name=None, implementation=None, element_class=None, category=None):
        """
        TESTS::

            sage: from sage.rings.polynomial.polynomial_ring import PolynomialRing_dense_padic_ring_capped_absolute as PRing
            sage: R = PRing(Zp(13, type='capped-abs'), name='t'); R
            Univariate Polynomial Ring in t over 13-adic Ring with capped absolute precision 20
            sage: type(R.gen())
            <class 'sage.rings.polynomial.polynomial_ring.PolynomialRing_dense_padic_ring_capped_absolute_with_category.element_class'>
        """
        if element_class is None:
            from sage.rings.polynomial.padics.polynomial_padic_flat import \
                    Polynomial_padic_flat
            element_class = Polynomial_padic_flat
        PolynomialRing_dense_padic_ring_generic.__init__(self, base_ring, name=name,
                                                         implementation=implementation,
                                                         element_class=element_class, category=category)


class PolynomialRing_dense_padic_ring_fixed_mod(PolynomialRing_dense_padic_ring_generic):
    def __init__(self, base_ring, name=None, implementation=None, element_class=None, category=None):
        """
        TESTS::

            sage: from sage.rings.polynomial.polynomial_ring import PolynomialRing_dense_padic_ring_fixed_mod as PRing
            sage: R = PRing(Zp(13, type='fixed-mod'), name='t'); R
            Univariate Polynomial Ring in t over 13-adic Ring of fixed modulus 13^20

            sage: type(R.gen())
            <class 'sage.rings.polynomial.polynomial_ring.PolynomialRing_dense_padic_ring_fixed_mod_with_category.element_class'>
        """
        if element_class is None:
            from sage.rings.polynomial.padics.polynomial_padic_flat import \
                    Polynomial_padic_flat
            element_class = Polynomial_padic_flat
        PolynomialRing_dense_padic_ring_generic.__init__(self, base_ring, name=name,
                                                         implementation=implementation,
                                                         element_class=element_class, category=category)


class PolynomialRing_dense_padic_field_capped_relative(PolynomialRing_dense_padic_field_generic):
    def __init__(self, base_ring, name=None, implementation=None, element_class=None, category=None):
        """
        TESTS::

            sage: from sage.rings.polynomial.polynomial_ring import PolynomialRing_dense_padic_field_capped_relative as PRing
            sage: R = PRing(Qp(13), name='t'); R
            Univariate Polynomial Ring in t over 13-adic Field with capped relative precision 20
            sage: type(R.gen())
            <class 'sage.rings.polynomial.polynomial_ring.PolynomialRing_dense_padic_field_capped_relative_with_category.element_class'>
        """
        if element_class is None:
            from sage.rings.polynomial.padics.\
                    polynomial_padic_capped_relative_dense import \
                    Polynomial_padic_capped_relative_dense
            element_class = Polynomial_padic_capped_relative_dense
        PolynomialRing_dense_padic_field_generic.__init__(self, base_ring, name=name,
                                                          implementation=implementation,
                                                          element_class=element_class, category=category)


class PolynomialRing_dense_mod_n(PolynomialRing_commutative):
    def __init__(self, base_ring, name=None, element_class=None,
            implementation=None, category=None):
        """
        TESTS::

            sage: from sage.rings.polynomial.polynomial_ring import PolynomialRing_dense_mod_n as PRing
            sage: R = PRing(Zmod(15), 'x'); R
            Univariate Polynomial Ring in x over Ring of integers modulo 15
            sage: type(R.gen())
            <class 'sage.rings.polynomial.polynomial_zmod_flint.Polynomial_zmod_flint'>

            sage: R = PRing(Zmod(15), 'x', implementation='NTL'); R
            Univariate Polynomial Ring in x over Ring of integers modulo 15 (using NTL)
            sage: type(R.gen())
            <class 'sage.rings.polynomial.polynomial_modn_dense_ntl.Polynomial_dense_modn_ntl_zz'>

            sage: R = PRing(Zmod(2**63*3), 'x', implementation='NTL'); R
            Univariate Polynomial Ring in x over Ring of integers modulo 27670116110564327424 (using NTL)
            sage: type(R.gen())
            <class 'sage.rings.polynomial.polynomial_modn_dense_ntl.Polynomial_dense_modn_ntl_ZZ'>

            sage: R = PRing(Zmod(2**63*3), 'x', implementation='FLINT')
            Traceback (most recent call last):
            ...
            ValueError: FLINT does not support modulus 27670116110564327424

            sage: R = PRing(Zmod(2**63*3), 'x'); R
            Univariate Polynomial Ring in x over Ring of integers modulo 27670116110564327424 (using NTL)
            sage: type(R.gen())
            <class 'sage.rings.polynomial.polynomial_modn_dense_ntl.Polynomial_dense_modn_ntl_ZZ'>
        """
        if element_class is None:
            self._implementation_repr = ''
            given_implementation = implementation
            for implementation in self._implementation_names(implementation, base_ring):
                if implementation == "FLINT":
                    try:
                        from .polynomial_zmod_flint import Polynomial_zmod_flint as element_class
                    except ImportError:
                        if given_implementation:
                            raise
                        continue
                    self._implementation_repr = ''
                elif implementation == "NTL":
                    modulus = base_ring.order()
                    try:
                        from . import polynomial_modn_dense_ntl as modn_dense_ntl
                    except ImportError:
                        if given_implementation:
                            raise
                        continue
                    if modulus < ZZ(modn_dense_ntl.zz_p_max):
                        element_class = modn_dense_ntl.Polynomial_dense_modn_ntl_zz
                    else:
                        element_class = modn_dense_ntl.Polynomial_dense_modn_ntl_ZZ
                    self._implementation_repr = ' (using NTL)'
                break

        PolynomialRing_commutative.__init__(self, base_ring, name=name, implementation=implementation,
                                            element_class=element_class, category=category)

    @staticmethod
    def _implementation_names_impl(implementation, base_ring, sparse):
        """
        TESTS::

            sage: from sage.rings.polynomial.polynomial_ring import PolynomialRing_dense_mod_n
            sage: PolynomialRing_dense_mod_n._implementation_names_impl("FLINT", IntegerModRing(10), False)
            ['FLINT', None]
            sage: PolynomialRing_dense_mod_n._implementation_names_impl("NTL", IntegerModRing(10), False)
            ['NTL']
            sage: PolynomialRing_dense_mod_n._implementation_names_impl(None, IntegerModRing(10), False)
            ['FLINT', None]
            sage: PolynomialRing_dense_mod_n._implementation_names_impl("generic", IntegerModRing(10), False)
            NotImplemented
            sage: PolynomialRing_dense_mod_n._implementation_names_impl("FLINT", IntegerModRing(10^30), False)
            Traceback (most recent call last):
            ...
            ValueError: FLINT does not support modulus 1000000000000000000000000000000
            sage: PolynomialRing_dense_mod_n._implementation_names_impl("NTL", IntegerModRing(10^30), False)
            ['NTL', None]
            sage: PolynomialRing_dense_mod_n._implementation_names_impl(None, IntegerModRing(10^30), False)
            ['NTL', None]
            sage: PolynomialRing_dense_mod_n._implementation_names_impl("generic", IntegerModRing(10^30), False)
            NotImplemented
            sage: PolynomialRing_dense_mod_n._implementation_names_impl(None, IntegerModRing(10^30), True)
            NotImplemented
        """
        if sparse:
            return NotImplemented
        modulus = base_ring.order()
        if modulus <= sys.maxsize:
            defaults = ["FLINT", None]
        elif implementation == "FLINT":
            raise ValueError("FLINT does not support modulus %s" % modulus)
        else:
            defaults = ["NTL", None]
        if implementation in defaults:
            return defaults
        elif implementation == "NTL":
            return [implementation]
        return NotImplemented

    @cached_method
    def modulus(self):
        """
        EXAMPLES::

            sage: R.<x> = Zmod(15)[]
            sage: R.modulus()
            15
        """
        return self.base_ring().characteristic()

    def _repr_(self):
        """
        TESTS::

            sage: from sage.rings.polynomial.polynomial_ring import PolynomialRing_integral_domain as PRing
            sage: R = PRing(ZZ, 'x', implementation='NTL'); R
            Univariate Polynomial Ring in x over Integer Ring (using NTL)
        """
        s = PolynomialRing_commutative._repr_(self)
        return s + self._implementation_repr

    def residue_field(self, ideal, names=None):
        """
        Return the residue finite field at the given ideal.

        EXAMPLES::

            sage: R.<t> = GF(2)[]
            sage: k.<a> = R.residue_field(t^3+t+1); k
            Residue field in a of Principal ideal (t^3 + t + 1) of Univariate Polynomial Ring in t over Finite Field of size 2 (using GF2X)
            sage: k.list()
            [0, a, a^2, a + 1, a^2 + a, a^2 + a + 1, a^2 + 1, 1]
            sage: R.residue_field(t)
            Residue field of Principal ideal (t) of Univariate Polynomial Ring in t over Finite Field of size 2 (using GF2X)
            sage: P = R.irreducible_element(8) * R
            sage: P
            Principal ideal (t^8 + t^4 + t^3 + t^2 + 1) of Univariate Polynomial Ring in t over Finite Field of size 2 (using GF2X)
            sage: k.<a> = R.residue_field(P); k
            Residue field in a of Principal ideal (t^8 + t^4 + t^3 + t^2 + 1) of Univariate Polynomial Ring in t over Finite Field of size 2 (using GF2X)
            sage: k.cardinality()
            256

        Non-maximal ideals are not accepted::

            sage: R.residue_field(t^2 + 1)
            Traceback (most recent call last):
            ...
            ArithmeticError: ideal is not maximal
            sage: R.residue_field(0)
            Traceback (most recent call last):
            ...
            ArithmeticError: ideal is not maximal
            sage: R.residue_field(1)
            Traceback (most recent call last):
            ...
            ArithmeticError: ideal is not maximal
        """
        ideal = self.ideal(ideal)
        if not ideal.is_maximal():
            raise ArithmeticError("ideal is not maximal")
        return ideal.residue_field(names)


class PolynomialRing_dense_mod_p(PolynomialRing_dense_finite_field,
                                 PolynomialRing_dense_mod_n,
                                 PolynomialRing_singular_repr):
    def __init__(self, base_ring, name="x", implementation=None, element_class=None, category=None):
        """
        TESTS::

            sage: P = GF(2)['x']; P
            Univariate Polynomial Ring in x over Finite Field of size 2 (using GF2X)
            sage: type(P.gen())
            <class 'sage.rings.polynomial.polynomial_gf2x.Polynomial_GF2X'>

            sage: from sage.rings.polynomial.polynomial_ring import PolynomialRing_dense_mod_p
            sage: P = PolynomialRing_dense_mod_p(GF(5), 'x'); P
            Univariate Polynomial Ring in x over Finite Field of size 5
            sage: type(P.gen())
            <class 'sage.rings.polynomial.polynomial_zmod_flint.Polynomial_zmod_flint'>

            sage: P = PolynomialRing_dense_mod_p(GF(5), 'x', implementation='NTL'); P
            Univariate Polynomial Ring in x over Finite Field of size 5 (using NTL)
            sage: type(P.gen())
            <class 'sage.rings.polynomial.polynomial_modn_dense_ntl.Polynomial_dense_mod_p'>

            sage: P = PolynomialRing_dense_mod_p(GF(9223372036854775837), 'x')
            sage: P
            Univariate Polynomial Ring in x over Finite Field of size 9223372036854775837 (using NTL)
            sage: type(P.gen())
            <class 'sage.rings.polynomial.polynomial_modn_dense_ntl.Polynomial_dense_mod_p'>

        This caching bug was fixed in :trac:`24264`::

            sage: p = 2^64 + 13
            sage: A = GF(p^2)
            sage: B = GF(p^3)
            sage: R = A.modulus().parent()
            sage: S = B.modulus().parent()
            sage: R is S
            True
        """
        if element_class is None:
            given_implementation = implementation
            for implementation in self._implementation_names(implementation, base_ring):
                if implementation == "FLINT":
                    try:
                        from .polynomial_zmod_flint import Polynomial_zmod_flint as element_class
                    except ImportError:
                        if given_implementation:
                            raise
                        continue
                    self._implementation_repr = ''
                elif implementation == "NTL":
                    try:
                        from .polynomial_modn_dense_ntl import Polynomial_dense_mod_p as element_class
                    except ImportError:
                        if given_implementation:
                            raise
                        continue
                    self._implementation_repr = ' (using NTL)'
                elif implementation == "GF2X":
                    try:
                        from .polynomial_gf2x import Polynomial_GF2X as element_class
                    except ImportError:
                        if given_implementation:
                            raise
                        continue
                    self._implementation_repr = ' (using GF2X)'
                break

        PolynomialRing_dense_mod_n.__init__(self, base_ring, name=name, implementation=implementation,
                                            element_class=element_class, category=category)

        self._has_singular = can_convert_to_singular(self)

    @staticmethod
    def _implementation_names_impl(implementation, base_ring, sparse):
        """
        TESTS::

            sage: PolynomialRing(GF(2), 'x', implementation="GF2X")
            Univariate Polynomial Ring in x over Finite Field of size 2 (using GF2X)
            sage: PolynomialRing(GF(2), 'x', implementation="NTL")
            Univariate Polynomial Ring in x over Finite Field of size 2 (using GF2X)
            sage: PolynomialRing(GF(2), 'x', implementation=None)
            Univariate Polynomial Ring in x over Finite Field of size 2 (using GF2X)
            sage: PolynomialRing(GF(2), 'x', implementation="FLINT")
            Univariate Polynomial Ring in x over Finite Field of size 2
            sage: PolynomialRing(GF(3), 'x', implementation="GF2X")
            Traceback (most recent call last):
            ...
            ValueError: GF2X only supports modulus 2
        """
        if sparse:
            return NotImplemented
        modulus = base_ring.characteristic()
        if modulus == 2:
            defaults = ["GF2X", "NTL", None]
        elif implementation == "GF2X":
            raise ValueError("GF2X only supports modulus 2")
        elif modulus <= sys.maxsize:
            defaults = ["FLINT", None]
        elif implementation == "FLINT":
            raise ValueError("FLINT does not support modulus %s" % modulus)
        else:
            defaults = ["NTL", None]
        if implementation in defaults:
            return defaults
        elif implementation in ["NTL", "FLINT"]:
            return [implementation]
        return NotImplemented

    def irreducible_element(self, n, algorithm=None):
        """
        Construct a monic irreducible polynomial of degree `n`.

        INPUT:

        - ``n`` -- integer: the degree of the polynomial to construct

        - ``algorithm`` -- string: algorithm to use, or ``None``.
          Currently available options are:

          - ``'adleman-lenstra'``: a variant of the Adleman--Lenstra
              algorithm as implemented in PARI.

          - ``'conway'``: look up the Conway polynomial of degree `n`
            over the field of `p` elements in the database; raise a
            ``RuntimeError`` if it is not found.

          - ``'ffprimroot'``: use the ``ffprimroot()`` function from
            PARI.

          - ``'first_lexicographic'``: return the lexicographically
            smallest irreducible polynomial of degree `n`.

          - ``'minimal_weight'``: return an irreducible polynomial of
            degree `n` with minimal number of non-zero coefficients.
            Only implemented for `p = 2`.

          - ``'primitive'``: return a polynomial `f` such that a root of
            `f` generates the multiplicative group of the finite field
            extension defined by `f`. This uses the Conway polynomial if
            possible, otherwise it uses ``ffprimroot``.

          - ``'random'``: try random polynomials until an irreducible
            one is found.

          If ``algorithm`` is ``None``, use `x - 1` in degree 1. In
          degree > 1, the Conway polynomial is used if it is found in
          the database.  Otherwise, the algorithm ``minimal_weight``
          is used if `p = 2`, and the algorithm ``adleman-lenstra`` if
          `p > 2`.

        OUTPUT:

        A monic irreducible polynomial of degree `n` in ``self``.

        EXAMPLES::

            sage: GF(5)['x'].irreducible_element(2)
            x^2 + 4*x + 2
            sage: GF(5)['x'].irreducible_element(2, algorithm="adleman-lenstra")
            x^2 + x + 1
            sage: GF(5)['x'].irreducible_element(2, algorithm="primitive")
            x^2 + 4*x + 2
            sage: GF(5)['x'].irreducible_element(32, algorithm="first_lexicographic")
            x^32 + 2
            sage: GF(5)['x'].irreducible_element(32, algorithm="conway")
            Traceback (most recent call last):
            ...
            RuntimeError: requested Conway polynomial not in database.
            sage: GF(5)['x'].irreducible_element(32, algorithm="primitive")
            x^32 + ...

        In characteristic 2::

            sage: GF(2)['x'].irreducible_element(33)
            x^33 + x^13 + x^12 + x^11 + x^10 + x^8 + x^6 + x^3 + 1
            sage: GF(2)['x'].irreducible_element(33, algorithm="minimal_weight")
            x^33 + x^10 + 1

        In degree 1::

            sage: GF(97)['x'].irreducible_element(1)
            x + 96
            sage: GF(97)['x'].irreducible_element(1, algorithm="conway")
            x + 92
            sage: GF(97)['x'].irreducible_element(1, algorithm="adleman-lenstra")
            x

        AUTHORS:

        - Peter Bruin (June 2013)

        - Jeroen Demeyer (September 2014): add "ffprimroot" algorithm,
          see :trac:`8373`.
        """
        from sage.libs.pari.all import pari
        from sage.rings.finite_rings.conway_polynomials import (conway_polynomial,
                                                                exists_conway_polynomial)
        from .polynomial_gf2x import (GF2X_BuildIrred_list,
                                     GF2X_BuildSparseIrred_list,
                                     GF2X_BuildRandomIrred_list)

        p = self.characteristic()
        n = int(n)
        if n < 1:
            raise ValueError("degree must be at least 1")

        if algorithm is None:
            if n == 1:
                return self((-1,1))  # Polynomial x - 1
            elif exists_conway_polynomial(p, n):
                algorithm = "conway"
            elif p == 2:
                algorithm = "minimal_weight"
            else:
                algorithm = "adleman-lenstra"
        elif algorithm == "primitive":
            if exists_conway_polynomial(p, n):
                algorithm = "conway"
            else:
                algorithm = "ffprimroot"

        if algorithm == "adleman-lenstra":
            return self(pari(p).ffinit(n))
        elif algorithm == "conway":
            return self(conway_polynomial(p, n))
        elif algorithm == "first_lexicographic":
            if p == 2:
                return self(GF2X_BuildIrred_list(n))
            else:
                # Fallback to PolynomialRing_dense_finite_field.irreducible_element
                pass
        elif algorithm == "ffprimroot":
            return self(pari(p).ffinit(n).ffgen().ffprimroot().charpoly())
        elif algorithm == "minimal_weight":
            if p == 2:
                return self(GF2X_BuildSparseIrred_list(n))
            else:
                raise NotImplementedError("'minimal_weight' option only implemented for p = 2")
        elif algorithm == "random":
            if p == 2:
                return self(GF2X_BuildRandomIrred_list(n))
            else:
                pass

        # No suitable algorithm found, try algorithms from the base class.
        return PolynomialRing_dense_finite_field.irreducible_element(self, n, algorithm)

def polygen(ring_or_element, name="x"):
    """
    Return a polynomial indeterminate.

    INPUT:

    - polygen(base_ring, name="x")

    - polygen(ring_element, name="x")

    If the first input is a ring, return a polynomial generator over
    that ring. If it is a ring element, return a polynomial generator
    over the parent of the element.

    EXAMPLES::

        sage: z = polygen(QQ,'z')
        sage: z^3 + z +1
        z^3 + z + 1
        sage: parent(z)
        Univariate Polynomial Ring in z over Rational Field

    .. note::

       If you give a list or comma separated string to polygen, you'll
       get a tuple of indeterminates, exactly as if you called
       polygens.
    """
    if is_RingElement(ring_or_element):
        base_ring = ring_or_element.parent()
    elif ring.is_Ring(ring_or_element):
        base_ring = ring_or_element
    else:
        raise TypeError("input must be a ring or ring element")
    from sage.rings.polynomial.polynomial_ring_constructor import PolynomialRing

    t = PolynomialRing(base_ring, name)
    if t.ngens() > 1:
        return t.gens()
    return t.gen()

def polygens(base_ring, names="x", *args):
    """
    Return indeterminates over the given base ring with the given
    names.

    EXAMPLES::

        sage: x,y,z = polygens(QQ,'x,y,z')
        sage: (x+y+z)^2
        x^2 + 2*x*y + y^2 + 2*x*z + 2*y*z + z^2
        sage: parent(x)
        Multivariate Polynomial Ring in x, y, z over Rational Field
        sage: t = polygens(QQ,['x','yz','abc'])
        sage: t
        (x, yz, abc)

    The number of generators can be passed as a third argument::

        sage: polygens(QQ, 'x', 4)
        (x0, x1, x2, x3)
    """
    from sage.rings.polynomial.polynomial_ring_constructor import PolynomialRing
    return PolynomialRing(base_ring, names, *args).gens()<|MERGE_RESOLUTION|>--- conflicted
+++ resolved
@@ -2035,23 +2035,14 @@
             if element_class:
                 return element_class
             if sparse:
-<<<<<<< HEAD
-                element_class = polynomial_element_generic.Polynomial_generic_sparse_field
-            elif isinstance(base_ring, rational_field.RationalField):
-                from sage.rings.polynomial.polynomial_rational_flint import Polynomial_rational_flint
-                element_class = Polynomial_rational_flint
-            elif isinstance(base_ring, NumberField):
-=======
-                from sage.rings.polynomial.polynomial_element_generic import Polynomial_generic_sparse_field
-                return Polynomial_generic_sparse_field
+                return polynomial_element_generic.Polynomial_generic_sparse_field
             if isinstance(base_ring, rational_field.RationalField):
                 try:
                     from sage.rings.polynomial.polynomial_rational_flint import Polynomial_rational_flint
                     return Polynomial_rational_flint
                 except ImportError:
                     pass
-            elif is_NumberField(base_ring):
->>>>>>> 58712e2e
+            elif isinstance(base_ring, NumberField):
                 if base_ring.is_absolute():
                     from sage.rings.polynomial.polynomial_number_field import Polynomial_absolute_number_field_dense
                     return Polynomial_absolute_number_field_dense
