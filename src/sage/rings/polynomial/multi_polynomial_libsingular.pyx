"""
Multivariate polynomials via libSINGULAR.

AUTHORS:
    -- Martin Albrecht <malb@informatik.uni-bremen.de>

TODO:
   -- implement $GF(p^n)$
   -- implement Real, Complex

TESTS:
    sage: from sage.rings.polynomial.multi_polynomial_libsingular import MPolynomialRing_libsingular
    sage: P.<x,y,z> = MPolynomialRing_libsingular(QQ,3)
    sage: loads(dumps(P)) == P
    True
    sage: loads(dumps(x)) == x
    True
    sage: P.<x,y,z> = MPolynomialRing_libsingular(GF(2^8,'a'),3)
    sage: loads(dumps(P)) == P
    True
    sage: loads(dumps(x)) == x
    True
    sage: P.<x,y,z> = MPolynomialRing_libsingular(GF(127),3)
    sage: loads(dumps(P)) == P
    True
    sage: loads(dumps(x)) == x
    True

"""

include "sage/ext/interrupt.pxi"

cdef extern from "stdsage.h":
    ctypedef void PyObject
    object PY_NEW(object t)
    int PY_TYPE_CHECK(object o, object t)
    PyObject** FAST_SEQ_UNSAFE(object o)
    void init_csage()

    void  sage_free(void *p)
    void* sage_realloc(void *p, size_t n)
    void* sage_malloc(size_t)

import os
import sage.rings.memory

from sage.libs.singular.singular import Conversion
from sage.libs.singular.singular cimport Conversion

cdef Conversion co
co = Conversion()

from sage.rings.polynomial.multi_polynomial_ring import MPolynomialRing_polydict_domain
from sage.rings.polynomial.term_order import TermOrder
from sage.rings.polynomial.multi_polynomial_element import MPolynomial_polydict
from sage.rings.polynomial.multi_polynomial_ideal import MPolynomialIdeal
from sage.rings.polynomial.polydict import ETuple
from sage.rings.polynomial.polynomial_ring import PolynomialRing

from sage.rings.rational_field import RationalField
from sage.rings.finite_field import FiniteField_prime_modn
from sage.rings.finite_field import FiniteField_generic
from sage.rings.finite_field_givaro cimport FiniteField_givaro

from sage.rings.number_field.number_field import NumberField_generic

from sage.rings.finite_field_givaro cimport FiniteField_givaroElement

from  sage.rings.rational cimport Rational

from sage.interfaces.singular import singular as singular_default, is_SingularElement, SingularElement
from sage.interfaces.macaulay2 import macaulay2 as macaulay2_default, is_Macaulay2Element
from sage.structure.factorization import Factorization

from sage.rings.complex_field import is_ComplexField
from sage.rings.real_mpfr import is_RealField
from sage.rings.integer_ring import is_IntegerRing

from sage.rings.integer_ring import IntegerRing
from sage.structure.element cimport EuclideanDomainElement, \
     RingElement, \
     ModuleElement, \
     Element, \
     CommutativeRingElement

from sage.structure.sequence import Sequence


from sage.rings.integer cimport Integer

from sage.structure.parent cimport Parent
from sage.structure.parent_base cimport ParentWithBase
from sage.structure.parent_gens cimport ParentWithGens

from sage.misc.misc import mul
from sage.misc.sage_eval import sage_eval
from sage.misc.latex import latex

from sage.interfaces.all import macaulay2


# shared library loading
cdef extern from "dlfcn.h":
    void *dlopen(char *, long)
    char *dlerror()

cdef extern from "string.h":
    char *strdup(char *s)


cdef init_singular():
    """
    This initializes the Singular library. Right now, this is a hack.

    SINGULAR has a concept of compiled extension modules similar to
    SAGE. For this, the compiled modules need to see the symbols from
    the main programm. However, SINGULAR is a shared library in this
    context these symbols are not known globally. The work around so
    far is to load the library again and to specifiy RTLD_GLOBAL.
    """

    cdef void *handle


    for extension in ["so", "dylib", "dll"]:
        lib = os.environ['SAGE_LOCAL']+"/lib/libsingular."+extension
        if os.path.exists(lib):
            handle = dlopen(lib, 256+1)
            break

    if handle == NULL:
        print dlerror()
        raise ImportError, "cannot load libSINGULAR library"

    # Load Singular
    siInit(lib)

    # Steal Memory Manager back or weird things may happen
    sage.rings.memory.pmem_malloc()

# call it
init_singular()

order_dict = {"dp":ringorder_dp,
              "Dp":ringorder_Dp,
              "lp":ringorder_lp,
              "rp":ringorder_rp,
              "ds":ringorder_ds,
              "Ds":ringorder_Ds,
              "ls":ringorder_ls,
              }

cdef class MPolynomialRing_libsingular(MPolynomialRing_generic):
    """
    A multivariate polynomial ring over QQ or GF(p) implemented using SINGULAR.

    """
    def __init__(self, base_ring, n, names, order='degrevlex'):
        """

        Construct a multivariate polynomial ring subject to the following conditions:

        INPUT:
            base_ring -- base ring (must be either GF(p) (p prime) or QQ)
            n -- number of variables (must be at least 1)
            names -- names of ring variables, may be string of list/tuple
            order -- term order (default: degrevlex)

        EXAMPLES:
            sage: P.<x,y,z> = QQ[]
            sage: P
            Polynomial Ring in x, y, z over Rational Field

            sage: f = 27/113 * x^2 + y*z + 1/2; f
            27/113*x^2 + y*z + 1/2

            sage: P.term_order()
            Degree reverse lexicographic term order

            sage: P = MPolynomialRing(GF(127),3,names='abc', order='lex')
            sage: P
            Polynomial Ring in a, b, c over Finite Field of size 127

            sage: a,b,c = P.gens()
            sage: f = 57 * a^2*b + 43 * c + 1; f
            57*a^2*b + 43*c + 1

            sage: P.term_order()
            Lexicographic term order

        """
        cdef char **_names
        cdef char *_name
        cdef int i
        cdef int nblcks
        cdef int offset
        cdef int characteristic
        cdef MPolynomialRing_libsingular k
        cdef MPolynomial_libsingular minpoly
        cdef lnumber *nmp

        is_extension = False

        n = int(n)
        if n<1:
            raise ArithmeticError, "number of variables must be at least 1"

        self.__ngens = n

        order = TermOrder(order, n)

        MPolynomialRing_generic.__init__(self, base_ring, n, names, order)

        self._has_singular = True

        _names = <char**>omAlloc0(sizeof(char*)*(len(self._names)+1))

        for i from 0 <= i < n:
            _name = self._names[i]
            _names[i] = omStrDup(_name)

        if PY_TYPE_CHECK(base_ring, FiniteField_prime_modn):
            if base_ring.characteristic() <= 2147483629:
                characteristic = base_ring.characteristic()
            else:
                raise TypeError, "p must be <= 2147483629"

        elif PY_TYPE_CHECK(base_ring, RationalField):
            characteristic = 0

        elif PY_TYPE_CHECK(base_ring, FiniteField_generic):
            characteristic = -base_ring.characteristic() # note the negative characteristic
            k = MPolynomialRing_libsingular(base_ring.prime_subfield(), 1, base_ring.variable_name(), 'lex')
            minpoly = base_ring.polynomial()(k.gen())
            is_extension = True

        elif PY_TYPE_CHECK(base_ring, NumberField_generic):
            characteristic = -1
            k = MPolynomialRing_libsingular(RationalField(), 1, base_ring.variable_name(), 'lex')
            minpoly = base_ring.polynomial()(k.gen())
            is_extension = True

        else:
            raise NotImplementedError, "Only GF(q), QQ, and Number Fields are supported."

        self._ring = <ring*>omAlloc0Bin(sip_sring_bin)
        self._ring.ch = characteristic
        self._ring.N = n
        self._ring.names  = _names

        if is_extension:
            rChangeCurrRing(k._ring)
            self._ring.algring = rCopy0(k._ring)
            rComplete(self._ring.algring,1)
            self._ring.P = self._ring.algring.N
            self._ring.parameter = self._ring.algring.names

            nmp = <lnumber*>omAlloc0Bin(rnumber_bin)
            nmp.z= <napoly*>p_Copy(minpoly._poly, self._ring.algring) # fragile?
            nmp.s=2

            self._ring.minpoly=<number*>nmp

        nblcks = len(order.blocks)
        offset = 0

        self._ring.wvhdl  = <int **>omAlloc0((nblcks + 2) * sizeof(int*))
        self._ring.order  = <int *>omAlloc0((nblcks + 2) * sizeof(int *))
        self._ring.block0 = <int *>omAlloc0((nblcks + 2) * sizeof(int *))
        self._ring.block1 = <int *>omAlloc0((nblcks + 2) * sizeof(int *))
        self._ring.OrdSgn = 1


        for i from 0 <= i < nblcks:
            self._ring.order[i] = order_dict.get(order.blocks[i][0], ringorder_lp)
            self._ring.block0[i] = offset + 1
            if order.blocks[i][1] == 0: # may be zero in some cases
                self._ring.block1[i] = offset + n
            else:
                self._ring.block1[i] = offset + order.blocks[i][1]
            offset = self._ring.block1[i]

        self._ring.order[nblcks] = ringorder_C

        rComplete(self._ring, 1)
        self._ring.ShortOut = 0

        self._zero = <MPolynomial_libsingular>new_MP(self,NULL)

    def __dealloc__(self):
        """
        """
        rDelete(self._ring)

    cdef _coerce_c_impl(self, element):
        """

        Coerces elements to self.

        EXAMPLES:
            sage: P.<x,y,z> = QQ[]

            We can coerce elements of self to self

            sage: P._coerce_(x*y + 1/2)
            x*y + 1/2

        We can coerce elements for a ring with the same algebraic properties

            sage: from sage.rings.polynomial.multi_polynomial_libsingular import MPolynomialRing_libsingular
            sage: R.<x,y,z> = MPolynomialRing_libsingular(QQ,3)
            sage: P == R
            True

            sage: P is R
            False

            sage: P._coerce_(x*y + 1)
            x*y + 1

            We can coerce base ring elements

            sage: P._coerce_(3/2)
            3/2

            sage: P._coerce_(ZZ(1))
            1

            sage: P._coerce_(int(1))
            1

            sage: k.<a> = GF(2^8)
            sage: P.<x,y> = PolynomialRing(k,2)
            sage: P._coerce_(a)
            (a)

        """
        cdef poly *_p
        cdef ring *_ring
        cdef number *_n
        cdef poly *mon
        cdef int i

        _ring = self._ring

        if(_ring != currRing): rChangeCurrRing(_ring)

        if PY_TYPE_CHECK(element, MPolynomial_libsingular):
            if element.parent() is <object>self:
                return element
            elif element.parent() == self:
                # is this safe?
                _p = p_Copy((<MPolynomial_libsingular>element)._poly, _ring)
            else:
                raise TypeError, "parents do not match"

        elif PY_TYPE_CHECK(element, MPolynomial_polydict):
            if element.parent() == self:
                _p = p_ISet(0, _ring)
                for (m,c) in element.element().dict().iteritems():
                    mon = p_Init(_ring)
                    p_SetCoeff(mon, co.sa2si(c, _ring), _ring)
                    for pos in m.nonzero_positions():
                        p_SetExp(mon, pos+1, m[pos], _ring)
                    p_Setm(mon, _ring)
                    _p = p_Add_q(_p, mon, _ring)
            else:
                raise TypeError, "parents do not match"

        elif PY_TYPE_CHECK(element, CommutativeRingElement):
            # base ring elements
            if  <Parent>element.parent() is self._base:
                # shortcut for GF(p)
                if PY_TYPE_CHECK(self._base, FiniteField_prime_modn):
                    _p = p_ISet(int(element), _ring)
                else:
                    _n = co.sa2si(element,_ring)
                    _p = p_NSet(_n, _ring)

            # also accepting ZZ
            elif element.parent() is IntegerRing():
                if PY_TYPE_CHECK(self._base, RationalField):
                    _n = co.sa2si_ZZ(element,_ring)
                    _p = p_NSet(_n, _ring)
                else: # GF(p)
                    _p = p_ISet(int(element),_ring)
            else:
                # fall back to base ring
                return self._base._coerce_c(element)

        # Accepting int
        elif PY_TYPE_CHECK(element, int):
            _p = p_ISet(int(element), _ring)
        else:
            raise TypeError, "Cannot coerce element"

        return new_MP(self,_p)

    def __call__(self, element):
        """
        Construct a new element in self.

        INPUT:
            element -- several types are supported, see below

        EXAMPLE:
            Call supports all conversions _coerce_ supports, plus:

        Coercion form strings:
            sage: P.<x,y,z> = QQ[]
            sage: P('x+y + 1/4')
            x + y + 1/4

        Coercion from SINGULAR elements:
            sage: P._singular_()
            //   characteristic : 0
            //   number of vars : 3
            //        block   1 : ordering dp
            //                  : names    x y z
            //        block   2 : ordering C

            sage: P._singular_().set_ring()
            sage: P(singular('x + 3/4'))
            x + 3/4

        Coercion from symbolic variables:
            sage: x,y,z = var('x,y,z')
            sage: R = QQ[x,y,z]
            sage: R(x)
            x

        Coercion from 'similar' rings:
            sage: P.<x,y,z> = QQ[]
            sage: R.<a,b,c> = MPolynomialRing(ZZ,3)
            sage: P(a)
            x

        If everything else fails, we try to coerce to the base ring:
            sage: R.<x,y,z> = GF(3)[]
            sage: R(1/2)
            -1

        """
        cdef poly *_p, *mon
        cdef ring *_ring = self._ring
        rChangeCurrRing(_ring)

        # try to coerce first
        try:
            return self._coerce_c_impl(element)
        except TypeError:
            pass

        if PY_TYPE_CHECK(element, SingularElement):
            element = str(element)

        if PY_TYPE_CHECK(element, basestring):
            # let python do the the parsing
            d = self.gens_dict()
            if PY_TYPE_CHECK(self._base, FiniteField_givaro):
                d[str(self._base.gen())]=self._base.gen()
            element = eval(element.replace("^","**"),{},d)

            # we need to do this, to make sure that we actually get an
            # element in self.
            return self._coerce_c(element)

        if PY_TYPE_CHECK(element, MPolynomial_libsingular):
            if element.parent() is not self and element.parent() != self and  element.parent().ngens() == self.ngens():
                # Map the variables in some crazy way (but in order,
                # of course).  This is here since R(blah) is supposed
                # to be "make an element of R if at all possible with
                # no guarantees that this is mathematically solid."
                # TODO: We can do this faster without the dict
                _p = p_ISet(0, _ring)
                K = self.base_ring()
                for (m,c) in element.dict().iteritems():
                    try:
                        c = K(c)
                    except TypeError, msg:
                        p_Delete(&_p, _ring)
                        raise TypeError, msg
                    mon = p_Init(_ring)
                    p_SetCoeff(mon, co.sa2si(c , _ring), _ring)
                    for pos in m.nonzero_positions():
                        p_SetExp(mon, pos+1, m[pos], _ring)
                    p_Setm(mon, _ring)
                    _p = p_Add_q(_p, mon, _ring)
                return new_MP(self, _p)

        if PY_TYPE_CHECK(element, MPolynomial_polydict):
            if element.parent().ngens() == self.ngens():
                # Map the variables in some crazy way (but in order,
                # of course).  This is here since R(blah) is supposed
                # to be "make an element of R if at all possible with
                # no guarantees that this is mathematically solid."
                _p = p_ISet(0, _ring)
                K = self.base_ring()
                for (m,c) in element.element().dict().iteritems():
                    try:
                        c = K(c)
                    except TypeError, msg:
                        p_Delete(&_p, _ring)
                        raise TypeError, msg
                    mon = p_Init(_ring)
                    p_SetCoeff(mon, co.sa2si(c , _ring), _ring)
                    for pos in m.nonzero_positions():
                        p_SetExp(mon, pos+1, m[pos], _ring)
                    p_Setm(mon, _ring)
                    _p = p_Add_q(_p, mon, _ring)
                return new_MP(self, _p)

        if hasattr(element,'_polynomial_'):
            # SymbolicVariable
            return element._polynomial_(self)

<<<<<<< HEAD
        # now try calling the base ring's __call__ methods
        element = self.base_ring()(element)
        _p = p_NSet(co.sa2si(element,_ring), _ring)
        return new_MP(self,_p)
=======
        try:
            return self._coerce_c_impl(element)
        except TypeError:
            element = self.base_ring()(element)
            _p = p_NSet(co.sa2si(element,_ring), _ring)
            return new_MP(self,_p)

        raise TypeError, "cannot coerce element"
>>>>>>> 619bfc11

    def _repr_(self):
        """
        EXAMPLE:
            sage: P.<x,y> = QQ[]
            sage: P
            Polynomial Ring in x, y over Rational Field

        """
        varstr = ", ".join([ rRingVar(i,self._ring)  for i in range(self.__ngens) ])
        return "Polynomial Ring in %s over %s"%(varstr,self._base)

    def ngens(self):
        """
        Returns the number of variables in self.

        EXAMPLES:
            sage: P.<x,y> = QQ[]
            sage: P.ngens()
            2

            sage: k.<a> = GF(2^16)
            sage: P = PolynomialRing(k,1000,'x')
            sage: P.ngens()
            1000

        """
        return int(self.__ngens)

    def gens(self):
        """
        Return the tuple of variables in self.

        EXAMPLES:
            sage: P.<x,y,z> = QQ[]
            sage: P.gens()
            (x, y, z)

            sage: P = MPolynomialRing(QQ,10,'x')
            sage: P.gens()
            (x0, x1, x2, x3, x4, x5, x6, x7, x8, x9)

            sage: P.<SAGE,SINGULAR> = MPolynomialRing(QQ,2) # weird names
            sage: P.gens()
            (SAGE, SINGULAR)

        """
        return tuple([self.gen(i) for i in range(self.__ngens)  ])

    def gen(self, int n=0):
        """
        Returns the n-th generator of self.

        EXAMPLES:
            sage: P.<x,y,z> = QQ[]
            sage: P.gen(),P.gen(1)
            (x, y)

            sage: P = MPolynomialRing(GF(127),1000,'x')
            sage: P.gen(500)
            x500

            sage: P.<SAGE,SINGULAR> = MPolynomialRing(QQ,2) # weird names
            sage: P.gen(1)
            SINGULAR

        """
        cdef poly *_p
        cdef ring *_ring = self._ring

        if n < 0 or n >= self.__ngens:
            raise ValueError, "Generator not defined."

        rChangeCurrRing(_ring)
        _p = p_ISet(1,_ring)
        p_SetExp(_p, n+1, 1, _ring)
        p_Setm(_p, _ring);

        return new_MP(self,_p)

    def ideal(self, gens, coerce=True):
        """
        Create an ideal in this polynomial ring.

        INPUT:
            gens -- generators of the ideal
            coerce -- shall the generators be coerced first (default:True)

        EXAMPLE:
            sage: P.<x,y,z> = QQ[]
            sage: sage.rings.ideal.Katsura(P)
            Ideal (x + 2*y + 2*z - 1, x^2 + 2*y^2 + 2*z^2 - x, 2*x*y + 2*y*z - y) of Polynomial Ring in x, y, z over Rational Field

            sage: P.ideal([x + 2*y + 2*z-1, 2*x*y + 2*y*z-y, x^2 + 2*y^2 + 2*z^2-x])
            Ideal (x + 2*y + 2*z - 1, 2*x*y + 2*y*z - y, x^2 + 2*y^2 + 2*z^2 - x) of Polynomial Ring in x, y, z over Rational Field

        """
        if is_SingularElement(gens):
            gens = list(gens)
            coerce = True
        if is_Macaulay2Element(gens):
            gens = list(gens)
            coerce = True
        elif not isinstance(gens, (list, tuple)):
            gens = [gens]
        if coerce:
            gens = [self(x) for x in gens]  # this will even coerce from singular ideals correctly!
        return MPolynomialIdeal(self, gens, coerce=False)

    def _macaulay2_(self, macaulay2=macaulay2_default):
        """
        Create a M2 representation of self if Macaulay2 is installed.

        INPUT:
            macaulay2 -- M2 interpreter (default: macaulay2_default)

        EXAMPLES:
            sage: R.<x,y> = ZZ[]
            sage: macaulay2(R)        # optional
            ZZ [x, y, MonomialOrder => GRevLex, MonomialSize => 16]

            sage: R.<x,y> = QQ[]
            sage: macaulay2(R)        # optional
            QQ [x, y, MonomialOrder => GRevLex, MonomialSize => 16]

            sage: R.<x,y> = GF(17)[]
            sage: print macaulay2(R)        # optional
            ZZ
            -- [x, y, MonomialOrder => GRevLex, MonomialSize => 16]
            17
        """
        try:
            R = self.__macaulay2
            if R is None or not (R.parent() is macaulay2):
                raise ValueError
            R._check_valid()
            return R
        except (AttributeError, ValueError):
            self.__macaulay2 = self._macaulay2_set_ring(macaulay2)
        return self.__macaulay2

    def _macaulay2_set_ring(self, macaulay2):
        if not self.__m2_set_ring_cache is None:
            base_str, gens, order = self.__m2_set_ring_cache
        else:
            if self.base_ring().is_prime_field():
                if self.characteristic() == 0:
                    base_str = "QQ"
                else:
                    base_str = "ZZ/" + str(self.characteristic())
            elif is_IntegerRing(self.base_ring()):
                base_str = "ZZ"
            else:
                raise TypeError, "no conversion of to a Macaulay2 ring defined"
            gens = str(self.gens())
            order = self.term_order().macaulay2_str()
            self.__m2_set_ring_cache = (base_str, gens, order)
        return macaulay2.ring(base_str, gens, order)

    def _can_convert_to_singular(self):
        """
        Returns True
        """
        return True

    def _singular_(self, singular=singular_default):
        """
        Create a SINGULAR (as in the CAS) representation of self. The
        result is cached.

        INPUT:
            singular -- SINGULAR interpreter (default: singular_default)

        EXAMPLES:
            sage: P.<x,y,z> = QQ[]
            sage: P._singular_()
            //   characteristic : 0
            //   number of vars : 3
            //        block   1 : ordering dp
            //                  : names    x y z
            //        block   2 : ordering C

            sage: P._singular_() is P._singular_()
            True

            sage: P._singular_().name() == P._singular_().name()
            True

            sage: k.<a> = GF(3^3)
            sage: P.<x,y,z> = PolynomialRing(k,3)
            sage: P._singular_()
            //   characteristic : 3
            //   1 parameter    : a
            //   minpoly        : (a^3-a+1)
            //   number of vars : 3
            //        block   1 : ordering dp
            //                  : names    x y z
            //        block   2 : ordering C

            sage: P._singular_() is P._singular_()
            True

            sage: P._singular_().name() == P._singular_().name()
            True


        TESTS:
            sage: P.<x> = QQ[]
            sage: Q._singular_()
            //   characteristic : 0
            //   number of vars : 1
            //        block   1 : ordering lp
            //                  : names    x
            //        block   2 : ordering C

        """
        try:
            R = self.__singular
            if R is None or not (R.parent() is singular):
                raise ValueError
            R._check_valid()
            if self.base_ring().is_prime_field():
                return R
            if self.base_ring().is_finite():
                R.set_ring() #sorry for that, but needed for minpoly
                if  singular.eval('minpoly') != self.__minpoly:
                    singular.eval("minpoly=%s"%(self.__minpoly))
            return R
        except (AttributeError, ValueError):
            return self._singular_init_(singular)

    def _singular_init_(self, singular=singular_default):
        """
        Create a SINGULAR (as in the CAS) representation of self. The
        result is NOT cached.

        INPUT:
            singular -- SINGULAR interpreter (default: singular_default)

        EXAMPLES:
            sage: P.<x,y,z> = QQ[]
            sage: P._singular_init_()
            //   characteristic : 0
            //   number of vars : 3
            //        block   1 : ordering dp
            //                  : names    x y z
            //        block   2 : ordering C
            sage: P._singular_init_() is P._singular_init_()
            False

            sage: P._singular_init_().name() == P._singular_init_().name()
            False

        TESTS:
            sage: P.<x> = QQ[]
            sage: P._singular_init_()
            //   characteristic : 0
            //   number of vars : 1
            //        block   1 : ordering lp
            //                  : names    x
            //        block   2 : ordering C

        """
        if self.ngens()==1:
            _vars = str(self.gen())
            if "*" in _vars: # 1.000...000*x
                _vars = _vars.split("*")[1]
            order = 'lp'
        else:
            _vars = str(self.gens())
            order = self.term_order().singular_str()

        if is_RealField(self.base_ring()):
            # singular converts to bits from base_10 in mpr_complex.cc by:
            #  size_t bits = 1 + (size_t) ((float)digits * 3.5);
            precision = self.base_ring().precision()
            digits = sage.rings.arith.ceil((2*precision - 2)/7.0)
            self.__singular = singular.ring("(real,%d,0)"%digits, _vars, order=order)

        elif is_ComplexField(self.base_ring()):
            # singular converts to bits from base_10 in mpr_complex.cc by:
            #  size_t bits = 1 + (size_t) ((float)digits * 3.5);
            precision = self.base_ring().precision()
            digits = sage.rings.arith.ceil((2*precision - 2)/7.0)
            self.__singular = singular.ring("(complex,%d,0,I)"%digits, _vars,  order=order)

        elif self.base_ring().is_prime_field():
            self.__singular = singular.ring(self.characteristic(), _vars, order=order)

        elif self.base_ring().is_finite(): #must be extension field
            gen = str(self.base_ring().gen())
            r = singular.ring( "(%s,%s)"%(self.characteristic(),gen), _vars, order=order)
            self.__minpoly = "("+(str(self.base_ring().modulus()).replace("x",gen)).replace(" ","")+")"
            singular.eval("minpoly=%s"%(self.__minpoly) )

            self.__singular = r
        else:
            raise TypeError, "no conversion to a Singular ring defined"

        return self.__singular

    def __hash__(self):
        """
        Return a hash for self, that is, a hash of the string representation of self

        EXAMPLE:
            sage: P.<x,y,z> = QQ[]
            sage: hash(P)
            -6257278808099690586 # 64-bit
            -1767675994 # 32-bit
        """
        return hash(self.__repr__())

    def __richcmp__(left, right, int op):
        return (<Parent>left)._richcmp(right, op)

    cdef int _cmp_c_impl(left, Parent right) except -2:
        """
        Multivariate polynomial rings are said to be equal if:
         * their base rings match
         * their generator names match
         * their term orderings match

        EXAMPLES:
            sage: P.<x,y,z> = QQ[]
            sage: R.<x,y,z> = QQ[]
            sage: P == R
            True

            sage: R.<x,y,z> = MPolynomialRing(GF(127),3)
            sage: P == R
            False

            sage: R.<x,y> = MPolynomialRing(QQ,2)
            sage: P == R
            False

            sage: R.<x,y,z> = MPolynomialRing(QQ,3,order='revlex')
            sage: P == R
            False


        """
        if PY_TYPE_CHECK(right, MPolynomialRing_libsingular) or PY_TYPE_CHECK(right, MPolynomialRing_polydict_domain):
            return cmp( (left.base_ring(), map(str, left.gens()), left.term_order()),
                        (right.base_ring(), map(str, right.gens()), right.term_order())
                        )
        else:
            return cmp(type(left),type(right))

    def __reduce__(self):
        """
        Serializes self.

        EXAMPLES:
            sage: P.<x,y,z> = MPolynomialRing(QQ,3, order='degrevlex')
            sage: P == loads(dumps(P))
            True

            sage: P = MPolynomialRing(GF(127),3,names='abc')
            sage: P == loads(dumps(P))
            True

            sage: P = PolynomialRing(GF(2^8,'F'),3,names='abc')
            sage: P == loads(dumps(P))
            True

            sage: P = PolynomialRing(GF(2^16,'B'),3,names='abc')
            sage: P == loads(dumps(P))
            True

        """
        return sage.rings.polynomial.multi_polynomial_libsingular.unpickle_MPolynomialRing_libsingular, ( self.base_ring(),
                                                                                               map(str, self.gens()),
                                                                                               self.term_order() )


    def __temporarily_change_names(self, names, latex_names):
        """
        This is used by the variable names context manager.
        """
        cdef ring *_ring = (<MPolynomialRing_libsingular>self)._ring
        cdef char **_names, **_orig_names
        cdef char *_name
        cdef int i

        if len(names) != _ring.N:
            raise TypeError, "len(names) doesn't equal self.ngens()"

        old = self._names, self._latex_names
        (self._names, self._latex_names) = names, latex_names

        _names = <char**>omAlloc0(sizeof(char*)*_ring.N)
        for i from 0 <= i < _ring.N:
            _name = names[i]
            _names[i] = omStrDup(_name)

        _orig_names = _ring.names
        _ring.names = _names

        for i from 0 <= i < _ring.N:
            omFree(_orig_names[i])
        omFree(_orig_names)

        return old

    ### The following methods are handy for implementing Groebner
    ### basis algorithms. They do only superficial type/sanity checks
    ### and should be called carefully.

    def monomial_quotient(self, MPolynomial_libsingular f, MPolynomial_libsingular g, coeff=False):
        """
        Return f/g, where both f and g are treated as
        monomials. Coefficients are ignored by default.

        INPUT:
            f -- monomial
            g -- monomial
            coeff -- divide coefficents as well (default: False)

        EXAMPLE:
            sage: P.<x,y,z> = QQ[]
            sage: P.monomial_quotient(3/2*x*y,x)
            y

            sage: P.monomial_quotient(3/2*x*y,x,coeff=True)
            3/2*y

        TESTS:
            sage: R.<x,y,z> = QQ[]
            sage: P.<x,y,z> = QQ[]
            sage: P.monomial_quotient(x*y,x)
            y

            sage: P.monomial_quotient(x*y,R.gen())
            y

            sage: P.monomial_quotient(P(0),P(1))
            0

            sage: P.monomial_quotient(P(1),P(0))
            Traceback (most recent call last):
            ...
            ZeroDivisionError

            sage: P.monomial_quotient(P(3/2),P(2/3), coeff=True)
            9/4

            sage: P.monomial_quotient(x,y) # Note the wrong result
            x*y^1048575*z^1048575 # 64-bit
            x*y^65535*z^65535 # 32-bit

            sage: P.monomial_quotient(x,P(1))
            x

        NOTE: Assumes that the head term of f is a multiple of the
        head term of g and return the multiplicant m. If this rule is
        violated, funny things may happen.

        """
        cdef poly *res
        cdef ring *r = self._ring

        if not <ParentWithBase>self is f._parent:
            f = self._coerce_c(f)
        if not <ParentWithBase>self is g._parent:
            g = self._coerce_c(g)

        if(r != currRing): rChangeCurrRing(r)

        if not f._poly:
            return self._zero
        if not g._poly:
            raise ZeroDivisionError

        res = pDivide(f._poly,g._poly)
        if coeff:
            p_SetCoeff(res, n_Div( p_GetCoeff(f._poly, r) , p_GetCoeff(g._poly, r), r), r)
        else:
            p_SetCoeff(res, n_Init(1, r), r)
        return new_MP(self, res)

    def monomial_is_divisible_by(self, MPolynomial_libsingular a, MPolynomial_libsingular b):
        """
        Return False if b does not divide a and True otherwise.

        INPUT:
            a -- monomial
            b -- monomial

        EXAMPLES:
            sage: P.<x,y,z> = QQ[]
            sage: P.monomial_is_divisible_by(x^3*y^2*z^4, x*y*z)
            True
            sage: P.monomial_is_divisible_by(x*y*z, x^3*y^2*z^4)
            False

        TESTS:
            sage: P.<x,y,z> = QQ[]
            sage: P.monomial_is_divisible_by(P(0),P(1))
            True
            sage: P.monomial_is_divisible_by(x,P(1))
            True

        """
        cdef poly *_a
        cdef poly *_b
        cdef ring *_r
        if a._parent is not b._parent:
            b = (<MPolynomialRing_libsingular>a._parent)._coerce_c(b)

        _a = a._poly
        _b = b._poly
        _r = (<MPolynomialRing_libsingular>a._parent)._ring

        if _b == NULL:
            raise ZeroDivisionError
        if _a == NULL:
            return True

        if not p_DivisibleBy(_b, _a, _r):
            return False
        else:
            return True


    def monomial_lcm(self, MPolynomial_libsingular f, MPolynomial_libsingular g):
        """
        LCM for monomials. Coefficients are ignored.

        INPUT:
            f -- monomial
            g -- monomial

        EXAMPLE:
            sage: P.<x,y,z> = QQ[]
            sage: P.monomial_lcm(3/2*x*y,x)
            x*y

        TESTS:
            sage: R.<x,y,z> = QQ[]
            sage: P.<x,y,z> = QQ[]
            sage: P.monomial_lcm(x*y,R.gen())
            x*y

            sage: P.monomial_lcm(P(3/2),P(2/3))
            1

            sage: P.monomial_lcm(x,P(1))
            x

        """
        cdef poly *m = p_ISet(1,self._ring)

        if not <ParentWithBase>self is f._parent:
            f = self._coerce_c(f)
        if not <ParentWithBase>self is g._parent:
            g = self._coerce_c(g)

        if f._poly == NULL:
            if g._poly == NULL:
                return self._zero
            else:
                raise ArithmeticError, "cannot compute lcm of zero and nonzero element"
        if g._poly == NULL:
            raise ArithmeticError, "cannot compute lcm of zero and nonzero element"

        if(self._ring != currRing): rChangeCurrRing(self._ring)

        pLcm(f._poly, g._poly, m)
        p_Setm(m, self._ring)
        return new_MP(self,m)

    def monomial_reduce(self, MPolynomial_libsingular f, G):
        """
        Try to find a g in G where g.lm() divides f. If found (flt,g)
        is returned, (0,0) otherwise, where flt is f/g.lm().

        It is assumed that G is iterable and contains ONLY elements in
        self.

        INPUT:
            f -- monomial
            G -- list/set of mpolynomials

        EXAMPLES:
            sage: P.<x,y,z> = QQ[]
            sage: f = x*y^2
            sage: G = [ 3/2*x^3 + y^2 + 1/2, 1/4*x*y + 2/7, 1/2  ]
            sage: P.monomial_reduce(f,G)
            (y, 1/4*x*y + 2/7)

        TESTS:
            sage: P.<x,y,z> = QQ[]
            sage: f = x*y^2
            sage: G = [ 3/2*x^3 + y^2 + 1/2, 1/4*x*y + 2/7, 1/2  ]

            sage: P.monomial_reduce(P(0),G)
            (0, 0)

            sage: P.monomial_reduce(f,[P(0)])
            (0, 0)

        """
        cdef poly *m = f._poly
        cdef ring *r = self._ring
        cdef poly *flt

        if not m:
            return f,f

        for g in G:
            if PY_TYPE_CHECK(g, MPolynomial_libsingular) \
                   and (<MPolynomial_libsingular>g) \
                   and p_LmDivisibleBy((<MPolynomial_libsingular>g)._poly, m, r):
                flt = pDivide(f._poly, (<MPolynomial_libsingular>g)._poly)
                #p_SetCoeff(flt, n_Div( p_GetCoeff(f._poly, r) , p_GetCoeff((<MPolynomial_libsingular>g)._poly, r), r), r)
                p_SetCoeff(flt, n_Init(1, r), r)
                return new_MP(self,flt), g
        return self._zero,self._zero

    def monomial_pairwise_prime(self, MPolynomial_libsingular g, MPolynomial_libsingular h):
        """
        Return True if h and g are pairwise prime. Both are treated as monomials.

        INPUT:
            h -- monomial
            g -- monomial

        EXAMPLES:
            sage: P.<x,y,z> = QQ[]
            sage: P.monomial_pairwise_prime(x^2*z^3, y^4)
            True

            sage: P.monomial_pairwise_prime(1/2*x^3*y^2, 3/4*y^3)
            False

        TESTS:
            sage: Q.<x,y,z> = QQ[]
            sage: P.<x,y,z> = QQ[]
            sage: P.monomial_pairwise_prime(x^2*z^3, Q('y^4'))
            True

            sage: P.monomial_pairwise_prime(1/2*x^3*y^2, Q(0))
            True

            sage: P.monomial_pairwise_prime(P(1/2),x)
            False


        """
        cdef int i
        cdef ring *r
        cdef poly *p, *q

        if h._parent is not g._parent:
            g = (<MPolynomialRing_libsingular>h._parent)._coerce_c(g)

        r = (<MPolynomialRing_libsingular>h._parent)._ring
        p = g._poly
        q = h._poly

        if p == NULL:
            if q == NULL:
                return False #GCD(0,0) = 0
            else:
                return True #GCD(x,0) = 1

        elif q == NULL:
            return True # GCD(0,x) = 1

        elif p_IsConstant(p,r) or p_IsConstant(q,r): # assuming a base field
            return False

        for i from 1 <= i <= r.N:
            if p_GetExp(p,i,r) and p_GetExp(q,i,r):
                return False
        return True



    def monomial_all_divisors(self, MPolynomial_libsingular t):
        """
        Return a list of all monomials that divide t, coefficients are
        ignored.

        INPUT:
            t -- a monomial

        OUTPUT:
            a list of monomials


        EXAMPLE:
            sage: P.<x,y,z> = QQ[]
            sage: P.monomial_all_divisors(x^2*z^3)
            [x, x^2, z, x*z, x^2*z, z^2, x*z^2, x^2*z^2, z^3, x*z^3, x^2*z^3]

        ALGORITHM: addwithcarry idea by Toon Segers
        """

        M = list()

        cdef ring *_ring = self._ring
        cdef poly *maxvector = t._poly
        cdef poly *tempvector = p_ISet(1, _ring)

        pos = 1

        while not p_ExpVectorEqual(tempvector, maxvector, _ring):
          tempvector = addwithcarry(tempvector, maxvector, pos, _ring)
          M.append(new_MP(self, p_Copy(tempvector,_ring)))
        return M



def unpickle_MPolynomialRing_libsingular(base_ring, names, term_order):
    """
    inverse function for MPolynomialRing_libsingular.__reduce__

    """
    from sage.rings.polynomial.polynomial_ring_constructor import _get_from_cache
    key = (base_ring,  tuple(names), len(names), False, term_order)
    R = _get_from_cache(key)
    if not R is None:
        return R

    return MPolynomialRing_libsingular(base_ring, len(names), names, term_order)

cdef MPolynomial_libsingular new_MP(MPolynomialRing_libsingular parent, poly *juice):
    """
    Construct a new MPolynomial_libsingular element
    """
    cdef MPolynomial_libsingular p
    p = PY_NEW(MPolynomial_libsingular)
    p._parent = <ParentWithBase>parent
    p._poly = juice
    return p

cdef class MPolynomial_libsingular(sage.rings.polynomial.multi_polynomial.MPolynomial):
    """
    A multivariate polynomial implemented using libSINGULAR.
    """
    def __init__(self, MPolynomialRing_libsingular parent):
        """
        Construct a zero element in parent.
        """
        self._poly = NULL
        self._parent = <ParentWithBase>parent

    def __dealloc__(self):
        # for some mysterious reason, various things may be NULL in some cases
        if self._parent is not <ParentWithBase>None and (<MPolynomialRing_libsingular>self._parent)._ring != NULL and self._poly != NULL:
            p_Delete(&self._poly, (<MPolynomialRing_libsingular>self._parent)._ring)

    def __call__(self, *x, **kwds):
        r"""
        Evaluate this multi-variate polynomial at $x$, where $x$ is
        either the tuple of values to substitute in, or one can use
        functional notation $f(a_0,a_1,a_2, \ldots)$ to evaluate $f$
        with the ith variable replaced by $a_i$.

        INPUT:
            x -- a list of elements in self.parent()
            or **kwds -- a dictionary of variable-name:value pairs.

        EXAMPLES:
            sage: P.<x,y,z> = QQ[]
            sage: f = 3/2*x^2*y + 1/7 * y^2 + 13/27
            sage: f(0,0,0)
            13/27

            sage: f(1,1,1)
            803/378
            sage: 3/2 + 1/7 + 13/27
            803/378

            sage: f(45/2,19/3,1)
            7281167/1512

        TESTS:
            sage: P.<x,y,z> = QQ[]
            sage: P(0)(1,2,3)
            0
            sage: P(3/2)(1,2,3)
            3/2

            sage: R.<a,b,y> = QQ[]
            sage: f = a*y^3 + b*y - 3*a*b*y
            sage: f(a=5,b=3,y=10)
            4580
            sage: f(5,3,10)
            4580
        """
        if len(kwds) > 0:
            f = self.fix(**kwds)
            if len(x) > 0:
                return f(*x)
            else:
                return f

        cdef int l = len(x)
        cdef MPolynomialRing_libsingular parent = (<MPolynomialRing_libsingular>self._parent)
        cdef ring *_ring = parent._ring

        cdef poly *_p

        if l == 1 and (PY_TYPE_CHECK(x, tuple) or PY_TYPE_CHECK(x, list)):
            x = x[0]
            l = len(x)

        if l != parent._ring.N:
            raise TypeError, "number of arguments does not match number of variables in parent"

        try:
            x = [parent._coerce_c(e) for e in x]
        except TypeError:
            # give up, evaluate functional
            y = parent.base_ring()(0)
            for (m,c) in self.dict().iteritems():
                y += c*mul([ x[i]**m[i] for i in m.nonzero_positions()])
            return y

        cdef ideal *to_id = idInit(l,1)
        for i from 0 <= i < l:
            e = x[i] # TODO: optimize this line
            to_id.m[i]= p_Copy( (<MPolynomial_libsingular>x[i])._poly, _ring)

        cdef ideal *from_id=idInit(1,1)
        from_id.m[0] = p_Copy(self._poly, _ring)

        cdef ideal *res_id = fast_map(from_id, _ring, to_id, _ring)
        cdef poly *res = p_Copy(res_id.m[0], _ring)

        id_Delete(&to_id, _ring)
        id_Delete(&from_id, _ring)
        id_Delete(&res_id, _ring)
        return new_MP(parent, res)

    def __richcmp__(left, right, int op):
        return (<Element>left)._richcmp(right, op)

    cdef int _cmp_c_impl(left, Element right) except -2:
        """
        Compare left and right and return -1, 0, and 1 for <,==, and > respectively.

        EXAMPLES:
            sage: P.<x,y,z> = MPolynomialRing(QQ,3, order='degrevlex')
            sage: x == x
            True

            sage: x > y
            True
            sage: y^2 > x
            True

            sage: (2/3*x^2 + 1/2*y + 3) > (2/3*x^2 + 1/4*y + 10)
            True

        TESTS:
            sage: P.<x,y,z> = MPolynomialRing(QQ,3, order='degrevlex')
            sage: x > P(0)
            True

            sage: P(0) == P(0)
            True

            sage: P(0) < P(1)
            True

            sage: x > P(1)
            True

            sage: 1/2*x < 3/4*x
            True

            sage: (x+1) > x
            True

            sage: f = 3/4*x^2*y + 1/2*x + 2/7
            sage: f > f
            False
            sage: f < f
            False
            sage: f == f
            True

            sage: P.<x,y,z> = MPolynomialRing(GF(127),3, order='degrevlex')
            sage: (66*x^2 + 23) > (66*x^2 + 2)
            True


        """
        cdef ring *r
        cdef poly *p, *q
        cdef number *h
        cdef int ret = 0

        r = (<MPolynomialRing_libsingular>left._parent)._ring
        if(r != currRing): rChangeCurrRing(r)
        p = (<MPolynomial_libsingular>left)._poly
        q = (<MPolynomial_libsingular>right)._poly

        # handle special cases first (slight slowdown, as special
        # cases are - well - special
        if p==NULL:
            if q==NULL:
                # compare 0, 0
                return 0
            elif p_IsConstant(q,r):
                # compare 0, const
                return 1-2*n_GreaterZero(p_GetCoeff(q,r), r) # -1: <, 1: > #
        elif q==NULL:
            if p_IsConstant(p,r):
                # compare const, 0
                return -1+2*n_GreaterZero(p_GetCoeff(p,r), r) # -1: <, 1: >
        #else

        while ret==0 and p!=NULL and q!=NULL:
            ret = p_Cmp( p, q, r)

            if ret==0:
                h = n_Sub(p_GetCoeff(p, r),p_GetCoeff(q, r), r)
                # compare coeffs
                ret = -1+n_IsZero(h, r)+2*n_GreaterZero(h, r) # -1: <, 0:==, 1: >
                n_Delete(&h, r)
            p = pNext(p)
            q = pNext(q)

        if ret==0:
            if p==NULL and q != NULL:
                ret = -1
            elif p!=NULL and q==NULL:
                ret = 1

        return ret

    cdef ModuleElement _add_c_impl( left, ModuleElement right):
        """
        Add left and right.

        EXAMPLE:
            sage: P.<x,y,z>=MPolynomialRing(QQ,3)
            sage: 3/2*x + 1/2*y + 1
            3/2*x + 1/2*y + 1

        """
        cdef MPolynomial_libsingular res

        cdef poly *_l, *_r, *_p
        cdef ring *_ring

        _ring = (<MPolynomialRing_libsingular>left._parent)._ring

        _l = p_Copy(left._poly, _ring)
        _r = p_Copy((<MPolynomial_libsingular>right)._poly, _ring)

        if(_ring != currRing): rChangeCurrRing(_ring)
        _p= p_Add_q(_l, _r, _ring)

        return new_MP((<MPolynomialRing_libsingular>left._parent),_p)

    cdef ModuleElement _sub_c_impl( left, ModuleElement right):
        """
        Subtract left and right.

        EXAMPLE:
            sage: P.<x,y,z>=MPolynomialRing(QQ,3)
            sage: 3/2*x - 1/2*y - 1
            3/2*x - 1/2*y - 1

        """
        cdef MPolynomial_libsingular res

        cdef poly *_l, *_r, *_p
        cdef ring *_ring

        _ring = (<MPolynomialRing_libsingular>left._parent)._ring

        _l = p_Copy(left._poly, _ring)
        _r = p_Copy((<MPolynomial_libsingular>right)._poly, _ring)

        if(_ring != currRing): rChangeCurrRing(_ring)
        _p= p_Add_q(_l, p_Neg(_r, _ring), _ring)

        return new_MP((<MPolynomialRing_libsingular>left._parent),_p)


    cdef ModuleElement _rmul_c_impl(self, RingElement left):
        """
        Multiply self with a base ring element.

        EXAMPLE:
            sage: P.<x,y,z>=MPolynomialRing(QQ,3)
            sage: 3/2*x
            3/2*x
        """

        cdef number *_n
        cdef ring *_ring
        cdef poly *_p

        _ring = (<MPolynomialRing_libsingular>self._parent)._ring

        if(_ring != currRing): rChangeCurrRing(_ring)

        if not left:
            return (<MPolynomialRing_libsingular>self._parent)._zero

        _n = co.sa2si(left,_ring)

        _p = pp_Mult_nn(self._poly,_n,_ring)
        n_Delete(&_n, _ring)
        return new_MP((<MPolynomialRing_libsingular>self._parent),_p)

    cdef RingElement  _mul_c_impl(left, RingElement right):
        """
        Multiply left and right.

        EXAMPLE:
            sage: P.<x,y,z>=MPolynomialRing(QQ,3)
            sage: (3/2*x - 1/2*y - 1) * (3/2*x + 1/2*y + 1)
            9/4*x^2 - 1/4*y^2 - y - 1
        """
        cdef poly *_l, *_r, *_p
        cdef ring *_ring

        _ring = (<MPolynomialRing_libsingular>left._parent)._ring

        if(_ring != currRing): rChangeCurrRing(_ring)
        _p = pp_Mult_qq(left._poly, (<MPolynomial_libsingular>right)._poly, _ring)
        return new_MP(left._parent,_p)

    cdef RingElement  _div_c_impl(left, RingElement right):
        """
        Divide left by right

        EXAMPLES:
            sage: R.<x,y>=MPolynomialRing(QQ,2)
            sage: f = (x + y)/3
            sage: f.parent()
            Polynomial Ring in x, y over Rational Field

        Note that / is still a constructor for elements of the
        fraction field in all cases as long as both arguments have the
        same parent.

            sage: R.<x,y>=PolynomialRing(QQ,2)
            sage: R.<x,y>=MPolynomialRing(QQ,2)
            sage: f = x^3 + y
            sage: g = x
            sage: h = f/g; h
            (x^3 + y)/x
            sage: h.parent()
            Fraction Field of Polynomial Ring in x, y over Rational Field

        TESTS:
            sage: R.<x,y>=MPolynomialRing(QQ,2)
            sage: x/0
            Traceback (most recent call last):
            ...
            ZeroDivisionError

        """
        cdef poly *p
        cdef ring *r
        cdef number *n
        if (<MPolynomial_libsingular>right).is_constant_c():

            p = (<MPolynomial_libsingular>right)._poly
            if p == NULL:
                raise ZeroDivisionError
            r = (<MPolynomialRing_libsingular>(<MPolynomial_libsingular>left)._parent)._ring
            n = p_GetCoeff(p, r)
            n = nInvers(n)
            p = pp_Mult_nn(left._poly, n,  r)
            n_Delete(&n,r)
            return new_MP(left._parent, p)
        else:
            return (<MPolynomialRing_libsingular>left._parent).fraction_field()(left,right)

    def __pow__(MPolynomial_libsingular self,int exp,ignored):
        """
        Return self^(exp).

        EXAMPLE:
            sage: R.<x,y>=MPolynomialRing(QQ,2)
            sage: f = x^3 + y
            sage: f^2
            x^6 + 2*x^3*y + y^2
            sage: g = f^(-1); g
            1/(x^3 + y)
            sage: type(g)
            <class 'sage.rings.fraction_field_element.FractionFieldElement'>
        """
        cdef ring *_ring
        _ring = (<MPolynomialRing_libsingular>self._parent)._ring

        cdef poly *_p
        cdef int _exp

        _exp = exp

        if _exp < 0:
            return 1/(self**(-_exp))
        if _exp > 65535:
            raise TypeError,  "exponent is too large, max. is 65535"

        if(_ring != currRing): rChangeCurrRing(_ring)

        _p = pPower( p_Copy(self._poly,_ring),_exp)

        return new_MP((<MPolynomialRing_libsingular>self._parent),_p)


    def __neg__(self):
        """
        Return -self.

        EXAMPLE:
            sage: R.<x,y>=MPolynomialRing(QQ,2)
            sage: f = x^3 + y
            sage: -f
            -x^3 - y
        """
        cdef ring *_ring
        _ring = (<MPolynomialRing_libsingular>self._parent)._ring
        if(_ring != currRing): rChangeCurrRing(_ring)

        return new_MP((<MPolynomialRing_libsingular>self._parent),\
                                           p_Neg(p_Copy(self._poly,_ring),_ring))

    def _repr_(self):
        s =  self._repr_short_c()
        s = s.replace("+"," + ").replace("-"," - ")
        if s.startswith(" - "):
            return "-" + s[3:]
        else:
            return s

    def _repr_short(self):
        """
        This is a faster but less pretty way to print polynomials. If available
        it uses the short SINGULAR notation.
        """
        cdef ring *_ring = (<MPolynomialRing_libsingular>self._parent)._ring
        if _ring.CanShortOut:
            _ring.ShortOut = 1
            s = self._repr_short_c()
            _ring.ShortOut = 0
        else:
            s = self._repr_short_c()
        return s

    cdef _repr_short_c(self):
        """
        Raw SINGULAR printing.
        """
        rChangeCurrRing((<MPolynomialRing_libsingular>self._parent)._ring)
        s = p_String(self._poly, (<MPolynomialRing_libsingular>self._parent)._ring, (<MPolynomialRing_libsingular>self._parent)._ring)
        return s

    def _latex_(self):
        r"""
        Return a polynomial latex representation of self.

        EXAMPLE:
            sage: P.<x,y,z> = MPolynomialRing(QQ,3)
            sage: f = - 1*x^2*y - 25/27 * y^3 - z^2
            sage: latex(f)
            - x^{2}y - \frac{25}{27} y^{3} - z^{2}

        """
        cdef ring *_ring = (<MPolynomialRing_libsingular>self._parent)._ring
        cdef int n = _ring.N
        cdef int j, e
        cdef poly *p = self._poly
        poly = ""
        gens = self.parent().latex_variable_names()
        base = self.parent().base()

        while p:
            sign_switch = False

            # First determine the multinomial:
            multi = ""
            for j from 1 <= j <= n:
                e = p_GetExp(p, j, _ring)
                if e > 0:
                    multi += gens[j-1]
                if e > 1:
                    multi += "^{%d}"%e

            # Next determine coefficient of multinomial
            c =  co.si2sa( p_GetCoeff(p, _ring), _ring, base)
            if len(multi) == 0:
                multi = latex(c)
            elif c != 1:
                if  c == -1:
                    if len(poly) > 0:
                        sign_switch = True
                    else:
                        multi = "- %s"%(multi)
                else:
                    multi = "%s %s"%(latex(c),multi)

            # Now add on coefficiented multinomials
            if len(poly) > 0:
                if sign_switch:
                    poly = poly + " - "
                else:
                    poly = poly + " + "
            poly = poly + multi

            p = pNext(p)

        poly = poly.lstrip().rstrip()
        poly = poly.replace("+ -","- ")

        if len(poly) == 0:
            return "0"
        return poly

    def _macaulay2_(self, macaulay2=macaulay2):
        """
        Return corresponding Macaulay2 polynomial.

        EXAMPLES:
            sage: R.<x,y> = PolynomialRing(GF(7), 2)   # optional
            sage: f = (x^3 + 2*y^2*x)^7; f          # optional
            x^21 + 2*x^7*y^14
            sage: h = f._macaulay2_(); h            # optional
             21     7 14
            x   + 2x y
            sage: R(h)                              # optional
            2*x^7*y^14 + x^21
            sage: R(h^20) == f^20                   # optional
            True
        """
        try:
            if self.__macaulay2.parent() is macaulay2:
                return self.__macaulay2
        except AttributeError:
            pass
        self.parent()._macaulay2_set_ring(macaulay2)
        return macaulay2(repr(self))

    def _repr_with_changed_varnames(self, varnames):
        """
        Return string representing self but change the variable names
        to varnames.

        EXAMPLE:
            sage: P.<x,y,z> = MPolynomialRing(QQ,3)
            sage: f = - 1*x^2*y - 25/27 * y^3 - z^2
            sage: print f._repr_with_changed_varnames(['FOO', 'BAR', 'FOOBAR'])
            -FOO^2*BAR - 25/27*BAR^3 - FOOBAR^2

        """
        cdef ring *_ring = (<MPolynomialRing_libsingular>self._parent)._ring
        cdef char **_names
        cdef char **_orig_names
        cdef char *_name
        cdef int i

        if len(varnames) != _ring.N:
            raise TypeError, "len(varnames) doesn't equal self.parent().ngens()"


        _names = <char**>sage_malloc(sizeof(char*)*_ring.N)
        for i from 0 <= i < _ring.N:
            _name = varnames[i]
            _names[i] = strdup(_name)

        _orig_names = _ring.names
        _ring.names = _names
        s = str(self)
        _ring.names = _orig_names

        for i from 0 <= i < _ring.N:
            free(_names[i]) # strdup() --> free()
        sage_free(_names)

        return s

    def degree(self, MPolynomial_libsingular x=None):
        """
        Return the maximal degree of self in x, where x must be one of the
        generators for the parent of self.

        INPUT:
            x -- multivariate polynmial (a generator of the parent of self)
                 If x is not specified (or is None), return the total degree,
                 which is the maximum degree of any monomial.

        OUTPUT:
            integer

        EXAMPLE:
            sage: R.<x, y> = MPolynomialRing(QQ, 2)
            sage: f = y^2 - x^9 - x
            sage: f.degree(x)
            9
            sage: f.degree(y)
            2
            sage: (y^10*x - 7*x^2*y^5 + 5*x^3).degree(x)
            3
            sage: (y^10*x - 7*x^2*y^5 + 5*x^3).degree(y)
            10

        TESTS:
            sage: P.<x, y> = MPolynomialRing(QQ, 2)
            sage: P(0).degree(x)
            0
            sage: P(1).degree(x)
            0

        """
        cdef ring *r = (<MPolynomialRing_libsingular>self._parent)._ring
        cdef poly *p = self._poly
        cdef int deg, _deg

        deg = 0

        if not x:
            return self.total_degree()

        # TODO: we can do this faster
        if not x in self._parent.gens():
            raise TypeError, "x must be one of the generators of the parent."
        for i from 1 <= i <= r.N:
            if p_GetExp(x._poly, i, r):
                break
        while p:
            _deg =  p_GetExp(p,i,r)
            if _deg > deg:
                deg = _deg
            p = pNext(p)

        return deg

    def newton_polytope(self):
        """
        Return the Newton polytope of this polynomial.

        You should have the optional polymake package installed.

        EXAMPLES:
            sage: R.<x,y> = MPolynomialRing(QQ,2)
            sage: f = 1 + x*y + x^3 + y^3
            sage: P = f.newton_polytope()
            sage: P
            Convex hull of points [[1, 0, 0], [1, 0, 3], [1, 1, 1], [1, 3, 0]]
            sage: P.facets()
            [(0, 1, 0), (3, -1, -1), (0, 0, 1)]
            sage: P.is_simple()
            True

        TESTS:
            sage: R.<x,y> = MPolynomialRing(QQ,2)
            sage: R(0).newton_polytope()
            Convex hull of points []
            sage: R(1).newton_polytope()
            Convex hull of points [[1, 0, 0]]

        """
        from sage.geometry.all import polymake
        e = self.exponents()
        a = [[1] + list(v) for v in e]
        P = polymake.convex_hull(a)
        return P

    def total_degree(self):
        """
        Return the total degree of self, which is the maximum degree
        of all monomials in self.

        EXAMPLES:
            sage: R.<x,y,z> = MPolynomialRing(QQ, 3)
            sage: f=2*x*y^3*z^2
            sage: f.total_degree()
            6
            sage: f=4*x^2*y^2*z^3
            sage: f.total_degree()
            7
            sage: f=99*x^6*y^3*z^9
            sage: f.total_degree()
            18
            sage: f=x*y^3*z^6+3*x^2
            sage: f.total_degree()
            10
            sage: f=z^3+8*x^4*y^5*z
            sage: f.total_degree()
            10
            sage: f=z^9+10*x^4+y^8*x^2
            sage: f.total_degree()
            10

        TESTS:
            sage: R.<x,y,z> = MPolynomialRing(QQ, 3)
            sage: R(0).total_degree()
            0
            sage: R(1).total_degree()
            0
        """
        cdef poly *p = self._poly
        cdef ring *r = (<MPolynomialRing_libsingular>self._parent)._ring
        cdef int l
        if self._poly == NULL:
            return 0
        if(r != currRing): rChangeCurrRing(r)
        return pLDeg(p,&l,r)

    def monomial_coefficient(self, MPolynomial_libsingular mon):
        """
        Return the coefficient of the monomial mon in self, where mon
        must have the same parent as self.

        INPUT:
            mon -- a monomial

        OUTPUT:
            ring element

        EXAMPLE:
            sage: P.<x,y> = MPolynomialRing(QQ, 2)

        The coefficient returned is an element of the base ring of self; in
        this case, QQ.
            sage: f = 2 * x * y
            sage: c = f.monomial_coefficient(x*y); c
            2
            sage: c in QQ
            True

            sage: f = y^2 - x^9 - 7*x + 5*x*y
            sage: f.monomial_coefficient(y^2)
            1
            sage: f.monomial_coefficient(x*y)
            5
            sage: f.monomial_coefficient(x^9)
            -1
            sage: f.monomial_coefficient(x^10)
            0
        """
        cdef poly *p = self._poly
        cdef poly *m = mon._poly
        cdef ring *r = (<MPolynomialRing_libsingular>self._parent)._ring

        if not mon._parent is self._parent:
            raise TypeError, "mon must have same parent as self"

        while(p):
            if p_ExpVectorEqual(p, m, r) == 1:
                return co.si2sa(p_GetCoeff(p, r), r, (<MPolynomialRing_libsingular>self._parent)._base)
            p = pNext(p)

        return (<MPolynomialRing_libsingular>self._parent)._base._zero_element

    def dict(self):
        """
        Return a dictionary representing self. This dictionary is in
        the same format as the generic MPolynomial: The dictionary
        consists of ETuple:coefficient pairs.

        EXAMPLE:
            sage: R.<x,y,z> = MPolynomialRing(QQ, 3)
            sage: f=2*x*y^3*z^2 + 1/7*x^2 + 2/3
            sage: f.dict()
            {(2, 0, 0): 1/7, (0, 0, 0): 2/3, (1, 3, 2): 2}
        """
        cdef poly *p
        cdef ring *r
        cdef int n
        cdef int v
        r = (<MPolynomialRing_libsingular>self._parent)._ring
        if r!=currRing: rChangeCurrRing(r)
        base = (<MPolynomialRing_libsingular>self._parent)._base
        p = self._poly
        pd = dict()
        while p:
            d = dict()
            for v from 1 <= v <= r.N:
                n = p_GetExp(p,v,r)
                if n!=0:
                    d[v-1] = n

            pd[ETuple(d,r.N)] = co.si2sa(p_GetCoeff(p, r), r, base)

            p = pNext(p)
        return pd

    def __getitem__(self,x):
        """
        same as self.monomial_coefficent but for exponent vectors.

        INPUT:
            x -- a tuple or, in case of a single-variable MPolynomial
                 ring x can also be an integer.

        EXAMPLES:
            sage: R.<x, y> = MPolynomialRing(QQ, 2)
            sage: f = -10*x^3*y + 17*x*y
            sage: f[3,1]
            -10
            sage: f[1,1]
            17
            sage: f[0,1]
            0

            sage: R.<x> = MPolynomialRing(GF(7),1); R
            Polynomial Ring in x over Finite Field of size 7
            sage: f = 5*x^2 + 3; f
            -2*x^2 + 3
            sage: f[2]
            5
        """

        cdef poly *m
        cdef poly *p = self._poly
        cdef ring *r = (<MPolynomialRing_libsingular>self._parent)._ring
        cdef int i

        if PY_TYPE_CHECK(x, MPolynomial_libsingular):
            return self.monomial_coefficient(x)
        if not PY_TYPE_CHECK(x, tuple):
            try:
                x = tuple(x)
            except TypeError:
                x = (x,)

        if len(x) != (<MPolynomialRing_libsingular>self._parent).__ngens:
            raise TypeError, "x must have length self.ngens()"

        m = p_ISet(1,r)
        i = 1
        for e in x:
            p_SetExp(m, i, int(e), r)
            i += 1
        p_Setm(m, r)

        while(p):
            if p_ExpVectorEqual(p, m, r) == 1:
                p_Delete(&m,r)
                return co.si2sa(p_GetCoeff(p, r), r, (<MPolynomialRing_libsingular>self._parent)._base)
            p = pNext(p)

        p_Delete(&m,r)
        return (<MPolynomialRing_libsingular>self._parent)._base._zero_element

    def coefficient(self, MPolynomial_libsingular mon):
        """
        Return the coefficient of mon in self, where mon must have the
        same parent as self.  The coefficient is defined as follows.
        If f is this polynomial, then the coefficient is the sum T/mon
        where the sum is over terms T in f that are exactly divisible
        by mon.

        A monomial m(x,y) 'exactly divides' f(x,y) if m(x,y)|f(x,y)
        and neither x*m(x,y) nor y*m(x,y) divides f(x,y).

        INPUT:
            mon -- a monomial

        OUTPUT:
            element of the parent of self

        EXAMPLES:
            sage: P.<x,y> = MPolynomialRing(QQ, 2)

        The coefficient returned is an element of the parent of self; in
        this case, QQ[x, y].

            sage: f = 2 * x * y
            sage: c = f.coefficient(x*y); c
            2
            sage: c.parent()
            Polynomial Ring in x, y over Rational Field
            sage: c in P
            True

            sage: f = y^2 - x^9 - 7*x + 5*x*y
            sage: f.coefficient(y)
            5*x
            sage: f = y - x^9*y - 7*x + 5*x*y
            sage: f.coefficient(y)
            -x^9 + 5*x + 1

            sage: f = y^2 - x^9 - 7*x*y^2 + 5*x*y
            sage: f.coefficient(x*y)
            5
            sage: f.coefficient(x*y^2)
            -7
            sage: f.coefficient(y)
            5*x
            sage: f.coefficient(x)
            -7*y^2 + 5*y

        The coefficient of 1 is also an element of the multivariate
        polynomial ring:

            sage: R.<x,y> = MPolynomialRing(GF(389),2)
            sage: parent(R(x*y+5).coefficient(R(1)))
            Polynomial Ring in x, y over Finite Field of size 389
        """
        cdef poly *p = self._poly
        cdef poly *m = mon._poly
        cdef ring *r = (<MPolynomialRing_libsingular>self._parent)._ring
        cdef poly *res = p_ISet(0,r)
        cdef poly *t
        cdef int exactly_divisible, i
        if(r != currRing): rChangeCurrRing(r)

        if not mon._parent is self._parent:
            raise TypeError, "mon must have same parent as self"

        while(p):
            exactly_divisible = 1
            for i from 1 <= i <= r.N:
                if (p_GetExp(m,i,r) != 0) and (p_GetExp(p,i,r) != p_GetExp(m,i,r)):
                    exactly_divisible = 0
                    break
            if exactly_divisible:
                t = pDivide(p,m)
                p_SetCoeff(t, n_Div( p_GetCoeff(p, r) , p_GetCoeff(m, r), r), r)
                res = p_Add_q(res, t , r )
            p = pNext(p)

        return new_MP(self._parent, res)

    def exponents(self):
        """
        Return the exponents of the monomials appearing in self.

        EXAMPLES:
            sage: R.<a,b,c> = PolynomialRing(QQ, 3)
            sage: R.<a,b,c> = MPolynomialRing(QQ, 3)
            sage: f = a^3 + b + 2*b^2
            sage: f.exponents()
            [(3, 0, 0), (0, 2, 0), (0, 1, 0)]
        """
        cdef poly *p
        cdef ring *r
        cdef int v
        r = (<MPolynomialRing_libsingular>self._parent)._ring

        p = self._poly

        pl = list()
        while p:
            ml = list()
            for v from 1 <= v <= r.N:
                ml.append(p_GetExp(p,v,r))
            pl.append(ETuple(ml))

            p = pNext(p)
        return pl

    def is_unit(self):
        """
        Return True if self is a unit.

        EXAMPLES:
            sage: R.<x,y> = PolynomialRing(QQ, 2)
            sage: R.<x,y> = MPolynomialRing(QQ, 2)
            sage: (x+y).is_unit()
            False
            sage: R(0).is_unit()
            False
            sage: R(-1).is_unit()
            True
            sage: R(-1 + x).is_unit()
            False
            sage: R(2).is_unit()
            True
        """
        return bool(p_IsUnit(self._poly, (<MPolynomialRing_libsingular>self._parent)._ring))

    def inverse_of_unit(self):
        """
        Return the inverse of self if self is a unit.

        EXAMPLES:

            sage: R.<x,y> = MPolynomialRing(QQ, 2)
        """
        cdef ring *_ring = (<MPolynomialRing_libsingular>self._parent)._ring
        if(_ring != currRing): rChangeCurrRing(_ring)

        if not p_IsUnit(self._poly, _ring):
            raise ArithmeticError, "is not a unit"
        else:
            return new_MP(self._parent,pInvers(0,self._poly,NULL))

    def is_homogeneous(self):
        """
        Return True if self is a homogeneous polynomial.

        EXAMPLES:
            sage: P.<x,y> = PolynomialRing(RationalField(), 2)
            sage: (x+y).is_homogeneous()
            True
            sage: (x.parent()(0)).is_homogeneous()
            True
            sage: (x+y^2).is_homogeneous()
            False
            sage: (x^2 + y^2).is_homogeneous()
            True
            sage: (x^2 + y^2*x).is_homogeneous()
            False
            sage: (x^2*y + y^2*x).is_homogeneous()
            True

        """
        cdef ring *_ring = (<MPolynomialRing_libsingular>self._parent)._ring
        if(_ring != currRing): rChangeCurrRing(_ring)
        return bool(pIsHomogeneous(self._poly))

    def homogenize(self, var='h'):
        """
        Return self is self is homogeneous.  Otherwise return a
        homogeneous polynomial. If a string is given, return a
        polynomial in one more variable such that setting that
        variable equal to 1 yields self. This variable is added to the
        end of the variables. If either a variable in self.parent() or
        an index is given, this variable is used to homogenize the
        polynomial.

        INPUT:
            var -- either a string (default: 'h'); a variable name for the new variable
                   to be added in when homogenizing or a variable/index to specify the existing
                   variable to be used.

        OUTPUT:
            a multivariate polynomial

        EXAMPLES:
            sage: P.<x,y> = PolynomialRing(QQ,2)
            sage: P.<x,y> = MPolynomialRing(QQ,2)
            sage: f = x^2 + y + 1 + 5*x*y^10
            sage: g = f.homogenize('z'); g
            5*x*y^10 + x^2*z^9 + y*z^10 + z^11
            sage: g.parent()
            Polynomial Ring in x, y, z over Rational Field
            sage: f.homogenize(x)
            2*x^11 + x^10*y + 5*x*y^10

        """
        cdef MPolynomialRing_libsingular parent = <MPolynomialRing_libsingular>self._parent
        cdef MPolynomial_libsingular f

        if self.is_homogeneous():
            return self

        if PY_TYPE_CHECK(var, MPolynomial_libsingular):
            if (<MPolynomial_libsingular>var)._parent is self._parent:
                var = var._variable_indices_()
                if len(var) == 1:
                    var = var[0]
                else:
                    raise TypeError, "parameter var must be single variable"

        if PY_TYPE_CHECK(var,str):
            names = [str(e) for e in parent.gens()] + [var]
            P = MPolynomialRing_libsingular(parent.base(),parent.ngens()+1, names, order=parent.term_order())
            f = P(str(self))
            return new_MP(P, pHomogen(f._poly,len(names)))
        elif PY_TYPE_CHECK(var,int) or PY_TYPE_CHECK(var,Integer):
            if var < parent._ring.N:
                return new_MP(parent, pHomogen(p_Copy(self._poly, parent._ring), var+1))
            else:
                raise TypeError, "var must be < self.parent().ngens()"
        else:
            raise TypeError, "parameter var not understood"

    def is_monomial(self):
        return not self._poly.next

    def fix(self, fixed=None, **kw):
        """
        Fixes some given variables in a given multivariate polynomial and
        returns the changed multivariate polynomials. The polynomial
        itself is not affected.  The variable,value pairs for fixing are
        to be provided as dictionary of the form {variable:value}.

        This is a special case of evaluating the polynomial with some of
        the variables constants and the others the original variables, but
        should be much faster if only few variables are to be fixed.

        INPUT:
            fixed -- (optional) dict with variable:value pairs
            **kw -- names parameters

        OUTPUT:
            new MPolynomial

        EXAMPLES:
            sage: R.<x,y> = QQ[]
            sage: f = x^2 + y + x^2*y^2 + 5
            sage: f(5,y)
            25*y^2 + y + 30
            sage: f.fix({x:5})
            25*y^2 + y + 30
            sage: f.subs(x=5)
            25*y^2 + y + 30

        TESTS:
            sage: P.<x,y,z> = QQ[]
            sage: f = y
            sage: f.fix({y:x}).fix({x:z})
            z

        NOTE: The evaluation is performed by evalutating every
        variable:value pair separately.  This has side effects if
        e.g. x=y, y=z is provided. If x=y is evaluated first, all x
        variables will be replaced by z eventually.

        """
        cdef int mi, i

        cdef MPolynomialRing_libsingular parent = <MPolynomialRing_libsingular>self._parent
        cdef ring *_ring = parent._ring

        if(_ring != currRing): rChangeCurrRing(_ring)

        cdef poly *_p = p_Copy(self._poly, _ring)

        if fixed is not None:
            for m,v in fixed.iteritems():
                if PY_TYPE_CHECK(m,int) or PY_TYPE_CHECK(m,Integer):
                    mi = m+1
                elif PY_TYPE_CHECK(m,MPolynomial_libsingular) and <MPolynomialRing_libsingular>m.parent() is parent:
                    for i from 0 < i <= _ring.N:
                        if p_GetExp((<MPolynomial_libsingular>m)._poly, i, _ring) != 0:
                            mi = i
                            break
                    if i > _ring.N:
                        raise TypeError, "key does not match"
                else:
                    raise TypeError, "keys do not match self's parent"
                _p = pSubst(_p, mi, (<MPolynomial_libsingular>parent._coerce_c(v))._poly)

        for m,v in kw.iteritems():
            m = parent(m)
            for i from 0 < i <= _ring.N:
                if p_GetExp((<MPolynomial_libsingular>m)._poly, i, _ring) != 0:
                    mi = i
                    break
            if i > _ring.N:
                raise TypeError, "key does not match"
            _p = pSubst(_p, mi, (<MPolynomial_libsingular>parent._coerce_c(v))._poly)

        return new_MP(parent,_p)

    def monomials(self):
        """
        Return the list of monomials in self. The returned list is
        ordered by the term ordering of self.parent().

        EXAMPLE:
            sage: P.<x,y,z> = MPolynomialRing(QQ,3)
            sage: f = x + 3/2*y*z^2 + 2/3
            sage: f.monomials()
            [y*z^2, x, 1]
            sage: f = P(3/2)
            sage: f.monomials()
            [1]

        TESTS:
            sage: P.<x,y,z> = MPolynomialRing(QQ,3)
            sage: f = x
            sage: f.monomials()
            [x]
            sage: f = P(0)
            sage: f.monomials()
            [0]


        """
        l = list()
        cdef MPolynomialRing_libsingular parent = <MPolynomialRing_libsingular>self._parent
        cdef ring *_ring = parent._ring
        cdef poly *p = p_Copy(self._poly, _ring)
        cdef poly *t

        if p == NULL:
            return [parent._zero]

        while p:
            t = pNext(p)
            p.next = NULL
            p_SetCoeff(p, n_Init(1,_ring), _ring)
            p_Setm(p, _ring)
            l.append( new_MP(parent,p) )
            p = t

        return l

    def constant_coefficient(self):
        """
        Return the constant coefficient of this multivariate polynomial.

        EXAMPLES:
            sage: P.<x, y> = MPolynomialRing(QQ,2)
            sage: f = 3*x^2 - 2*y + 7*x^2*y^2 + 5
            sage: f.constant_coefficient()
            5
            sage: f = 3*x^2
            sage: f.constant_coefficient()
            0
        """

        cdef poly *p = self._poly
        cdef ring *r = (<MPolynomialRing_libsingular>self._parent)._ring
        if p == NULL:
            return (<MPolynomialRing_libsingular>self._parent)._base._zero_element

        while p.next:
            p = pNext(p)

        if p_LmIsConstant(p, r):
            return co.si2sa( p_GetCoeff(p, r), r, (<MPolynomialRing_libsingular>self._parent)._base )
        else:
            return (<MPolynomialRing_libsingular>self._parent)._base._zero_element

    def is_univariate(self):
        """
        Return True if self is a univariate polynomial, that is if
        self contains only one variable.

        EXAMPLE:
            sage: P.<x,y,z> = MPolynomialRing(GF(2),3)
            sage: f = x^2 + 1
            sage: f.is_univariate()
            True
            sage: f = y*x^2 + 1
            sage: f.is_univariate()
            False
            sage: f = P(0)
            sage: f.is_univariate()
            True
        """
        return bool(len(self._variable_indices_(sort=False))<2)

    def univariate_polynomial(self, R=None):
        """
        Returns a univariate polynomial associated to this
        multivariate polynomial.

        INPUT:
            R -- (default: None) PolynomialRing

        If this polynomial is not in at most one variable, then a
        ValueError exception is raised.  This is checked using the
        is_univariate() method.  The new Polynomial is over the same
        base ring as the given MPolynomial and in the variable 'x' if
        no ring 'ring' is provided.

        EXAMPLES:
            sage: R.<x, y> = MPolynomialRing(QQ,2)
            sage: f = 3*x^2 - 2*y + 7*x^2*y^2 + 5
            sage: f.univariate_polynomial()
            Traceback (most recent call last):
            ...
            TypeError: polynomial must involve at most one variable
            sage: g = f.fix({x:10}); g
            700*y^2 - 2*y + 305
            sage: g.univariate_polynomial ()
            700*x^2 - 2*x + 305
            sage: g.univariate_polynomial(PolynomialRing(QQ,'z'))
            700*z^2 - 2*z + 305
        """
        cdef poly *p = self._poly
        cdef ring *r = (<MPolynomialRing_libsingular>self._parent)._ring
        k = self.base_ring()

        if not self.is_univariate():
            raise TypeError, "polynomial must involve at most one variable"

        #construct ring if none
        if R == None:
            R =  PolynomialRing(k,'x')

        zero = k(0)
        coefficients = [zero] * (self.degree() + 1)

        while p:
            coefficients[pTotaldegree(p, r)] = co.si2sa(p_GetCoeff(p, r), r, k)
            p = pNext(p)

        return R(coefficients)


    def _variable_indices_(self, sort=True):
        """
        Return the indices of all variables occuring in self.
        This index is the index as SAGE uses them (starting at zero), not
        as SINGULAR uses them (starting at one).

        INPUT:
            sort -- specifies whether the indices shall be sorted

        EXAMPLE:
            sage: P.<x,y,z> = MPolynomialRing(GF(2),3)
            sage: f = x*z^2 + z + 1
            sage: f._variable_indices_()
            [0, 2]

        """
        cdef poly *p
        cdef ring *r = (<MPolynomialRing_libsingular>self._parent)._ring
        cdef int i
        s = set()
        p = self._poly
        while p:
            for i from 1 <= i <= r.N:
                if p_GetExp(p,i,r):
                    s.add(i-1)
            p = pNext(p)
        if sort:
            return sorted(s)
        else:
            return list(s)

    def variables(self, sort=True):
        """
        Return a list of all variables occuring in self.

        INPUT:
            sort -- specifies whether the indices shall be sorted

        EXAMPLE:
            sage: P.<x,y,z> = MPolynomialRing(GF(2),3)
            sage: f = x*z^2 + z + 1
            sage: f.variables()
            [z, x]
            sage: f.variables(sort=False)
            [x, z]

        """
        cdef poly *p, *v
        cdef ring *r = (<MPolynomialRing_libsingular>self._parent)._ring
        cdef int i
        l = list()
        si = set()
        p = self._poly
        while p:
            for i from 1 <= i <= r.N:
                if i not in si and p_GetExp(p,i,r):
                    v = p_ISet(1,r)
                    p_SetExp(v, i, 1, r)
                    p_Setm(v, r)
                    l.append(new_MP(self._parent, v))
                    si.add(i)
            p = pNext(p)
        if sort:
            return sorted(l)
        else:
            return l

    def variable(self, i=0):
        """
        Return the i-th variable occuring in self. The index i is the
        index in self.variables().

        EXAMPLE:
            sage: P.<x,y,z> = MPolynomialRing(GF(2),3)
            sage: f = x*z^2 + z + 1
            sage: f.variables()
            [z, x]
            sage: f.variable(1)
            x
        """
        return self.variables()[i]

    def nvariables(self):
        """
        """
        return self._variable_indices_(sort=False)

    def is_constant(self):
        """
        """
        return bool(p_IsConstant(self._poly, (<MPolynomialRing_libsingular>self._parent)._ring))

    cdef int is_constant_c(self):
        return p_IsConstant(self._poly, (<MPolynomialRing_libsingular>self._parent)._ring)

    def __hash__(self):
        """
        """
        s = p_String(self._poly, (<MPolynomialRing_libsingular>self._parent)._ring, (<MPolynomialRing_libsingular>self._parent)._ring)
        return hash(s)

    def lm(MPolynomial_libsingular self):
        """
        Returns the lead monomial of self with respect to the term
        order of self.parent(). In SAGE a monomial is a product of
        variables in some power without a coefficient.

        EXAMPLES:
            sage: R.<x,y,z>=PolynomialRing(GF(7),3,order='lex')
            sage: R.<x,y,z>=MPolynomialRing(GF(7),3,order='lex')
            sage: f = x^1*y^2 + y^3*z^4
            sage: f.lm()
            x*y^2
            sage: f = x^3*y^2*z^4 + x^3*y^2*z^1
            sage: f.lm()
            x^3*y^2*z^4

            sage: R.<x,y,z>=MPolynomialRing(QQ,3,order='deglex')
            sage: f = x^1*y^2*z^3 + x^3*y^2*z^0
            sage: f.lm()
            x*y^2*z^3
            sage: f = x^1*y^2*z^4 + x^1*y^1*z^5
            sage: f.lm()
            x*y^2*z^4

            sage: R.<x,y,z>=PolynomialRing(GF(127),3,order='degrevlex')
            sage: f = x^1*y^5*z^2 + x^4*y^1*z^3
            sage: f.lm()
            x*y^5*z^2
            sage: f = x^4*y^7*z^1 + x^4*y^2*z^3
            sage: f.lm()
            x^4*y^7*z

        """
        cdef poly *_p
        cdef ring *_ring
        _ring = (<MPolynomialRing_libsingular>self._parent)._ring
        _p = p_Head(self._poly, _ring)
        p_SetCoeff(_p, n_Init(1,_ring), _ring)
        p_Setm(_p,_ring)
        return new_MP((<MPolynomialRing_libsingular>self._parent), _p)


    def lc(MPolynomial_libsingular self):
        """
        Leading coefficient of self. See self.lm() for details.
        """

        cdef poly *_p
        cdef ring *_ring
        cdef number *_n
        _ring = (<MPolynomialRing_libsingular>self._parent)._ring

        if(_ring != currRing): rChangeCurrRing(_ring)

        _p = p_Head(self._poly, _ring)
        _n = p_GetCoeff(_p, _ring)

        return co.si2sa(_n, _ring, (<MPolynomialRing_libsingular>self._parent)._base)

    def lt(MPolynomial_libsingular self):
        """
        Leading term of self. In SAGE a term is a product of variables
        in some power AND a coefficient.

        See self.lm() for details
        """
        return new_MP((<MPolynomialRing_libsingular>self._parent),
                                           p_Head(self._poly,(<MPolynomialRing_libsingular>self._parent)._ring))

    def is_zero(self):
        if self._poly is NULL:
            return True
        else:
            return False

    def __nonzero__(self):
        if self._poly:
            return True
        else:
            return False

    def __floordiv__(self, right):
        """
        Perform division with remainder and return the quotient.

        INPUT:
            right -- something coercable to an MPolynomial_libsingular in self.parent()

        EXAMPLES:
            sage: R.<x,y,z> = PolynomialRing(GF(32003),3)
            sage: R.<x,y,z> = MPolynomialRing(GF(32003),3)
            sage: f = y*x^2 + x + 1
            sage: f//x
            x*y + 1
            sage: f//y
            x^2
        """
        cdef MPolynomialRing_libsingular parent = <MPolynomialRing_libsingular>(<MPolynomial_libsingular>self)._parent
        cdef ring *r = parent._ring
        if(r != currRing): rChangeCurrRing(r)
        cdef MPolynomial_libsingular _self, _right
        cdef poly *quo

        _self = self

        if not PY_TYPE_CHECK(right, MPolynomial_libsingular) or (<ParentWithBase>parent is not (<MPolynomial_libsingular>right)._parent):
            _right = parent._coerce_c(right)
        else:
            _right = right

        if right.is_zero():
            raise ZeroDivisionError

        quo = singclap_pdivide( _self._poly, _right._poly )
        return new_MP(parent, quo)

    def factor(self, param=0):
        """
        Return the factorization of self.

        INPUT:
            param --  0: returns factors and multiplicities, first factor is a constant.
                      1: returns non-constant factors (no multiplicities).
                      2: returns non-constant factors and multiplicities.
        EXAMPLE:
            sage: R.<x,y,z> = PolynomialRing(GF(32003),3)
            sage: R.<x,y,z> = MPolynomialRing(GF(32003),3)
            sage: f = 9*(x-1)^2*(y+z)
            sage: f.factor(0)
            9 * (y + z) * (x - 1)^2
            sage: f.factor(1)
            (y + z) * (x - 1)
            sage: f.factor(2)
            (y + z) * (x - 1)^2

        """
        cdef ring *_ring
        cdef intvec *iv
        cdef int *ivv
        cdef ideal *I
        cdef MPolynomialRing_libsingular parent
        cdef int i

        parent = self._parent
        _ring = parent._ring

        if(_ring != currRing): rChangeCurrRing(_ring)

        iv = NULL
        I = singclap_factorize ( self._poly, &iv , int(param)) #delete iv at some point

        if param==1:
            v = [(new_MP(parent, p_Copy(I.m[i],_ring)) , 1)   for i in range(I.ncols)]
        else:
            ivv = iv.ivGetVec()
            v = [(new_MP(parent, p_Copy(I.m[i],_ring)) , ivv[i])   for i in range(I.ncols)]
            oo = (new_MP(parent, p_ISet(1,_ring)),1)
            if oo in v:
                v.remove(oo)

        F = Factorization(v)
        F.sort()

        delete(iv)
        id_Delete(&I,_ring)

        return F

    def lift(self, I):
        """
        given an ideal I = (f_1,...,f_r) and some g (== self) in I,
        find s_1,...,s_r such that g = s_1 f_1 + ... + s_r f_r

        EXAMPLE:
            sage: A.<x,y> = PolynomialRing(QQ,2,order='degrevlex')
            sage: A.<x,y> = MPolynomialRing(QQ,2,order='degrevlex')
            sage: I = A.ideal([x^10 + x^9*y^2, y^8 - x^2*y^7 ])
            sage: f = x*y^13 + y^12
            sage: M = f.lift(I)
            sage: M
            [y^7, x^7*y^2 + x^8 + x^5*y^3 + x^6*y + x^3*y^4 + x^4*y^2 + x*y^5 + x^2*y^3 + y^4]
            sage: sum( map( mul , zip( M, I.gens() ) ) ) == f
            True
        """

        cdef ideal *fI = idInit(1,1)
        cdef ideal *_I
        cdef MPolynomialRing_libsingular parent = <MPolynomialRing_libsingular>self._parent
        cdef int i = 0
        cdef int j
        cdef ring *r = (<MPolynomialRing_libsingular>self._parent)._ring
        cdef ideal *res

        if PY_TYPE_CHECK(I, MPolynomialIdeal):
            I = I.gens()

        _I = idInit(len(I),1)

        for f in I:
            if not (PY_TYPE_CHECK(f,MPolynomial_libsingular) \
                    and <MPolynomialRing_libsingular>(<MPolynomial_libsingular>f)._parent is parent):
                try:
                    f = parent._coerce_c(f)
                except TypeError, msg:
                    id_Delete(&fI,r)
                    id_Delete(&_I,r)
                    raise TypeError, msg

            _I.m[i] = p_Copy((<MPolynomial_libsingular>f)._poly, r)
            i+=1

        fI.m[0]= p_Copy(self._poly, r)

        res = idLift(_I, fI, NULL, 0, 0, 0)
        l = []
        for i from 0 <= i < IDELEMS(res):
            for j from 1 <= j <= IDELEMS(_I):
                l.append( new_MP(parent, pTakeOutComp1(&res.m[i], j)) )

        id_Delete(&fI, r)
        id_Delete(&_I, r)
        id_Delete(&res, r)
        return Sequence(l, check=False, immutable=True)

    def reduce(self,I):
        """
        Return the normal form of self w.r.t. I, i.e. return the
        remainder of self with respect to the polynomials in I. If the
        polynomial set/list I is not a Groebner basis the result is
        not canonical.

        INPUT:
            I -- a list/set of polynomials in self.parent(). If I is an ideal,
                 the generators are used.

        EXAMPLE:

            sage: P.<x,y,z> = MPolynomialRing(QQ,3)
            sage: f1 = -2 * x^2 + x^3
            sage: f2 = -2 * y + x* y
            sage: f3 = -x^2 + y^2
            sage: F = Ideal([f1,f2,f3])
            sage: g = x*y - 3*x*y^2
            sage: g.reduce(F)
            -6*y^2 + 2*y
            sage: g.reduce(F.gens())
            -6*y^2 + 2*y

        """
        cdef ideal *_I
        cdef MPolynomialRing_libsingular parent = <MPolynomialRing_libsingular>self._parent
        cdef int i = 0
        cdef ring *r = (<MPolynomialRing_libsingular>self._parent)._ring
        cdef poly *res

        if(r != currRing): rChangeCurrRing(r)

        if PY_TYPE_CHECK(I, MPolynomialIdeal):
            I = I.gens()

        _I = idInit(len(I),1)
        for f in I:
            if not (PY_TYPE_CHECK(f,MPolynomial_libsingular) \
                   and <MPolynomialRing_libsingular>(<MPolynomial_libsingular>f)._parent is parent):
                try:
                    f = parent._coerce_c(f)
                except TypeError, msg:
                    id_Delete(&_I,r)
                    raise TypeError, msg

            _I.m[i] = p_Copy((<MPolynomial_libsingular>f)._poly, r)
            i+=1

        #the second parameter would be qring!
        res = kNF(_I, NULL, p_Copy(self._poly, r))
        return new_MP(parent,res)

    def gcd(self, right):
        """
        Return the greates common divisor of self and right.

        INPUT:
            right -- polynomial

        EXAMPLES:
            sage: P.<x,y,z> = MPolynomialRing(QQ,3)
            sage: f = (x*y*z)^6 - 1
            sage: g = (x*y*z)^4 - 1
            sage: f.gcd(g)
            x^2*y^2*z^2 - 1
            sage: GCD([x^3 - 3*x + 2, x^4 - 1, x^6 -1])
            x - 1

        TESTS:
            sage: Q.<x,y,z> = MPolynomialRing(QQ,3)
            sage: P.<x,y,z> = MPolynomialRing(QQ,3)
            sage: P(0).gcd(Q(0))
            0
            sage: x.gcd(1)
            1

        """
        cdef MPolynomial_libsingular _right
        cdef poly *_res
        cdef ring *_ring

        _ring = (<MPolynomialRing_libsingular>self._parent)._ring

        if(_ring != currRing): rChangeCurrRing(_ring)

        if not PY_TYPE_CHECK(right, MPolynomial_libsingular):
            _right = (<MPolynomialRing_libsingular>self._parent)._coerce_c(right)
        else:
            _right = (<MPolynomial_libsingular>right)

        _res = singclap_gcd(p_Copy(self._poly, _ring), p_Copy(_right._poly, _ring))

        return new_MP((<MPolynomialRing_libsingular>self._parent), _res)

    def lcm(self, MPolynomial_libsingular g):
        """
        Return the least common multiple of self and g.

        INPUT:
            g -- polynomial

        OUTPUT:
            polynomial

        EXAMPLE:
            sage: P.<x,y,z> = MPolynomialRing(QQ,3)
            sage: p = (x+y)*(y+z)
            sage: q = (z^4+2)*(y+z)
            sage: lcm(p,q)
            x*y*z^4 + y^2*z^4 + x*z^5 + y*z^5 + 2*x*y + 2*y^2 + 2*x*z + 2*y*z

        NOTE: This only works for GF(p) and QQ as base rings
        """
        cdef ring *_ring = (<MPolynomialRing_libsingular>self._parent)._ring
        cdef poly *ret, *prod, *gcd
        if(_ring != currRing): rChangeCurrRing(_ring)

        if self._parent is not g._parent:
            g = (<MPolynomialRing_libsingular>self._parent)._coerce_c(g)

        gcd = singclap_gcd(p_Copy(self._poly, _ring), p_Copy((<MPolynomial_libsingular>g)._poly, _ring))
        prod = pp_Mult_qq(self._poly, (<MPolynomial_libsingular>g)._poly, _ring)
        ret = singclap_pdivide(prod , gcd )
        p_Delete(&prod, _ring)
        p_Delete(&gcd, _ring)
        return new_MP(self._parent, ret)

    def is_square_free(self):
        """
        """
        cdef ring *_ring = (<MPolynomialRing_libsingular>self._parent)._ring
        if(_ring != currRing): rChangeCurrRing(_ring)
        return bool(singclap_isSqrFree(self._poly))

    def quo_rem(self, MPolynomial_libsingular right):
        """
        Returns quotient and remainder of self and right.

        EXAMPLES:
            sage: R.<x,y> = MPolynomialRing(QQ,2)
            sage: f = y*x^2 + x + 1
            sage: f.quo_rem(x)
            (x*y + 1, 1)
            sage: f.quo_rem(y)
            (x^2, x + 1)

        TESTS:
            sage: R.<x,y> = MPolynomialRing(QQ,2)
            sage: R(0).quo_rem(R(1))
            (0, 0)
            sage: R(1).quo_rem(R(0))
            Traceback (most recent call last):
            ...
            ZeroDivisionError

        """
        #cdef ideal *selfI, *rightI, *R, *res
        cdef poly *quo, *rem
        cdef MPolynomialRing_libsingular parent = <MPolynomialRing_libsingular>self._parent
        cdef ring *r = (<MPolynomialRing_libsingular>self._parent)._ring
        if(r != currRing): rChangeCurrRing(r)

        if self._parent is not right._parent:
            right = self._parent._coerce_c(right)

        if right.is_zero():
            raise ZeroDivisionError

        quo = singclap_pdivide( self._poly, right._poly )
        rem = p_Add_q(p_Copy(self._poly, r), p_Neg(pp_Mult_qq(right._poly, quo, r), r), r)
        return new_MP(parent, quo), new_MP(parent, rem)

    def _magma_(self, magma=None):
        """
        Returns the MAGMA representation of self.

        EXAMPLES:
            sage: R.<x,y> = MPolynomialRing(GF(2),2)
            sage: f = y*x^2 + x +1
            sage: f._magma_() #optional
            x^2*y + x + 1
        """
        if magma is None:
            # TODO: import this globally
            import sage.interfaces.magma
            magma = sage.interfaces.magma.magma

        magma_gens = [e.name() for e in self.parent()._magma_().gens()]
        f = self._repr_with_changed_varnames(magma_gens)
        return magma(f)

    def _singular_(self, singular=singular_default, have_ring=False):
        """
        Return a SINGULAR (as in the CAS) element for this
        element. The result is cached.

        INPUT:
            singular -- interpreter (default: singular_default)
            have_ring -- should the correct ring not be set in SINGULAR first (default:False)

        EXAMPLES:
            sage: P.<x,y,z> = PolynomialRing(GF(127),3)
            sage: x._singular_()
            x
            sage: f =(x^2 + 35*y + 128); f
            x^2 + 35*y + 1
            sage: x._singular_().name() == x._singular_().name()
            True


        TESTS:
            sage: P.<x,y,z> = MPolynomialRing(GF(127),3)
            sage: P.<x,y,z> = PolynomialRing(GF(127),3)
            sage: P(0)._singular_()
            0

        """
        if not have_ring:
            self.parent()._singular_(singular).set_ring() #this is expensive

        try:
            if self.__singular is None:
                return self._singular_init_c(singular, True)

            self.__singular._check_valid()

            if self.__singular.parent() is singular:
                return self.__singular

        except (AttributeError, ValueError):
            pass

        return self._singular_init_c(singular, True)

    def _singular_init_(self,singular=singular_default, have_ring=False):
        """
        Return a new SINGULAR (as in the CAS) element for this element.

        INPUT:
            singular -- interpreter (default: singular_default)
            have_ring -- should the correct ring not be set in SINGULAR first (default:False)

        EXAMPLES:
            sage: P.<x,y,z> = PolynomialRing(GF(127),3)
            sage: x._singular_init_()
            x
            sage: (x^2+37*y+128)._singular_init_()
            x^2+37*y+1
            sage: x._singular_init_().name() == x._singular_init_().name()
            False

        TESTS:
            sage: P(0)._singular_init_()
            0
        """
        return self._singular_init_c(singular, have_ring)

    cdef _singular_init_c(self,singular, have_ring):
        """
        See MPolynomial_libsingular._singular_init_

        """
        if not have_ring:
            self.parent()._singular_(singular).set_ring() #this is expensive

        self.__singular = singular(str(self))
        return self.__singular

    def sub_m_mul_q(self, MPolynomial_libsingular m, MPolynomial_libsingular q):
        """
        Return self - m*q, where m must be a monomial and q a
        polynomial.

        INPUT:
            m -- a monomial
            q -- a polynomial

        EXAMPLE:
            sage: P.<x,y,z>=PolynomialRing(QQ,3)
            sage: x.sub_m_mul_q(y,z)
            -y*z + x

        TESTS:
            sage: from sage.rings.polynomial.multi_polynomial_libsingular import MPolynomialRing_libsingular
            sage: Q.<x,y,z>=MPolynomialRing(QQ,3)
            sage: P.<x,y,z>=MPolynomialRing(QQ,3)
            sage: P(0).sub_m_mul_q(P(0),P(1))
            0
            sage: x.sub_m_mul_q(Q.gen(1),Q.gen(2))
            -y*z + x

         """
        cdef ring *r = (<MPolynomialRing_libsingular>self._parent)._ring

        if not self._parent is m._parent:
            m = self._parent._coerce_c(m)
        if not self._parent is q._parent:
            q = self._parent._coerce_c(q)

        if m._poly and m._poly.next:
            raise ArithmeticError, "m must be a monomial"
        elif not m._poly:
            return self

        return new_MP(self._parent, p_Minus_mm_Mult_qq(p_Copy(self._poly, r), m._poly, q._poly, r))

    def add_m_mul_q(self, MPolynomial_libsingular m, MPolynomial_libsingular q):
        """
        Return self + m*q, where m must be a monomial and q a
        polynomial.

       INPUT:
            m -- a monomial
            q -- a polynomial

        EXAMPLE:
            sage: P.<x,y,z>=PolynomialRing(QQ,3)
            sage: x.add_m_mul_q(y,z)
            y*z + x

        TESTS:
            sage: from sage.rings.polynomial.multi_polynomial_libsingular import MPolynomialRing_libsingular
            sage: R.<x,y,z>=MPolynomialRing(QQ,3)
            sage: P.<x,y,z>=MPolynomialRing(QQ,3)
            sage: P(0).add_m_mul_q(P(0),P(1))
            0
            sage: x.add_m_mul_q(R.gen(),R.gen(1))
            x*y + x
         """

        cdef ring *r = (<MPolynomialRing_libsingular>self._parent)._ring

        if not self._parent is m._parent:
            m = self._parent._coerce_c(m)
        if not self._parent is q._parent:
            q = self._parent._coerce_c(q)

        if m._poly and m._poly.next:
            raise ArithmeticError, "m must be a monomial"
        elif not m._poly:
            return self

        return new_MP(self._parent, p_Plus_mm_Mult_qq(p_Copy(self._poly, r), m._poly, q._poly, r))


    def __reduce__(self):
        """

        Serialize self.

        EXAMPLES:
            sage: P.<x,y,z> = PolynomialRing(QQ,3, order='degrevlex')
            sage: f = 27/113 * x^2 + y*z + 1/2
            sage: f == loads(dumps(f))
            True

            sage: P = PolynomialRing(GF(127),3,names='abc')
            sage: a,b,c = P.gens()
            sage: f = 57 * a^2*b + 43 * c + 1
            sage: f == loads(dumps(f))
            True

        """
        return sage.rings.polynomial.multi_polynomial_libsingular.unpickle_MPolynomial_libsingular, ( self._parent, self.dict() )

    def _im_gens_(self, codomain, im_gens):
        """

        INPUT:
            codomain
            im_gens

        EXAMPLES:
            sage: R.<x,y> = PolynomialRing(QQ, 2)
            sage: f = R.hom([y,x], R)
            sage: f(x^2 + 3*y^5)
            3*x^5 + y^2
        """
        #TODO: very slow
        n = self.parent().ngens()
        if n == 0:
            return codomain._coerce_(self)
        y = codomain(0)
        for (m,c) in self.dict().iteritems():
            y += codomain(c)*mul([ im_gens[i]**m[i] for i in range(n) ])
        return y

    def diff(self, MPolynomial_libsingular variable, have_ring=True):
        """
        Differentiates self with respect to the provided variable. This
        is completely symbolic so it is also defined over e.g. finite
        fields.

        INPUT:
            variable -- the derivative is taken with respect to variable
            have_ring -- ignored, accepted for compatibility reasons

        EXAMPLES:
            sage: R.<x,y> = PolynomialRing(QQ,2)
            sage: f = 3*x^3*y^2 + 5*y^2 + 3*x + 2
            sage: f.diff(x)
            9*x^2*y^2 + 3
            sage: f.diff(y)
            6*x^3*y + 10*y

            The derivate is also defined over finite fields:

            sage: R.<x,y> = PolynomialRing(GF(2**8, 'a'),2)
            sage: f = x^3*y^2 + y^2 + x + 2
            sage: f.diff(x)
            x^2*y^2 + 1

        """
        cdef int i, var_i

        cdef poly *p
        if variable._parent is not self._parent:
            raise TypeError, "provided variable is not in same ring as self"
        cdef ring *_ring = (<MPolynomialRing_libsingular>self._parent)._ring
        if _ring != currRing: rChangeCurrRing(_ring)

        var_i = -1
        for i from 0 <= i <= _ring.N:
            if p_GetExp(variable._poly, i, _ring):
                if var_i == -1:
                    var_i = i
                else:
                    raise TypeError, "provided variable is not univariate"

        if var_i == -1:
            raise TypeError, "provided variable is constant"


        p = pDiff(self._poly, var_i)
        return new_MP(self._parent,p)

    def resultant(self, MPolynomial_libsingular other, variable=None):
        """
        computes the resultant of self and the first argument with
        respect to the variable given as the second argument.

        If a second argument is not provide the first variable of
        self.parent() is chosen.

        INPUT:
            other -- polynomial in self.parent()
            variable -- optional variable (of type polynomial) in self.parent() (default: None)

        EXAMPLE:
            sage: P.<x,y> = PolynomialRing(QQ,2)
            sage: a = x+y
            sage: b = x^3-y^3
            sage: c = a.resultant(b); c
            -2*y^3
            sage: d = a.resultant(b,y); d
            2*x^3

            The SINGULAR example:
            sage: R.<x,y,z> = PolynomialRing(GF(32003),3)
            sage: f = 3 * (x+2)^3 + y
            sage: g = x+y+z
            sage: f.resultant(g,x)
            3*y^3 + 9*y^2*z + 9*y*z^2 + 3*z^3 - 18*y^2 - 36*y*z - 18*z^2 + 35*y + 36*z - 24

        TESTS:
            sage: from sage.rings.polynomial.multi_polynomial_libsingular import MPolynomialRing_libsingular
            sage: P.<x,y> = MPolynomialRing_libsingular(QQ,2,order='degrevlex')
            sage: a = x+y
            sage: b = x^3-y^3
            sage: c = a.resultant(b); c
            -2*y^3
            sage: d = a.resultant(b,y); d
            2*x^3

        """
        cdef ring *_ring = (<MPolynomialRing_libsingular>self._parent)._ring
        cdef poly *rt

        if variable is None:
            variable = self.parent().gen(0)

        if not self._parent is other._parent:
            raise TypeError, "first parameter needs to be an element of self.parent()"

        if not variable.parent() is self.parent():
            raise TypeError, "second parameter needs to be an element of self.parent() or None"

        rt =  singclap_resultant(self._poly, other._poly, (<MPolynomial_libsingular>variable)._poly )
        return new_MP(self._parent, rt)

def unpickle_MPolynomial_libsingular(MPolynomialRing_libsingular R, d):
    """
    Deserialize a MPolynomial_libsingular object

    INPUT:
        R -- the base ring
        d -- a Python dictionary as returned by MPolynomial_libsingular.dict

    """
    cdef ring *r = R._ring
    cdef poly *m, *p
    cdef int _i, _e
    p = p_ISet(0,r)
    rChangeCurrRing(r)
    for mon,c in d.iteritems():
        m = p_Init(r)
        for i,e in mon.sparse_iter():
            _i = i
            if _i >= r.N:
                p_Delete(&p,r)
                p_Delete(&m,r)
                raise TypeError, "variable index too big"
            _e = e
            if _e <= 0:
                p_Delete(&p,r)
                p_Delete(&m,r)
                raise TypeError, "exponent too small"
            p_SetExp(m, _i+1,_e, r)
        p_SetCoeff(m, co.sa2si(c, r), r)
        p_Setm(m,r)
        p = p_Add_q(p,m,r)
    return new_MP(R,p)


cdef poly *addwithcarry(poly *tempvector, poly *maxvector, int pos, ring *_ring):
    if p_GetExp(tempvector, pos, _ring) < p_GetExp(maxvector, pos, _ring):
      p_SetExp(tempvector, pos, p_GetExp(tempvector, pos, _ring)+1, _ring)
    else:
      p_SetExp(tempvector, pos, 0, _ring)
      tempvector = addwithcarry(tempvector, maxvector, pos + 1, _ring)
    p_Setm(tempvector, _ring)
    return tempvector

<|MERGE_RESOLUTION|>--- conflicted
+++ resolved
@@ -6,6 +6,7 @@
 
 TODO:
    -- implement $GF(p^n)$
+   -- implement block orderings
    -- implement Real, Complex
 
 TESTS:
@@ -459,7 +460,7 @@
             d = self.gens_dict()
             if PY_TYPE_CHECK(self._base, FiniteField_givaro):
                 d[str(self._base.gen())]=self._base.gen()
-            element = eval(element.replace("^","**"),{},d)
+            element = sage_eval(element,d)
 
             # we need to do this, to make sure that we actually get an
             # element in self.
@@ -514,21 +515,10 @@
             # SymbolicVariable
             return element._polynomial_(self)
 
-<<<<<<< HEAD
         # now try calling the base ring's __call__ methods
         element = self.base_ring()(element)
         _p = p_NSet(co.sa2si(element,_ring), _ring)
         return new_MP(self,_p)
-=======
-        try:
-            return self._coerce_c_impl(element)
-        except TypeError:
-            element = self.base_ring()(element)
-            _p = p_NSet(co.sa2si(element,_ring), _ring)
-            return new_MP(self,_p)
-
-        raise TypeError, "cannot coerce element"
->>>>>>> 619bfc11
 
     def _repr_(self):
         """
@@ -736,8 +726,9 @@
 
 
         TESTS:
-            sage: P.<x> = QQ[]
-            sage: Q._singular_()
+            sage: from sage.rings.polynomial.multi_polynomial_libsingular import MPolynomialRing_libsingular
+            sage: P.<x> = MPolynomialRing_libsingular(QQ,1)
+            sage: P._singular_()
             //   characteristic : 0
             //   number of vars : 1
             //        block   1 : ordering lp
