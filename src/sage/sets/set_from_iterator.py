r"""
Enumerated set from iterator

EXAMPLES:

We build a set from the iterator ``graphs`` that returns a canonical
representative for each isomorphism class of graphs::

    sage: from sage.sets.set_from_iterator import EnumeratedSetFromIterator
    sage: E = EnumeratedSetFromIterator(
    ....:   graphs,
    ....:   name = "Graphs",
    ....:   category = InfiniteEnumeratedSets(),
    ....:   cache = True)
    sage: E
    Graphs
    sage: E.unrank(0)
    Graph on 0 vertices
    sage: E.unrank(4)
    Graph on 3 vertices
    sage: E.cardinality()
    +Infinity
    sage: E.category()
    Category of facade infinite enumerated sets

The module also provides decorator for functions and methods::

    sage: from sage.sets.set_from_iterator import set_from_function
    sage: @set_from_function
    ....: def f(n): return xsrange(n)
    sage: f(3)
    {0, 1, 2}
    sage: f(5)
    {0, 1, 2, 3, 4}
    sage: f(100)
    {0, 1, 2, 3, 4, ...}

    sage: from sage.sets.set_from_iterator import set_from_method
    sage: class A:
    ....:  @set_from_method
    ....:  def f(self,n):
    ....:      return xsrange(n)
    sage: a = A()
    sage: a.f(3)
    {0, 1, 2}
    sage: f(100)
    {0, 1, 2, 3, 4, ...}
"""
# ****************************************************************************
#  Copyright (C) 2012 Vincent Delecroix <vincent.delecroix@gmail.com>
#
#  Distributed under the terms of the GNU General Public License (GPL)
#
#    This code is distributed in the hope that it will be useful,
#    but WITHOUT ANY WARRANTY; without even the implied warranty of
#    MERCHANTABILITY or FITNESS FOR A PARTICULAR PURPOSE.  See the GNU
#    General Public License for more details.
#
#  The full text of the GPL is available at:
#
#                  https://www.gnu.org/licenses/
# *****************************************************************************

from sage.structure.parent import Parent
from sage.categories.enumerated_sets import EnumeratedSets
from sage.categories.finite_enumerated_sets import FiniteEnumeratedSets
from sage.misc.function_mangling import ArgumentFixer
from sage.misc.lazy_list import lazy_list
from sage.misc.instancedoc import instancedoc


class EnumeratedSetFromIterator(Parent):
    """
    A class for enumerated set built from an iterator.

    INPUT:

    - ``f`` -- a function that returns an iterable from which the set is built from

    - ``args`` -- tuple -- arguments to be sent to the function ``f``

    - ``kwds`` -- dictionary -- keywords to be sent to the function ``f``

    - ``name`` -- an optional name for the set

    - ``category`` -- (default: ``None``) an optional category for that
      enumerated set. If you know that your iterator will stop after a finite
      number of steps you should set it as :class:`FiniteEnumeratedSets`, conversely if
      you know that your iterator will run over and over you should set it as
      :class:`InfiniteEnumeratedSets`.

    - ``cache`` -- boolean (default: ``False``) -- Whether or not use a cache
      mechanism for the iterator. If ``True``, then the function ``f`` is called
      only once.


    EXAMPLES::

        sage: from sage.sets.set_from_iterator import EnumeratedSetFromIterator
        sage: E = EnumeratedSetFromIterator(graphs, args = (7,))
        sage: E
        {Graph on 7 vertices, Graph on 7 vertices, Graph on 7 vertices, Graph on 7 vertices, Graph on 7 vertices, ...}
        sage: E.category()
        Category of facade enumerated sets

    The same example with a cache and a custom name::

        sage: E = EnumeratedSetFromIterator(
        ....:    graphs,
        ....:    args = (8,),
        ....:    category = FiniteEnumeratedSets(),
        ....:    name = "Graphs with 8 vertices",
        ....:    cache = True)
        sage: E
        Graphs with 8 vertices
        sage: E.unrank(3)
        Graph on 8 vertices
        sage: E.category()
        Category of facade finite enumerated sets

    TESTS:

    The cache is compatible with multiple call to ``__iter__``::

        sage: from itertools import count
        sage: E = EnumeratedSetFromIterator(count, args=(0,), category=InfiniteEnumeratedSets(), cache=True)
        sage: e1 = iter(E)
        sage: e2 = iter(E)
        sage: next(e1), next(e1)
        (0, 1)
        sage: next(e2), next(e2), next(e2)
        (0, 1, 2)
        sage: next(e1), next(e1)
        (2, 3)
        sage: next(e2)
        3

    The following warning is due to ``E`` being a facade parent. For more,
    see the discussion on :trac:`16239`::

        sage: TestSuite(E).run()
        doctest:...: UserWarning: Testing equality of infinite sets which will not end in case of equality

        sage: E = EnumeratedSetFromIterator(xsrange, args=(10,), category=FiniteEnumeratedSets(), cache=True)
        sage: TestSuite(E).run()

    .. NOTE::

        In order to make the ``TestSuite`` works, the elements of the set
        should have parents.
    """
    def __init__(self, f, args=None, kwds=None, name=None, category=None, cache=False):
        """
        TESTS::

            sage: from sage.sets.set_from_iterator import EnumeratedSetFromIterator
            sage: S = EnumeratedSetFromIterator(xsrange, (1,200,-1), category=FiniteEnumeratedSets())
            sage: TestSuite(S).run()
        """
        if category is not None:
            Parent.__init__(self, facade=True, category=category)
        else:
            Parent.__init__(self, facade=True, category=EnumeratedSets())

        if name is not None:
            self.rename(name)

        self._func = f

        if args is not None:
            self._args = args
        if kwds is not None:
            self._kwds = kwds

        if cache:
            self._cache = lazy_list(iter(self._func(
                *getattr(self, '_args', ()),
                **getattr(self, '_kwds', {}))))

    def __hash__(self):
        r"""
        A simple hash using the first elements of the set.

        EXAMPLES::

            sage: from sage.sets.set_from_iterator import EnumeratedSetFromIterator
            sage: E = EnumeratedSetFromIterator(xsrange, (1,200))
            sage: hash(E) == hash(tuple(range(1, 14)))
            True
        """
        try:
            return hash(self._cache[:13])
        except AttributeError:
            from itertools import islice
            return hash(tuple(islice(self, 13)))

    def __reduce__(self):
        r"""
        Support for pickle.

        TESTS::

            sage: from sage.sets.set_from_iterator import EnumeratedSetFromIterator
            sage: from sage.graphs.graph_generators import graphs
            sage: E = EnumeratedSetFromIterator(graphs,
            ....:    args=(3,),
            ....:    category=FiniteEnumeratedSets(),
            ....:    name="Graphs on 3 vertices")
            sage: E
            Graphs on 3 vertices
            sage: F = loads(dumps(E)); F
            Graphs on 3 vertices
            sage: E == F
            True
        """
        return (EnumeratedSetFromIterator,
<<<<<<< HEAD
                (self._func,                            # func
                 getattr(self, '_args', None),          # args
                 getattr(self, '_kwds', None),          # kwds
                 getattr(self, '__custom_name', None),  # name
                 self.category(),                       # category
                 hasattr(self, '_cache'))               # cache
=======
                (self._func,                    # func
                 getattr(self, '_args', None),  # args
                 getattr(self, '_kwds', None),  # kwds
                 self.get_custom_name(),        # name
                 self.category(),               # category
                 hasattr(self, '_cache'))       # cache
>>>>>>> 6ea1fe93
                )

    def _repr_(self):
        r"""
        Return a string representation of ``self``.

        TESTS::

            sage: from sage.sets.set_from_iterator import EnumeratedSetFromIterator
            sage: E = EnumeratedSetFromIterator(Partitions(7,min_part=2).__iter__)
            sage: repr(E)    # indirect doctest
            '{[7], [5, 2], [4, 3], [3, 2, 2]}'
            sage: E = EnumeratedSetFromIterator(Partitions(9,min_part=2).__iter__)
            sage: repr(E)    # indirect doctest
            '{[9], [7, 2], [6, 3], [5, 4], [5, 2, 2], ...}'
            sage: E = EnumeratedSetFromIterator(Partitions(9,min_part=2).__iter__, name="Some partitions")
            sage: repr(E)    # indirect doctest
            'Some partitions'
        """
        l = []
        i = iter(self)
        for _ in range(6):
            try:
                l.append(next(i))
            except StopIteration:
                break
        if len(l) < 6:
            return '{' + ', '.join(repr(x) for x in l) + '}'
        l.pop(-1)
        return '{' + ', '.join(repr(x) for x in l) + ', ...}'

    def __contains__(self, x):
        r"""
        Test whether ``x`` is in ``self``.

        If the set is infinite, only the answer ``True`` should be expected in
        finite time.

        EXAMPLES::

            sage: from sage.sets.set_from_iterator import EnumeratedSetFromIterator
            sage: P = Partitions(12,min_part=2,max_part=5)
            sage: E = EnumeratedSetFromIterator(P.__iter__)
            sage: P([5,5,2]) in E
            True
        """
        return any(x == y for y in self)

    is_parent_of = __contains__

    # TODO: what should we do for comparisons of infinite sets
    def __eq__(self, other):
        r"""
        Equality test.

        The function returns ``True`` if and only if other is an enumerated
        set and has the same element as ``self``.

        TESTS::

            sage: from sage.sets.set_from_iterator import EnumeratedSetFromIterator
            sage: E4 = EnumeratedSetFromIterator(graphs, args=(4,), category=FiniteEnumeratedSets())
            sage: F4 = EnumeratedSetFromIterator(graphs, args=(4,), category=FiniteEnumeratedSets())
            sage: E5 = EnumeratedSetFromIterator(graphs, args=(5,), category=FiniteEnumeratedSets())
            sage: E4 == E4
            True
            sage: E4 == F4
            True
            sage: E4 == E5
            False
            sage: E5 == E4
            False
            sage: E5 == E5
            True
        """
        if isinstance(other, EnumeratedSetFromIterator):
            # trick to allow equality between infinite sets
            # this assume that the function does not return randomized data!
            if (self._func == other._func and
                    getattr(self, '_args', None) == getattr(other, '_args', None) and
                    getattr(self, '_kwds', None) == getattr(other, '_kwds', None)):
                return True

        if other in EnumeratedSets():
            # TODO: think about what should be done at that point
            if self not in FiniteEnumeratedSets() and other not in FiniteEnumeratedSets():
                import warnings
                warnings.warn("Testing equality of infinite sets which will not end in case of equality")

            i1 = iter(self)
            i2 = iter(other)
            while True:
                try:
                    x = next(i1)
                except StopIteration:
                    try:
                        next(i2)
                        return False
                    except StopIteration:
                        return True
                try:
                    y = next(i2)
                except StopIteration:
                    return False
                if x != y:
                    return False

    def __ne__(self, other):
        r"""
        Difference test.

        The function calls the ``__eq__`` test.

        TESTS::

            sage: from sage.sets.set_from_iterator import EnumeratedSetFromIterator
            sage: E4 = EnumeratedSetFromIterator(graphs, args=(4,), category=FiniteEnumeratedSets())
            sage: F4 = EnumeratedSetFromIterator(graphs, args=(4,), category=FiniteEnumeratedSets())
            sage: E5 = EnumeratedSetFromIterator(graphs, args=(5,), category=FiniteEnumeratedSets())
            sage: E4 != E4
            False
            sage: E4 != F4
            False
            sage: E4 != E5
            True
            sage: E5 != E4
            True
            sage: E5 != E5
            False
        """
        return not self == other

    def __iter__(self):
        r"""
        Returns an iterator over the element of ``self``.

        EXAMPLES::

            sage: from sage.sets.set_from_iterator import EnumeratedSetFromIterator
            sage: E = EnumeratedSetFromIterator(graphs, args=(8,))
            sage: g1 = next(iter(E)); g1
            Graph on 8 vertices
            sage: E = EnumeratedSetFromIterator(graphs, args=(8,), cache=True)
            sage: g2 = next(iter(E)); g2
            Graph on 8 vertices
            sage: g1 == g2
            True
        """
        if hasattr(self, '_cache'):
            return iter(self._cache)
        return iter(self._func(*getattr(self, '_args', ()), **getattr(self, '_kwds', {})))

    def unrank(self, i):
        r"""
        Returns the element at position ``i``.

        EXAMPLES::

            sage: from sage.sets.set_from_iterator import EnumeratedSetFromIterator
            sage: E = EnumeratedSetFromIterator(graphs, args=(8,), cache=True)
            sage: F = EnumeratedSetFromIterator(graphs, args=(8,), cache=False)
            sage: E.unrank(2)
            Graph on 8 vertices
            sage: E.unrank(2) == F.unrank(2)
            True
        """
        if hasattr(self, '_cache'):
            return self._cache[i]
        return super().unrank(i)

    def _element_constructor_(self, el):
        """
        Construct an element from ``el``.

        TESTS::

            sage: from sage.sets.set_from_iterator import EnumeratedSetFromIterator
            sage: S = EnumeratedSetFromIterator(range, args=(1,4))

            sage: S(1)
            doctest:...: UserWarning: Testing equality of infinite sets which will not end in case of equality
            1
            sage: S(0)  # indirect doctest
            Traceback (most recent call last):
            ...
            ValueError: 0 not in {1, 2, 3}
        """
        if el in self:
            return el
        raise ValueError("%s not in %s" % (el, self))

    def clear_cache(self):
        r"""
        Clear the cache.

        EXAMPLES::

            sage: from itertools import count
            sage: from sage.sets.set_from_iterator import EnumeratedSetFromIterator
            sage: E = EnumeratedSetFromIterator(count, args=(1,), cache=True)
            sage: e1 = E._cache
            sage: e1
            lazy list [1, 2, 3, ...]
            sage: E.clear_cache()
            sage: E._cache
            lazy list [1, 2, 3, ...]
            sage: e1 is E._cache
            False
        """
        if hasattr(self, '_cache'):
            self._cache = lazy_list(iter(self._func(
                *getattr(self, '_args', ()),
                **getattr(self, '_kwds', {}))))

#
# Decorators
#


# TODO: move it in sage.misc ?
@instancedoc
class Decorator():
    r"""
    Abstract class that manage documentation and sources of the wrapped object.

    The method needs to be stored in the attribute ``self.f``
    """
    def _instancedoc_(self):
        """
        Provide documentation for the wrapped function.

        TESTS::

            sage: from sage.misc.sageinspect import sage_getdoc
            sage: from sage.sets.set_from_iterator import Decorator
            sage: d = Decorator()
            sage: d.f = Integer.is_prime
            sage: print(sage_getdoc(d))   # indirect doctest
               Test whether "self" is prime.
            ...
               Calls the PARI ...isprime...
        """
        # Duplicates sage.misc.cachefunc.CachedFunction._instancedoc_
        from sage.misc.sageinspect import sage_getsourcelines, sage_getfile_relative, _extract_embedded_position
        f = self.f
        doc = f.__doc__ or ''
        if _extract_embedded_position(doc) is None:
            try:
                sourcelines = sage_getsourcelines(f)
                filename = sage_getfile_relative(f)
                file_info = "File: %s (starting at line %d)\n" % (filename, sourcelines[1])
                doc = file_info + doc
            except IOError:
                pass
        return doc

    def _sage_src_(self):
        r"""
        Returns the source code for the wrapped function.

        TESTS::

            sage: from sage.misc.sageinspect import sage_getsource
            sage: from sage.sets.set_from_iterator import Decorator
            sage: d = Decorator()
            sage: d.f = Rational.is_square
            sage: print(sage_getsource(d.f))   # indirect doctest
            def is_square(self):
            ...
                return mpq_sgn(self.value) >= 0 and mpz_perfect_square_p(mpq_numref(self.value)) and mpz_perfect_square_p(mpq_denref(self.value))
        """
        from sage.misc.sageinspect import sage_getsource
        return sage_getsource(self.f)

    def _sage_src_lines_(self):
        r"""
        Returns the list of source lines and the first line number
        of the wrapped function.

        TESTS::

            sage: from sage.misc.sageinspect import sage_getsourcelines
            sage: from sage.sets.set_from_iterator import Decorator
            sage: d = Decorator()
            sage: d.f = MathieuGroup.order
            sage: S = sage_getsourcelines(d)   # indirect doctest
            sage: S[0][2]
            '        Return the number of elements of this group.\n'
            sage: S[0][25]
            '            return Integer(1)\n'
        """
        from sage.misc.sageinspect import sage_getsourcelines
        return sage_getsourcelines(self.f)

    def _sage_argspec_(self):
        """
        Return the argument specification of the wrapped function or method.

        TESTS::

            sage: from sage.misc.sageinspect import sage_getargspec
            sage: from sage.sets.set_from_iterator import Decorator
            sage: d = Decorator()
            sage: d.f = find_local_minimum
            sage: sage_getargspec(d) # indirect doctest
            FullArgSpec(args=['f', 'a', 'b', 'tol', 'maxfun'],
                        varargs=None, varkw=None, defaults=(1.48e-08, 500),
                        kwonlyargs=[], kwonlydefaults=None, annotations={})
        """
        from sage.misc.sageinspect import sage_getargspec
        return sage_getargspec(self.f)

    def __call__(self, *args, **kwds):
        r"""
        Call function.

        Needs to be implemented in derived subclass.

        TESTS::

            sage: from sage.sets.set_from_iterator import Decorator
            sage: d = Decorator()
            sage: d()
            Traceback (most recent call last):
            ...
            NotImplementedError
        """
        raise NotImplementedError


@instancedoc
class EnumeratedSetFromIterator_function_decorator(Decorator):
    r"""
    Decorator for :class:`EnumeratedSetFromIterator`.

    Name could be string or a function ``(args,kwds) -> string``.

    .. WARNING::

        If you are going to use this with the decorator ``cached_function``,
        you must place the ``cached_function`` first. See the example below.

    EXAMPLES::

        sage: from sage.sets.set_from_iterator import set_from_function
        sage: @set_from_function
        ....: def f(n):
        ....:     for i in range(n):
        ....:         yield i**2 + i + 1
        sage: f(3)
        {1, 3, 7}
        sage: f(100)
        {1, 3, 7, 13, 21, ...}

    To avoid ambiguity, it is always better to use it with a call which
    provides optional global initialization for the call to
    :class:`EnumeratedSetFromIterator`::

        sage: @set_from_function(category=InfiniteEnumeratedSets())
        ....: def Fibonacci():
        ....:     a = 1; b = 2
        ....:     while True:
        ....:         yield a
        ....:         a, b = b, a + b
        sage: F = Fibonacci()
        sage: F
        {1, 2, 3, 5, 8, ...}
        sage: F.cardinality()
        +Infinity

    A simple example with many options::

        sage: @set_from_function(
        ....:      name = "From %(m)d to %(n)d",
        ....:      category = FiniteEnumeratedSets())
        ....: def f(m, n): return xsrange(m,n+1)
        sage: E = f(3,10); E
        From 3 to 10
        sage: E.list()
        [3, 4, 5, 6, 7, 8, 9, 10]
        sage: E = f(1,100); E
        From 1 to 100
        sage: E.cardinality()
        100
        sage: f(n=100,m=1) == E
        True

    An example which mixes together ``set_from_function`` and
    ``cached_method``::

        sage: @cached_function
        ....: @set_from_function(
        ....:  name = "Graphs on %(n)d vertices",
        ....:  category = FiniteEnumeratedSets(),
        ....:  cache = True)
        ....: def Graphs(n): return graphs(n)
        sage: Graphs(10)
        Graphs on 10 vertices
        sage: Graphs(10).unrank(0)
        Graph on 10 vertices
        sage: Graphs(10) is Graphs(10)
        True

    The ``cached_function`` must go first::

        sage: @set_from_function(
        ....:  name = "Graphs on %(n)d vertices",
        ....:  category = FiniteEnumeratedSets(),
        ....:  cache = True)
        ....: @cached_function
        ....: def Graphs(n): return graphs(n)
        sage: Graphs(10)
        Graphs on 10 vertices
        sage: Graphs(10).unrank(0)
        Graph on 10 vertices
        sage: Graphs(10) is Graphs(10)
        False
    """
    def __init__(self, f=None, name=None, **options):
        r"""
        Initialize ``self``.

        TESTS::

            sage: from sage.sets.set_from_iterator import set_from_function
            sage: F = set_from_function(category=FiniteEnumeratedSets())(xsrange)
            sage: TestSuite(F(100)).run()
            sage: TestSuite(F(1,5,2)).run()
            sage: TestSuite(F(0)).run()
        """
        if f is not None:
            self.f = f
            if hasattr(f, "__name__"):
                self.__name__ = f.__name__
            else:
                self.__name__ = f.__name__
            self.__module__ = f.__module__
            self.af = ArgumentFixer(f)
        if name is not None:
            self.name = name
        self.options = options

    def __call__(self, *args, **kwds):
        r"""
        Build a new :class:`EnumeratedSet` by calling ``self.f`` with
        appropriate argument. If ``f`` is ``None``, then returns a new instance
        of :class:`EnumeratedSetFromIterator`.

        EXAMPLES::

            sage: from sage.sets.set_from_iterator import set_from_function
            sage: F = set_from_function(category=FiniteEnumeratedSets())(xsrange)
            sage: F(3)
            {0, 1, 2}
            sage: F(end=7,start=3)
            {3, 4, 5, 6}
            sage: F(10).cardinality()
            10
        """
        if hasattr(self, 'f'):  # yet initialized
            if hasattr(self, 'name'):
                if isinstance(self.name, str):
                    if args or kwds:
                        _, kk = self.af.fix_to_named(*args, **kwds)
                        name = self.name % dict(kk)
                    else:
                        name = self.name
                else:
                    name = self.name(*args, **kwds)
                return EnumeratedSetFromIterator(self.f, args, kwds, name=name, **self.options)
            return EnumeratedSetFromIterator(self.f, args, kwds, **self.options)

        else:  # potential global options
            if args == ():
                f, = kwds.values()
            else:
                assert len(args) == 1
                f = args[0]
            return EnumeratedSetFromIterator_function_decorator(
                f,
                name=getattr(self, 'name', None),
                **self.options)


set_from_function = EnumeratedSetFromIterator_function_decorator


@instancedoc
class EnumeratedSetFromIterator_method_caller(Decorator):
    r"""
    Caller for decorated method in class.

    INPUT:

    - ``inst`` -- an instance of a class

    - ``f`` -- a method of a class of ``inst`` (and not of the instance itself)

    - ``name`` -- optional -- either a string (which may contains substitution
      rules from argument or a function args,kwds -> string.

    - ``options`` -- any option accepted by :class:`EnumeratedSetFromIterator`
    """
    def __init__(self, inst, f, name=None, **options):
        r"""
        Initialize ``self``.

        TESTS::

            sage: from sage.sets.set_from_iterator import DummyExampleForPicklingTest
            sage: d = DummyExampleForPicklingTest()
            sage: d.f()
            {10, 11, 12, 13, 14, ...}

        It is possible to pickle/unpickle the class and the instance::

            sage: loads(dumps(DummyExampleForPicklingTest))().f()
            {10, 11, 12, 13, 14, ...}
            sage: loads(dumps(d)).f()
            {10, 11, 12, 13, 14, ...}

        But not the enumerated set::

            sage: loads(dumps(d.f()))
            Traceback (most recent call last):
            ...
            _pickle.PicklingError: Can't pickle <function DummyExampleForPicklingTest.f at ...>: it's not the same object as sage.sets.set_from_iterator.DummyExampleForPicklingTest.f
        """
        self.inst = inst
        self.f = f
        self.af = ArgumentFixer(self.f)
        if hasattr(f, "__name__"):
            self.__name__ = f.__name__
        else:
            self.__name__ = f.__name__
        self.__module__ = f.__module__

        self.name = name
        self.options = options

    def __call__(self, *args, **kwds):
        r"""
        Return an instance of :class:`EnumeratedSetFromIterator` with
        proper argument.

        TESTS::

            sage: from sage.sets.set_from_iterator import set_from_method
            sage: class A:
            ....:  @set_from_method(name = lambda self,n: str(self)*n)
            ....:  def f(self,n):
            ....:      return xsrange(n)
            ....:  def __repr__(self):
            ....:      return "A"
            sage: a = A()
            sage: a.f(3)                         # indirect doctest
            AAA
            sage: A.f(a,3)                       # indirect doctest
            AAA
            sage: [x for x in a.f(6)]            # indirect doctest
            [0, 1, 2, 3, 4, 5]
        """
        if self.inst is not None:
            args = (self.inst,) + args
        if self.name:
            if isinstance(self.name, str):
                aa, kk = self.af.fix_to_named(*args, **kwds)
                name = self.name % dict(kk)
            else:
                name = self.name(*args, **kwds)
            return EnumeratedSetFromIterator(self.f, args, kwds, name, **self.options)
        return EnumeratedSetFromIterator(self.f, args, kwds, **self.options)

    def __get__(self, inst, cls):
        r"""
        Get a :class:`EnumeratedSetFromIterator_method_caller` bound to a
        specific instance of the class of the cached method.

        .. NOTE::

            :class:`EnumeratedSetFromIterator_method_caller` has a separate
            ``__get__`` because of the special behavior of category framework
            for element classes which are not of extension type (see
            :meth:`sage.structure.element.Element.__get__`).

        TESTS::

            sage: from sage.sets.set_from_iterator import set_from_method
            sage: class A:
            ....:    stop = 10000
            ....:    @set_from_method
            ....:    def f(self,start):
            ....:        return xsrange(start,self.stop)
            sage: a = A()
            sage: A.f(a,4)
            {4, 5, 6, 7, 8, ...}

            sage: class B:
            ....:    stop = 10000
            ....:    @set_from_method(category=FiniteEnumeratedSets())
            ....:    def f(self,start):
            ....:        return xsrange(start,self.stop)
            sage: b = B()
            sage: B.f(b,2)
            {2, 3, 4, 5, 6, ...}
        """
        return EnumeratedSetFromIterator_method_caller(
            inst, self.f,
            self.name,
            **self.options)


class EnumeratedSetFromIterator_method_decorator():
    r"""
    Decorator for enumerated set built from a method.

    INPUT:

    - ``f`` -- Optional function from which are built the enumerated sets at
      each call

    - ``name`` -- Optional string (which may contains substitution rules from
      argument) or a function ``(args,kwds) -> string``.

    - any option accepted by :class:`EnumeratedSetFromIterator`.

    EXAMPLES::

        sage: from sage.sets.set_from_iterator import set_from_method
        sage: class A():
        ....:  def n(self): return 12
        ....:  @set_from_method
        ....:  def f(self): return xsrange(self.n())
        sage: a = A()
        sage: print(a.f.__class__)
        <class 'sage.sets.set_from_iterator.EnumeratedSetFromIterator_method_caller'>
        sage: a.f()
        {0, 1, 2, 3, 4, ...}
        sage: A.f(a)
        {0, 1, 2, 3, 4, ...}

    A more complicated example with a parametrized name::

        sage: class B():
        ....:  @set_from_method(
        ....:      name = "Graphs(%(n)d)",
        ....:      category = FiniteEnumeratedSets())
        ....:  def graphs(self, n): return graphs(n)
        sage: b = B()
        sage: G3 = b.graphs(3)
        sage: G3
        Graphs(3)
        sage: G3.cardinality()
        4
        sage: G3.category()
        Category of facade finite enumerated sets
        sage: B.graphs(b,3)
        Graphs(3)

    And a last example with a name parametrized by a function::

        sage: class D():
        ....:  def __init__(self, name): self.name = str(name)
        ....:  def __str__(self): return self.name
        ....:  @set_from_method(
        ....:      name = lambda self,n: str(self)*n,
        ....:      category = FiniteEnumeratedSets())
        ....:  def subset(self, n):
        ....:      return xsrange(n)
        sage: d = D('a')
        sage: E = d.subset(3); E
        aaa
        sage: E.list()
        [0, 1, 2]
        sage: F = d.subset(n=10); F
        aaaaaaaaaa
        sage: F.list()
        [0, 1, 2, 3, 4, 5, 6, 7, 8, 9]

    .. TODO::

        It is not yet possible to use ``set_from_method`` in conjunction with
        ``cached_method``.
    """
    def __init__(self, f=None, **options):
        r"""
        Initialize ``self``.

        TESTS:

        We test if pickling works correctly on the Permutation class (in
        :mod:`sage.combinat.permutation`) because its method ``bruhat_succ``
        and ``bruhat_pred`` are decorated with ``set_from_method``::

            sage: from sage.combinat.permutation import Permutation
            sage: loads(dumps(Permutation))
            <class 'sage.combinat.permutation.Permutation'>
            sage: p = Permutation([3,2,1])
            sage: loads(dumps(p)) == p
            True
        """
        if f is not None:
            self.f = f
            if hasattr(f, "__name__"):
                self.__name__ = f.__name__
                self.__module__ = f.__module__
            else:
                if hasattr(f, '__module__'):
                    self.__module__ = f.__module__
                elif hasattr(f, '__func__'):
                    self.__module__ = f.__func__.__module__

                if hasattr(f, '__name__'):
                    self.__name__ = f.__name__
                elif hasattr(f, '__func__'):
                    self.__name__ = f.__func__.__name__

        self.options = options

    def __call__(self, f):
        r"""
        Trick if :class:`EnumeratedSetFromIterator_method` was created with
        some options and is called with a function as argument.

        TESTS::

            sage: from sage.sets.set_from_iterator import set_from_method
            sage: class A:                # indirect doctest
            ....:  @set_from_method()
            ....:  def f(self):
            ....:      return xsrange(3)
            sage: a = A()
            sage: a.f()
            {0, 1, 2}
        """
        return EnumeratedSetFromIterator_method_decorator(f, **self.options)

    def __get__(self, inst, cls):
        r"""
        TESTS::

            sage: from sage.sets.set_from_iterator import set_from_method
            sage: class A():
            ....:  def n(self): return 12
            ....:  @set_from_method
            ....:  def f(self): return xsrange(self.n())
            sage: a = A()
            sage: print(A.f.__class__)
            <class 'sage.sets.set_from_iterator.EnumeratedSetFromIterator_method_caller'>
            sage: print(a.f.__class__)
            <class 'sage.sets.set_from_iterator.EnumeratedSetFromIterator_method_caller'>
        """
        # You would hardly ever see an instance of this class alive.
        return EnumeratedSetFromIterator_method_caller(inst, self.f, **self.options)


set_from_method = EnumeratedSetFromIterator_method_decorator


class DummyExampleForPicklingTest:
    r"""
    Class example to test pickling with the decorator :class:`set_from_method`.

    .. WARNING::

        This class is intended to be used in doctest only.

    EXAMPLES::

        sage: from sage.sets.set_from_iterator import DummyExampleForPicklingTest
        sage: DummyExampleForPicklingTest().f()
        {10, 11, 12, 13, 14, ...}
    """
    start = 10
    stop = 100

    @set_from_method
    def f(self):
        r"""
        Returns the set between ``self.start`` and ``self.stop``.

        EXAMPLES::

            sage: from sage.sets.set_from_iterator import DummyExampleForPicklingTest
            sage: d = DummyExampleForPicklingTest()
            sage: d.f()
            {10, 11, 12, 13, 14, ...}
            sage: d.start = 4
            sage: d.stop = 200
            sage: d.f()
            {4, 5, 6, 7, 8, ...}
        """
        from sage.arith.srange import xsrange
        return xsrange(self.start, self.stop)<|MERGE_RESOLUTION|>--- conflicted
+++ resolved
@@ -214,21 +214,12 @@
             True
         """
         return (EnumeratedSetFromIterator,
-<<<<<<< HEAD
-                (self._func,                            # func
-                 getattr(self, '_args', None),          # args
-                 getattr(self, '_kwds', None),          # kwds
-                 getattr(self, '__custom_name', None),  # name
-                 self.category(),                       # category
-                 hasattr(self, '_cache'))               # cache
-=======
                 (self._func,                    # func
                  getattr(self, '_args', None),  # args
                  getattr(self, '_kwds', None),  # kwds
                  self.get_custom_name(),        # name
                  self.category(),               # category
                  hasattr(self, '_cache'))       # cache
->>>>>>> 6ea1fe93
                 )
 
     def _repr_(self):
