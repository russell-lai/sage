from __future__ import absolute_import

from sage.misc.lazy_import import lazy_import

lazy_import('sage.functions.piecewise_old', 'Piecewise')   # deprecated
lazy_import('sage.functions.piecewise', 'piecewise')

from .trig import ( sin, cos, sec, csc, cot, tan,
                   asin, acos, atan,
                   acot, acsc, asec,
                   arcsin, arccos, arctan,
                   arccot, arccsc, arcsec,
                   arctan2, atan2)

from .hyperbolic import ( tanh, sinh, cosh, coth, sech, csch,
                         asinh, acosh, atanh, acoth, asech, acsch,
                         arcsinh, arccosh, arctanh, arccoth, arcsech, arccsch )

reciprocal_trig_functions = {'sec': cos, 'csc': sin, 'cot': tan, 'sech': cosh, 'csch': sinh, 'coth': tanh}



from .other import ( ceil, floor, gamma, psi, factorial, beta, binomial,
                    abs_symbolic, erf, sqrt, log_gamma,
                    gamma_inc, incomplete_gamma, gamma_inc_lower,
                    arg, real_part, real,
                    imag_part, imag, imaginary, conjugate)

from .log import (exp, exp_polar, log, ln, polylog, dilog, lambert_w)


from .transcendental import (zeta, zetaderiv, zeta_symmetric, hurwitz_zeta,
                            dickman_rho, stieltjes)

<<<<<<< HEAD
from sage.functions.bessel import (bessel_I, bessel_J, bessel_K, bessel_Y,
                                   Bessel, struve_H, struve_L, hankel1, hankel2,
                                   spherical_bessel_J, spherical_bessel_Y,
                                   spherical_hankel1, spherical_hankel2)

from special import (hypergeometric_U,
=======
from .bessel import (bessel_I, bessel_J, bessel_K, bessel_Y,
                    Bessel, struve_H, struve_L)

from .special import (hypergeometric_U,
                     spherical_bessel_J, spherical_bessel_Y,
                     spherical_hankel1, spherical_hankel2,
>>>>>>> d091c436
                     spherical_harmonic,
                     error_fcn, elliptic_e,
                     elliptic_f, elliptic_ec, elliptic_eu,
                     elliptic_kc, elliptic_pi, elliptic_j)

from .jacobi import (jacobi, inverse_jacobi, jacobi_nd, jacobi_ns, jacobi_nc,
                    jacobi_dn, jacobi_ds, jacobi_dc, jacobi_sn, jacobi_sd,
                    jacobi_sc, jacobi_cn, jacobi_cd, jacobi_cs, jacobi_am,
                    inverse_jacobi_nd, inverse_jacobi_ns, inverse_jacobi_nc,
                    inverse_jacobi_dn, inverse_jacobi_ds, inverse_jacobi_dc,
                    inverse_jacobi_sn, inverse_jacobi_sd, inverse_jacobi_sc,
                    inverse_jacobi_cn, inverse_jacobi_cd, inverse_jacobi_cs)

from .orthogonal_polys import (chebyshev_T,
                              chebyshev_U,
                              gen_laguerre,
                              gen_legendre_P,
                              gen_legendre_Q,
                              hermite,
                              jacobi_P,
                              laguerre,
                              legendre_P,
                              legendre_Q,
                              ultraspherical,
                              gegenbauer)

from .spike_function import spike_function

from .prime_pi import legendre_phi, partial_sieve_function, prime_pi

from .wigner import (wigner_3j, clebsch_gordan, racah, wigner_6j,
                    wigner_9j, gaunt)

from .generalized import (dirac_delta, heaviside, unit_step, sgn, sign,
                         kronecker_delta)

from .min_max import max_symbolic, min_symbolic

from .airy import airy_ai, airy_ai_prime, airy_bi, airy_bi_prime

from .exp_integral import (exp_integral_e, exp_integral_e1, log_integral, li, Li,
                          log_integral_offset,
                          sin_integral, cos_integral, Si, Ci,
                          sinh_integral, cosh_integral, Shi, Chi,
                          exponential_integral_1, Ei, exp_integral_ei)

from .hypergeometric import hypergeometric<|MERGE_RESOLUTION|>--- conflicted
+++ resolved
@@ -32,21 +32,12 @@
 from .transcendental import (zeta, zetaderiv, zeta_symmetric, hurwitz_zeta,
                             dickman_rho, stieltjes)
 
-<<<<<<< HEAD
-from sage.functions.bessel import (bessel_I, bessel_J, bessel_K, bessel_Y,
-                                   Bessel, struve_H, struve_L, hankel1, hankel2,
+from .bessel import (bessel_I, bessel_J, bessel_K, bessel_Y,
+                    Bessel, struve_H, struve_L, hankel1, hankel2,
                                    spherical_bessel_J, spherical_bessel_Y,
                                    spherical_hankel1, spherical_hankel2)
 
-from special import (hypergeometric_U,
-=======
-from .bessel import (bessel_I, bessel_J, bessel_K, bessel_Y,
-                    Bessel, struve_H, struve_L)
-
 from .special import (hypergeometric_U,
-                     spherical_bessel_J, spherical_bessel_Y,
-                     spherical_hankel1, spherical_hankel2,
->>>>>>> d091c436
                      spherical_harmonic,
                      error_fcn, elliptic_e,
                      elliptic_f, elliptic_ec, elliptic_eu,
