# -*- encoding: utf-8 -*-
r"""
Graphics objects

This file contains the definition of the classes :class:`Graphics` and
:class:`GraphicsArray`.  Usually, you don't create these classes directly
(although you can do it), you would use :func:`plot` or
:func:`graphics_array` instead.

AUTHORS:

- Jeroen Demeyer (2012-04-19): split off this file from plot.py (:trac:`12857`)
- Punarbasu Purkayastha (2012-05-20): Add logarithmic scale (:trac:`4529`)
- Emily Chen (2013-01-05): Add documentation for
  :meth:`~sage.plot.graphics.Graphics.show` figsize parameter (:trac:`5956`)
- Eric Gourgoulhon (2015-03-19): Add parameter axes_labels_size (:trac:`18004`)

"""

#*****************************************************************************
#       Copyright (C) 2006 Alex Clemesha <clemesha@gmail.com>
#       Copyright (C) 2006-2008 William Stein <wstein@gmail.com>
#       Copyright (C) 2010 Jason Grout
#
#  Distributed under the terms of the GNU General Public License (GPL)
#  as published by the Free Software Foundation; either version 2 of
#  the License, or (at your option) any later version.
#                  http://www.gnu.org/licenses/
#*****************************************************************************

import os
from math import isnan
import sage.misc.misc
from sage.misc.html import html
from sage.misc.temporary_file import tmp_filename
from sage.misc.fast_methods import WithEqualityById
from sage.structure.sage_object import SageObject
from sage.misc.decorators import suboptions
from colors import rgbcolor

ALLOWED_EXTENSIONS = ['.eps', '.pdf', '.pgf', '.png', '.ps', '.sobj', '.svg']
DEFAULT_DPI = 100

def show_default(default=None):
    r"""
    Set the default for showing plots using any plot commands. If
    called with no arguments, returns the current default.

    If this is ``True`` (the default) then any plot object
    when displayed will be displayed as an actual plot instead of text,
    i.e., the show command is not needed.

    EXAMPLES:

    The default starts out as ``True`` in interactive use and
    ``False`` in doctests::

        sage: show_default()  # long time
        doctest:...: DeprecationWarning: this is done automatically by the doctest framework
        See http://trac.sagemath.org/14469 for details.
        False
    """
    from sage.misc.superseded import deprecation
    deprecation(14469, 'this is done automatically by the doctest framework')
    import sage.doctest
    if default is None:
        return not sage.doctest.DOCTEST_MODE
    sage.doctest.DOCTEST_MODE = not bool(default)

# If do_verify is True, options are checked when drawing a
# GraphicsPrimitive.  See primitive.py
do_verify = True

def is_Graphics(x):
    """
    Return True if `x` is a Graphics object.

    EXAMPLES::

        sage: from sage.plot.graphics import is_Graphics
        sage: is_Graphics(1)
        False
        sage: is_Graphics(disk((0.0, 0.0), 1, (0, pi/2)))
        True
    """
    return isinstance(x, Graphics)

<<<<<<< HEAD
class Graphics(WithEqualityById, SageObject):
=======

class Graphics(SageObject):
>>>>>>> 86f3f73a
    """
    The Graphics object is an empty list of graphics objects. It is
    useful to use this object when initializing a for loop where
    different graphics object will be added to the empty object.

    EXAMPLES::

        sage: G = Graphics(); print G
        Graphics object consisting of 0 graphics primitives
        sage: c = circle((1,1), 1)
        sage: G+=c; print G
        Graphics object consisting of 1 graphics primitive

    Here we make a graphic of embedded isosceles triangles, coloring
    each one with a different color as we go::

        sage: h=10; c=0.4; p=0.5;
        sage: G = Graphics()
        sage: for x in srange(1,h+1):
        ....:     l = [[0,x*sqrt(3)],[-x/2,-x*sqrt(3)/2],[x/2,-x*sqrt(3)/2],[0,x*sqrt(3)]]
        ....:     G+=line(l,color=hue(c + p*(x/h)))
        sage: G.show(figsize=[5,5])

    We can change the scale of the axes in the graphics before displaying.::

        sage: G = plot(exp, 1, 10) # long time
        sage: G.show(scale='semilogy') # long time

    TESTS:

    From :trac:`4604`, ensure Graphics can handle 3d objects::

        sage: g = Graphics()
        sage: g += sphere((1, 1, 1), 2)
        sage: g.show()

    We check that graphics can be pickled (we can't use equality on
    graphics so we just check that the load/dump cycle gives a
    :class:`Graphics` instance)::

        sage: g = Graphics()
        sage: g2 = loads(dumps(g))
        sage: g2.show()

    ::

        sage: isinstance(g2, Graphics)
        True

    TESTS::

        sage: hash(Graphics()) # random
        42

    .. automethod:: _rich_repr_
    """

    def __init__(self):
        """
        Create a new empty Graphics objects with all the defaults.

        EXAMPLES::

            sage: G = Graphics()
        """
        self._axes_color = (0, 0, 0)
        self._axes_label_color = (0, 0, 0)
        self._axes_width = 0.8
        self._bbox_extra_artists = []
        self._extra_kwds = {}
        self._fontsize = 10
        self._axes_labels_size = 1.6
        self._legend_colors = []
        self._legend_opts = {}
        self._objects = []
        self._show_axes = True
        self._show_legend = False
        self._tick_label_color = (0, 0, 0)

    def set_aspect_ratio(self, ratio):
        """
        Set the aspect ratio, which is the ratio of height and width
        of a unit square (i.e., height/width of a unit square), or
        'automatic' (expand to fill the figure).

        INPUT:


        -  ``ratio`` - a positive real number or 'automatic'


        EXAMPLES: We create a plot of the upper half of a circle, but it
        doesn't look round because the aspect ratio is off::

            sage: P = plot(sqrt(1-x^2),(x,-1,1)); P
            Graphics object consisting of 1 graphics primitive

        So we set the aspect ratio and now it is round::

            sage: P.set_aspect_ratio(1)
            sage: P.aspect_ratio()
            1.0
            sage: P
            Graphics object consisting of 1 graphics primitive

        Note that the aspect ratio is inherited upon addition (which takes
        the max of aspect ratios of objects whose aspect ratio has been
        set)::

            sage: P + plot(sqrt(4-x^2),(x,-2,2))
            Graphics object consisting of 2 graphics primitives

        In the following example, both plots produce a circle that looks
        twice as tall as wide::

            sage: Q = circle((0,0), 0.5); Q.set_aspect_ratio(2)
            sage: (P + Q).aspect_ratio(); P+Q
            2.0
            Graphics object consisting of 2 graphics primitives
            sage: (Q + P).aspect_ratio(); Q+P
            2.0
            Graphics object consisting of 2 graphics primitives
        """
        if ratio != 'auto' and ratio != 'automatic':
            ratio = float(ratio)
            if ratio <= 0:
                raise ValueError("the aspect ratio must be positive or 'automatic'")
        else:
            ratio = 'automatic'
        self._extra_kwds['aspect_ratio'] = ratio

    def aspect_ratio(self):
        """
        Get the current aspect ratio, which is the ratio of height to
        width of a unit square, or 'automatic'.

        OUTPUT: a positive float (height/width of a unit square), or 'automatic'
        (expand to fill the figure).

        EXAMPLES:

        The default aspect ratio for a new blank Graphics object is 'automatic'::

            sage: P = Graphics()
            sage: P.aspect_ratio()
            'automatic'

        The aspect ratio can be explicitly set different than the object's default::

            sage: P = circle((1,1), 1)
            sage: P.aspect_ratio()
            1.0
            sage: P.set_aspect_ratio(2)
            sage: P.aspect_ratio()
            2.0
            sage: P.set_aspect_ratio('automatic')
            sage: P.aspect_ratio()
            'automatic'
        """
        return self._extra_kwds.get('aspect_ratio', 'automatic')

    def legend(self, show=None):
        r"""
        Set whether or not the legend is shown by default.

        INPUT:

        -  ``show`` - (default: None) a boolean

        If called with no input, return the current legend setting.

        EXAMPLES:

        By default no legend is displayed::

            sage: P = plot(sin)
            sage: P.legend()
            False

        But if we put a label then the legend is shown::

            sage: P = plot(sin, legend_label='sin')
            sage: P.legend()
            True

        We can turn it on or off::

            sage: P.legend(False)
            sage: P.legend()
            False
            sage: P.legend(True)
            sage: P # show with the legend
            Graphics object consisting of 1 graphics primitive
        """
        if show is None:
            return self._show_legend
        else:
            self._show_legend = bool(show)

    def set_legend_options(self, **kwds):
        r"""
        Set various legend options.

        INPUT:

        - ``title`` - (default: None) string, the legend title

        - ``ncol`` - (default: 1) positive integer, the number of columns

        - ``columnspacing`` - (default: None) the spacing between columns

        - ``borderaxespad`` - (default: None) float, length between the axes and the legend

        - ``back_color`` - (default: (0.9, 0.9, 0.9)) This parameter can be a string
          denoting a color or an RGB tuple. The string can be a color name
          as in ('red', 'green', 'yellow', ...) or a floating point number
          like '0.8' which gets expanded to (0.8, 0.8, 0.8). The
          tuple form is just a floating point RGB tuple with all values ranging
          from 0 to 1.

        - ``handlelength`` - (default: 0.05) float, the length of the legend handles

        - ``handletextpad`` - (default: 0.5) float, the pad between the legend handle and text

        - ``labelspacing`` - (default: 0.02) float, vertical space between legend entries

        - ``loc`` - (default: 'best') May be a string, an integer or a tuple. String or
              integer inputs must be one of the following:

          - 0, 'best'

          - 1, 'upper right'

          - 2, 'upper left'

          - 3, 'lower left'

          - 4, 'lower right'

          - 5, 'right'

          - 6, 'center left'

          - 7, 'center right'

          - 8, 'lower center'

          - 9, 'upper center'

          - 10, 'center'

          - Tuple arguments represent an absolute (x, y) position on the plot
            in axes coordinates (meaning from 0 to 1 in each direction).

        - ``markerscale`` - (default: 0.6) float, how much to scale the markers in the legend.

        - ``numpoints`` - (default: 2) integer, the number of points in the legend for line

        - ``borderpad`` - (default: 0.6) float, the fractional whitespace inside the legend border
          (between 0 and 1)

        - ``font_family`` - (default: 'sans-serif') string, one of 'serif', 'sans-serif',
          'cursive', 'fantasy', 'monospace'

        - ``font_style`` - (default: 'normal') string, one of 'normal', 'italic', 'oblique'

        - ``font_variant`` - (default: 'normal') string, one of 'normal', 'small-caps'

        - ``font_weight`` - (default: 'medium') string, one of 'black', 'extra bold', 'bold',
          'semibold', 'medium', 'normal', 'light'

        - ``font_size`` - (default: 'medium') string, one of 'xx-small', 'x-small', 'small',
          'medium', 'large', 'x-large', 'xx-large' or an absolute font size (e.g. 12)

        -  ``shadow`` - (default: False) boolean - draw a shadow behind the legend

        - ``fancybox`` - (default: False) a boolean.  If True, draws a frame with a round
          fancybox.

        These are all keyword arguments.

        OUTPUT: a dictionary of all current legend options

        EXAMPLES:

        By default, no options are set::

            sage: p = plot(tan, legend_label='tan')
            sage: p.set_legend_options()
            {}

        We build a legend with a shadow::

            sage: p.set_legend_options(shadow=True)
            sage: p.set_legend_options()['shadow']
            True

        To set the legend position to the center of the plot, all these
        methods are roughly equivalent::

            sage: p.set_legend_options(loc='center'); p
            Graphics object consisting of 1 graphics primitive

        ::

            sage: p.set_legend_options(loc=10); p
            Graphics object consisting of 1 graphics primitive

        ::

            sage: p.set_legend_options(loc=(0.5,0.5)); p # aligns the bottom of the box to the center
            Graphics object consisting of 1 graphics primitive
        """
        if len(kwds) == 0:
            return self._legend_opts
        else:
            self._legend_opts.update(kwds)


    def get_axes_range(self):
        """
        Returns a dictionary of the range of the axes for this graphics
        object.  This is fall back to the ranges in get_minmax_data() for
        any value which the user has not explicitly set.

        .. warning::

           Changing the dictionary returned by this function does not
           change the axes range for this object.  To do that, use the
           :meth:`set_axes_range` method.

        EXAMPLES::

            sage: L = line([(1,2), (3,-4), (2, 5), (1,2)])
            sage: list(sorted(L.get_axes_range().items()))
            [('xmax', 3.0), ('xmin', 1.0), ('ymax', 5.0), ('ymin', -4.0)]
            sage: L.set_axes_range(xmin=-1)
            sage: list(sorted(L.get_axes_range().items()))
            [('xmax', 3.0), ('xmin', -1.0), ('ymax', 5.0), ('ymin', -4.0)]
        """
        axes_range = self.get_minmax_data()
        axes_range.update(self._get_axes_range_dict())
        return axes_range

    def set_axes_range(self, xmin=None, xmax=None, ymin=None, ymax=None):
        """
        Set the ranges of the `x` and `y` axes.

        INPUT:


        -  ``xmin, xmax, ymin, ymax`` - floats


        EXAMPLES::

            sage: L = line([(1,2), (3,-4), (2, 5), (1,2)])
            sage: L.set_axes_range(-1, 20, 0, 2)
            sage: d = L.get_axes_range()
            sage: d['xmin'], d['xmax'], d['ymin'], d['ymax']
            (-1.0, 20.0, 0.0, 2.0)
        """
        l = locals()
        axes_range = self._get_axes_range_dict()
        for name in ['xmin', 'xmax', 'ymin', 'ymax']:
            if l[name] is not None:
                axes_range[name] = float(l[name])

    axes_range = set_axes_range

    def _get_axes_range_dict(self):
        """
        Returns the underlying dictionary used to store the user's
        custom ranges for the axes on this object.

        EXAMPLES::

            sage: L = line([(1,2), (3,-4), (2, 5), (1,2)])
            sage: L._get_axes_range_dict()
            {}
            sage: L.set_axes_range(xmin=-1)
            sage: L._get_axes_range_dict()
            {'xmin': -1.0}
        """
        try:
            return self._axes_range
        except AttributeError:
            self._axes_range = {}
            return self._axes_range

    def fontsize(self, s=None):
        """
        Set the font size of axes labels and tick marks.

        Note that the relative size of the axes labels font w.r.t. the tick
        marks font can be adjusted via :meth:`axes_labels_size`.

        INPUT:


        -  ``s`` - integer, a font size in points.


        If called with no input, return the current fontsize.

        EXAMPLES::

            sage: L = line([(1,2), (3,-4), (2, 5), (1,2)])
            sage: L.fontsize()
            10
            sage: L.fontsize(20)
            sage: L.fontsize()
            20

        All the numbers on the axes will be very large in this plot::

            sage: L
            Graphics object consisting of 1 graphics primitive
        """
        if s is None:
            try:
                return self._fontsize
            except AttributeError:
                self._fontsize = 10
                return self._fontsize
        self._fontsize = int(s)

    def axes_labels_size(self, s=None):
        """
        Set the relative size of axes labels w.r.t. the axes tick marks.

        INPUT:

        - ``s`` - float, relative size of axes labels w.r.t. to the tick marks,
          the size of the tick marks being set by :meth:`fontsize`.

        If called with no input, return the current relative size.

        EXAMPLES::

            sage: p = plot(sin(x^2), (x, -3, 3), axes_labels=['$x$','$y$'])
            sage: p.axes_labels_size() # default value
            1.6
            sage: p.axes_labels_size(2.5)
            sage: p.axes_labels_size()
            2.5

        Now the axes labels are large w.r.t. the tick marks::

            sage: p
            Graphics object consisting of 1 graphics primitive

        """
        if s is None:
            try:
                return self._axes_labels_size
            except AttributeError:
                self._axes_labels_size = 1.6
                return self._axes_labels_size
        self._axes_labels_size = float(s)

    def axes(self, show=None):
        """
        Set whether or not the `x` and `y` axes are shown
        by default.

        INPUT:


        -  ``show`` - bool


        If called with no input, return the current axes setting.

        EXAMPLES::

            sage: L = line([(1,2), (3,-4), (2, 5), (1,2)])

        By default the axes are displayed.

        ::

            sage: L.axes()
            True

        But we turn them off, and verify that they are off

        ::

            sage: L.axes(False)
            sage: L.axes()
            False

        Displaying L now shows a triangle but no axes.

        ::

            sage: L
            Graphics object consisting of 1 graphics primitive
        """
        if show is None:
            try:
                return self._show_axes
            except AttributeError:
                self._show_axes = True
                return self._show_axes
        self._show_axes = bool(show)

    def axes_color(self, c=None):
        """
        Set the axes color.

        If called with no input, return the current axes_color setting.

        INPUT:


        -  ``c`` - an RGB color 3-tuple, where each tuple entry
           is a float between 0 and 1


        EXAMPLES: We create a line, which has like everything a default
        axes color of black.

        ::

            sage: L = line([(1,2), (3,-4), (2, 5), (1,2)])
            sage: L.axes_color()
            (0, 0, 0)

        We change the axes color to red and verify the change.

        ::

            sage: L.axes_color((1,0,0))
            sage: L.axes_color()
            (1.0, 0.0, 0.0)

        When we display the plot, we'll see a blue triangle and bright red
        axes.

        ::

            sage: L
            Graphics object consisting of 1 graphics primitive
        """
        if c is None:
            try:
                return self._axes_color

            except AttributeError:
                self._axes_color = (0.0, 0.0, 0.0)
                return self._axes_color
        self._axes_color = rgbcolor(c)

    def axes_labels(self, l=None):
        """
        Set the axes labels.

        INPUT:


        -  ``l`` - (default: None) a list of two strings or
           None


        OUTPUT: a 2-tuple of strings

        If l is None, returns the current ``axes_labels``,
        which is itself by default None. The default labels are both
        empty.

        EXAMPLES: We create a plot and put x and y axes labels on it.

        ::

            sage: p = plot(sin(x), (x, 0, 10))
            sage: p.axes_labels(['$x$','$y$'])
            sage: p.axes_labels()
            ('$x$', '$y$')

        Now when you plot p, you see x and y axes labels::

            sage: p
            Graphics object consisting of 1 graphics primitive

        Notice that some may prefer axes labels which are not
        typeset::

            sage: plot(sin(x), (x, 0, 10), axes_labels=['x','y'])
            Graphics object consisting of 1 graphics primitive

        TESTS:

        Unicode strings are acceptable; see :trac:`13161`. Note that
        this does not guarantee that matplotlib will handle the strings
        properly, although it should.

        ::

            sage: c = circle((0,0), 1)
            sage: c.axes_labels(['axe des abscisses', u'axe des ordonnées'])
            sage: c._axes_labels
            ('axe des abscisses', u'axe des ordonn\xc3\xa9es')

        """
        if l is None:
            try:
                return self._axes_labels
            except AttributeError:
                self._axes_labels = None
                return self._axes_labels
        if not isinstance(l, (list, tuple)):
            raise TypeError("l must be a list or tuple")
        if len(l) != 2:
            raise ValueError("l must have length 2")
        self._axes_labels = tuple(l)

    def axes_label_color(self, c=None):
        r"""
        Set the color of the axes labels.

        The axes labels are placed at the edge of the x and y axes, and are
        not on by default (use the ``axes_labels`` command to
        set them; see the example below). This function just changes their
        color.

        INPUT:


        -  ``c`` - an RGB 3-tuple of numbers between 0 and 1


        If called with no input, return the current axes_label_color
        setting.

        EXAMPLES: We create a plot, which by default has axes label color
        black.

        ::

            sage: p = plot(sin, (-1,1))
            sage: p.axes_label_color()
            (0, 0, 0)

        We change the labels to be red, and confirm this::

            sage: p.axes_label_color((1,0,0))
            sage: p.axes_label_color()
            (1.0, 0.0, 0.0)

        We set labels, since otherwise we won't see anything.

        ::

            sage: p.axes_labels(['$x$ axis', '$y$ axis'])

        In the plot below, notice that the labels are red::

            sage: p
            Graphics object consisting of 1 graphics primitive
        """
        if c is None:
            try:
                return self._axes_label_color
            except AttributeError:
                self._axes_label_color = (0, 0, 0)
                return self._axes_label_color
        self._axes_label_color = rgbcolor(c)


    def axes_width(self, w=None):
        r"""
        Set the axes width. Use this to draw a plot with really fat or
        really thin axes.

        INPUT:


        -  ``w`` - a float


        If called with no input, return the current
        ``axes_width`` setting.

        EXAMPLE: We create a plot, see the default axes width (with funny
        Python float rounding), then reset the width to 10 (very fat).

        ::

            sage: p = plot(cos, (-3,3))
            sage: p.axes_width()
            0.8
            sage: p.axes_width(10)
            sage: p.axes_width()
            10.0

        Finally we plot the result, which is a graph with very fat axes.

        ::

            sage: p
            Graphics object consisting of 1 graphics primitive
        """
        if w is None:
            try:
                return self._axes_width
            except AttributeError:
                self._axes_width = True
                return self._axes_width
        self._axes_width = float(w)

    def tick_label_color(self, c=None):
        """
        Set the color of the axes tick labels.

        INPUT:


        -  ``c`` - an RGB 3-tuple of numbers between 0 and 1


        If called with no input, return the current tick_label_color
        setting.

        EXAMPLES::

            sage: p = plot(cos, (-3,3))
            sage: p.tick_label_color()
            (0, 0, 0)
            sage: p.tick_label_color((1,0,0))
            sage: p.tick_label_color()
            (1.0, 0.0, 0.0)
            sage: p
            Graphics object consisting of 1 graphics primitive
        """
        if c is None:
            try:
                return self._tick_label_color
            except AttributeError:
                self._tick_label_color = (0, 0, 0)
                return self._tick_label_color
        self._tick_label_color = rgbcolor(c)

    def _repr_(self):
        r"""
        Return a string representation of the graphics objects.

        OUTPUT:

        String.

        EXAMPLES:

        We create a plot and call :meth:`show` on it, which causes it
        to be displayed as a plot::

            sage: P = plot(cos, (-1,1))
            sage: P.show()

        Just doing this also displays the plot::

            sage: P
            Graphics object consisting of 1 graphics primitive

        Using the Python `repr` or `str` commands do not display the
        plot::

            sage: repr(P)
            'Graphics object consisting of 1 graphics primitive'
            sage: str(P)
            'Graphics object consisting of 1 graphics primitive'
            sage: print(P)
            Graphics object consisting of 1 graphics primitive

        TESTS::

            sage: P._repr_()
            'Graphics object consisting of 1 graphics primitive'
        """
        return self.__str__()

    def _rich_repr_(self, display_manager, **kwds):
        """
        Rich Output Magic Method

        See :mod:`sage.repl.rich_output` for details.

        EXAMPLES::

            sage: from sage.repl.rich_output import get_display_manager
            sage: dm = get_display_manager()
            sage: g = Graphics()
            sage: g._rich_repr_(dm)
            OutputImagePng container
        """
        types = display_manager.types
        prefer_raster = (
            ('.png', types.OutputImagePng),
            ('.jpg', types.OutputImageJpg),
            ('.gif', types.OutputImageGif),
        )
        prefer_vector = (
            ('.svg', types.OutputImageSvg),
            ('.pdf', types.OutputImagePdf),
        )
        graphics = display_manager.preferences.graphics
        if graphics == 'disable':
            return
        elif graphics == 'raster' or graphics is None:
            preferred = prefer_raster + prefer_vector
        elif graphics == 'vector':
            preferred = prefer_vector + prefer_raster
        else:
            raise ValueError('unknown graphics output preference')
        for file_ext, output_container in preferred:
            if output_container in display_manager.supported_output():
                return display_manager.graphics_from_save(
                    self.save, kwds, file_ext, output_container)

    def __str__(self):
        r"""
        Return string representation of this plot.

        OUTPUT:

        String.

        EXAMPLES::

            sage: S = circle((0,0), 2); S.__str__()
            'Graphics object consisting of 1 graphics primitive'
            sage: str(S)
            'Graphics object consisting of 1 graphics primitive'
            sage: print S
            Graphics object consisting of 1 graphics primitive
        """
        s = "Graphics object consisting of %s graphics primitives"%(len(self))
        if len(self) == 1:
            s = s[:-1]
        return s

    def __getitem__(self, i):
        """
        Returns the ith graphics primitive object:

        EXAMPLE::

            sage: G = circle((1,1),2) + circle((2,2),5); print G
            Graphics object consisting of 2 graphics primitives
            sage: G[1]
            Circle defined by (2.0,2.0) with r=5.0
        """
        return self._objects[i]

    def __len__(self):
        """
        If G is of type Graphics, then len(G) gives the number of distinct
        graphics primitives making up that object.

        EXAMPLES::

            sage: G = circle((1,1),1) + circle((1,2),1) + circle((1,2),5); print G
            Graphics object consisting of 3 graphics primitives
            sage: len(G)
            3
        """
        return len(self._objects)

    def __delitem__(self, i):
        """
        If G is of type Graphics, then del(G[i]) removes the ith distinct
        graphic primitive making up that object.

        EXAMPLES::

            sage: G = circle((1,1),1) + circle((1,2),1) + circle((1,2),5); print G
            Graphics object consisting of 3 graphics primitives
            sage: len(G)
            3
            sage: del(G[2])
            sage: print G
            Graphics object consisting of 2 graphics primitives
            sage: len(G)
            2
        """
        del self._objects[int(i)]

    def __setitem__(self, i, x):
        """
        You can replace a GraphicPrimitive (point, line, circle, etc...) in
        a Graphics object G with any other GraphicPrimitive

        EXAMPLES::

            sage: G = circle((1,1),1) + circle((1,2),1) + circle((1,2),5); print G
            Graphics object consisting of 3 graphics primitives

        ::

            sage: p = polygon([[1,3],[2,-2],[1,1],[1,3]]); print p
            Graphics object consisting of 1 graphics primitive

        ::

            sage: G[1] = p[0]
            sage: G    # show the plot
            Graphics object consisting of 3 graphics primitives
        """
        from sage.plot.primitive import GraphicPrimitive
        if not isinstance(x, GraphicPrimitive):
            raise TypeError("x must be a GraphicPrimitive")
        self._objects[int(i)] = x

    def __radd__(self, other):
        """
        Compute and return other + this graphics object.

        This only works when other is a Python int equal to 0. In all other
        cases a TypeError is raised. The main reason for this function is
        to make summing a list of graphics objects easier.

        EXAMPLES::

            sage: S = circle((0,0), 2)
            sage: print int(0) + S
            Graphics object consisting of 1 graphics primitive
            sage: print S + int(0)
            Graphics object consisting of 1 graphics primitive

        The following would fail were it not for this function::

            sage: v = [circle((0,0), 2), circle((2,3), 1)]
            sage: print sum(v)
            Graphics object consisting of 2 graphics primitives
        """
        if isinstance(other, (int, long)) and other == 0:
            return self
        raise TypeError

    def __add__(self, other):
        """
        If you have any Graphics object G1, you can always add any other
        amount of Graphics objects G2,G3,... to form a new Graphics object:
        G4 = G1 + G2 + G3.

        The xmin, xmax, ymin, and ymax properties of the graphics objects
        are expanded to include all objects in both scenes. If the aspect
        ratio property of either or both objects are set, then the larger
        aspect ratio is chosen, with 'automatic' being overridden by a
        numeric aspect ratio.

        If one of the graphics object is set to show a legend, then
        the resulting object will also be set to show a legend. Legend
        options are propagated if set. If the same legend option is
        present in both arguments, the latter value is used.

        EXAMPLES::

            sage: g1 = plot(abs(sqrt(x^3-1)), (x,1,5), frame=True)
            sage: g2 = plot(-abs(sqrt(x^3-1)), (x,1,5), color='red')
            sage: g1 + g2  # displays the plot
            Graphics object consisting of 2 graphics primitives

        TESTS:

        Extra keywords to show are propagated::

            sage: (g1 + g2)._extra_kwds=={'aspect_ratio': 'automatic', 'frame': True}
            True
            sage: g1.set_aspect_ratio(2)
            sage: (g1+g2).aspect_ratio()
            2.0
            sage: g2.set_aspect_ratio(3)
            sage: (g1+g2).aspect_ratio()
            3.0

        As are legend options, :trac:`12936`::

            sage: p1 = plot(x, x, 0, 1)
            sage: p2 = p1
            sage: p1.set_legend_options(back_color = 'white')
            sage: p2.set_legend_options(shadow = True)
            sage: p3 = p1 + p2
            sage: p3._legend_opts
            {'back_color': 'white', 'shadow': True}

        If the same legend option is specified more than once, the
        latter takes precedence::

            sage: p1 = plot(x, x, 0, 1)
            sage: p2 = p1
            sage: p1.set_legend_options(shadow = True)
            sage: p2.set_legend_options(shadow = False)
            sage: p3 = p1 + p2
            sage: p3._legend_opts
            {'shadow': False}

        """
        if isinstance(other, int) and other == 0:
            return self
        if not isinstance(other, Graphics):
            from sage.plot.plot3d.base import Graphics3d
            if isinstance(other, Graphics3d):
                return self.plot3d() + other
            raise TypeError("other (=%s) must be a Graphics objects"%other)
        g = Graphics()
        g._objects = self._objects + other._objects
        g._show_legend = self._show_legend or other._show_legend
        g._extra_kwds.update(self._extra_kwds)
        g._extra_kwds.update(other._extra_kwds)
        g._legend_colors = self._legend_colors + other._legend_colors
        g._legend_opts.update(self._legend_opts)
        g._legend_opts.update(other._legend_opts)
        if self.aspect_ratio()=='automatic':
            g.set_aspect_ratio(other.aspect_ratio())
        elif other.aspect_ratio()=='automatic':
            g.set_aspect_ratio(self.aspect_ratio())
        else:
            g.set_aspect_ratio(max(self.aspect_ratio(), other.aspect_ratio()))
        return g

    def add_primitive(self, primitive):
        """
        Adds a primitive to this graphics object.

        EXAMPLES:

        We give a very explicit example::

            sage: G = Graphics()
            sage: from sage.plot.line import Line
            sage: from sage.plot.arrow import Arrow
            sage: L = Line([3,4,2,7,-2],[1,2,e,4,5.],{'alpha':1,'thickness':2,'rgbcolor':(0,1,1),'legend_label':''})
            sage: A = Arrow(2,-5,.1,.2,{'width':3,'head':0,'rgbcolor':(1,0,0),'linestyle':'dashed','zorder':8,'legend_label':''})
            sage: G.add_primitive(L)
            sage: G.add_primitive(A)
            sage: G
            Graphics object consisting of 2 graphics primitives
        """
        self._objects.append(primitive)

    def plot(self, *args, **kwds):
        """
        Draw a 2D plot of this graphics object, which just returns this
        object since this is already a 2D graphics object.

        EXAMPLES::

            sage: S = circle((0,0), 2)
            sage: S.plot() is S
            True
        """
        return self

    def plot3d(self, z=0, **kwds):
        """
        Returns an embedding of this 2D plot into the xy-plane of 3D space,
        as a 3D plot object. An optional parameter z can be given to
        specify the z-coordinate.

        EXAMPLES::

            sage: sum([plot(z*sin(x), 0, 10).plot3d(z) for z in range(6)]) # long time
            Graphics3d Object
        """
        from sage.plot.plot3d.base import Graphics3dGroup
        g = Graphics3dGroup([g.plot3d(**kwds) for g in self._objects])
        if z:
            g = g.translate(0,0,z)
        return g

    @classmethod
    def _extract_kwds_for_show(cls, kwds, ignore=[]):
        """
        Extract keywords relevant to show() from the provided dictionary.

        EXAMPLES::

            sage: kwds = {'f': lambda x: x, 'xmin': 0, 'figsize': [1,1], 'plot_points': (40, 40)}
            sage: G_kwds = Graphics._extract_kwds_for_show(kwds, ignore='xmin')
            sage: kwds # Note how this action modifies the passed dictionary
            {'f': <function <lambda> at 0x...>,
             'plot_points': (40, 40),
             'xmin': 0}
            sage: G_kwds
            {'figsize': [1, 1]}

        This method is intended to be used with _set_extra_kwds(). Here is an
        idiom to ensure the correct keywords will get passed on to show()::

            sage: options = {} # Usually this will come from an argument
            sage: g = Graphics()
            sage: g._set_extra_kwds(Graphics._extract_kwds_for_show(options))
        """
        result = {}
        for option in cls.SHOW_OPTIONS:
            if option not in ignore:
                try:
                    result[option] = kwds.pop(option)
                except KeyError:
                    pass
        return result

    def _set_extra_kwds(self, kwds):
        """
        Set a dictionary of keywords that will get passed on to show().

        TESTS::

            sage: g = Graphics()
            sage: g._extra_kwds
            {}
            sage: g._set_extra_kwds({'figsize': [10,10]})
            sage: g._extra_kwds
            {'figsize': [10, 10]}
            sage: g.show() # Now the (blank) plot will be extra large
        """
        self._extra_kwds = kwds

    def _set_scale(self, figure, scale=None, base=None):
        """
        Set the scale of the axes in the current figure. This function is
        only for internal use.

        INPUT:
        - ``figure`` -- the matplotlib figure instance.
        - ``scale`` -- the scale of the figure. Values it can take are
          ``"linear"``, ``"loglog"``, ``"semilogx"``, ``"semilogy"``. See
          :meth:`show` for other options it can take.
        - ``base`` -- the base of the logarithm if a logarithmic scale is
          set. See :meth:`show` for the options it can take.

        OUTPUT:
        The scale in the form of a tuple: (xscale, yscale, basex, basey)

        EXAMPLES::

            sage: p = plot(x,1,10)
            sage: fig = p.matplotlib()
            sage: p._set_scale(fig, scale='linear', base=2)
            ('linear', 'linear', 10, 10)
            sage: p._set_scale(fig, scale='semilogy', base=2)
            ('linear', 'log', 10, 2)
            sage: p._set_scale(fig, scale=('loglog', 2, 3))
            ('log', 'log', 2, 3)
            sage: p._set_scale(fig, scale=['semilogx', 2])
            ('log', 'linear', 2, 10)

        TESTS::

            sage: p._set_scale(fig, 'log')
            Traceback (most recent call last):
            ...
            ValueError: The scale must be one of 'linear', 'loglog', 'semilogx' or 'semilogy' -- got 'log'
            sage: p._set_scale(fig, ('loglog', 1))
            Traceback (most recent call last):
            ...
            ValueError: The base of the logarithm must be greater than 1
        """
        if scale is None:
            return ('linear', 'linear', 10, 10)
        if isinstance(scale, (list, tuple)):
            if len(scale) != 2 and len(scale) != 3:
                raise ValueError("If the input is a tuple, it must be of "
                    "the form (scale, base) or (scale, basex, basey)")
            if len(scale) == 2:
                base = scale[1]
            else:
                base = scale[1:]
            scale = scale[0]

        if scale not in ('linear', 'loglog', 'semilogx', 'semilogy'):
            raise ValueError("The scale must be one of 'linear', 'loglog',"
                    " 'semilogx' or 'semilogy' -- got '{0}'".format(scale))

        if isinstance(base, (list, tuple)):
            basex, basey = base
        elif base is None:
            basex = basey = 10
        else:
            basex = basey = base

        if basex <= 1 or basey <= 1:
            raise ValueError("The base of the logarithm must be greater "
                             "than 1")

        ax = figure.get_axes()[0]
        xscale = yscale = 'linear'
        if scale == 'linear':
            basex = basey = 10
        elif scale == 'loglog':
            ax.set_xscale('log', basex=basex)
            ax.set_yscale('log', basey=basey)
            xscale = yscale = 'log'
        elif scale == 'semilogx':
            ax.set_xscale('log', basex=basex)
            basey = 10
            xscale = 'log'
        elif scale == 'semilogy':
            ax.set_yscale('log', basey=basey)
            basex = 10
            yscale = 'log'

        return (xscale, yscale, basex, basey)


    # This dictionary has the default values for the keywords to show(). When
    # show is invoked with keyword arguments, those arguments are merged with
    # this dictionary to create a set of keywords with the defaults filled in.
    # Then, those keywords are passed on to save().

    # NOTE: If you intend to use a new parameter in show(), you should update
    # this dictionary to contain the default value for that parameter.

    SHOW_OPTIONS = dict(# axes options
                        axes=None, axes_labels=None, axes_labels_size=None,
                        axes_pad=None, base=None, scale=None,
                        xmin=None, xmax=None, ymin=None, ymax=None,
                        # Figure options
                        aspect_ratio=None, dpi=DEFAULT_DPI, fig_tight=True,
                        figsize=None, fontsize=None, frame=False,
                        title=None, title_pos=None, transparent=False,
                        # Grid options
                        gridlines=None, gridlinesstyle=None,
                        hgridlinesstyle=None, vgridlinesstyle=None,
                        # Legend options
                        legend_options={}, show_legend=None,
                        # Ticks options
                        ticks=None, tick_formatter=None, ticks_integer=False,
                        # Text options
                        typeset='default')

    @suboptions('legend',
                back_color=(0.9, 0.9, 0.9), borderpad=0.6,
                borderaxespad=None,
                columnspacing=None,
                fancybox=False, font_family='sans-serif',
                font_size='medium', font_style='normal',
                font_variant='normal', font_weight='medium',
                handlelength=0.05, handletextpad=0.5,
                labelspacing=0.02, loc='best',
                markerscale=0.6, ncol=1, numpoints=2,
                shadow=False, title=None)
    def show(self, filename=None, linkmode=False, **kwds):
        r"""
        Show this graphics image immediately.

        This method attempts to display the graphics immediately,
        without waiting for the currently running code (if any) to
        return to the command line. Be careful, calling it from within
        a loop will potentially launch a large number of external
        viewer programs.

        OPTIONAL INPUT:

        - ``dpi`` - (default: 100) dots per inch

        - ``figsize`` - (default: [8.0,6.0]) [width, height] inches. The
          maximum value of each of the width and the height can be 327
          inches, at the default ``dpi`` of 100 dpi, which is just shy of
          the maximum allowed value of 32768 dots (pixels).

        - ``fig_tight`` - (default: True) whether to clip the drawing
          tightly around drawn objects.  If True, then the resulting
          image will usually not have dimensions corresponding to
          ``figsize``.  If False, the resulting image will have
          dimensions corresponding to ``figsize``.

        - ``aspect_ratio`` - the perceived height divided by the
          perceived width. For example, if the aspect ratio is set to ``1``, circles
          will look round and a unit square will appear to have sides
          of equal length, and if the aspect ratio is set ``2``, vertical units will be
          twice as long as horizontal units, so a unit square will be twice as
          high as it is wide.  If set to ``'automatic'``, the aspect ratio
          is determined by ``figsize`` and the picture fills the figure.

        - ``axes`` - (default: True)

        - ``axes_labels`` - (default: None) list (or tuple) of two
          strings; the first is used as the label for the horizontal
          axis, and the second for the vertical axis.

        - ``axes_labels_size`` - (default: current setting -- 1.6) scale factor
          relating the size of the axes labels with respect to the size of the
          tick marks.

        - ``fontsize`` - (default: current setting -- 10) positive
          integer; used for axes labels; if you make this very large,
          you may have to increase figsize to see all labels.

        - ``frame`` - (default: False) draw a frame around the image

        - ``gridlines`` - (default: None) can be any of the following:

          - None, False: do not add grid lines.

          - True, "automatic", "major": add grid lines at major ticks of the axes.

          - "minor": add grid at major and minor ticks.

          - [xlist,ylist]: a tuple or list containing
            two elements, where xlist (or ylist) can be
            any of the following.


            - None, False: don't add horizontal (or vertical) lines.

            - True, "automatic", "major": add horizontal (or vertical) grid lines at
              the major ticks of the axes.

            - "minor": add horizontal (or vertical) grid lines at major and minor ticks of
              axes.

            - an iterable yielding numbers n or pairs (n,opts), where n
              is the coordinate of the line and opt is a dictionary of
              MATPLOTLIB options for rendering the line.


        - ``gridlinesstyle, hgridlinesstyle, vgridlinesstyle`` -
          (default: None) a dictionary of MATPLOTLIB options for the
          rendering of the grid lines, the horizontal grid lines or the
          vertical grid lines, respectively.

        - ``transparent`` - (default: False) If True, make the background transparent.

        - ``axes_pad`` - (default: 0.02 on ``"linear"`` scale, 1 on
          ``"log"`` scale).

          - In the ``"linear"`` scale, it determines the percentage of the
            axis range that is added to each end of each axis. This helps
            avoid problems like clipping lines because of line-width, etc.
            To get axes that are exactly the specified limits, set
            ``axes_pad`` to zero.

          - On the ``"log"`` scale, it determines the exponent of the
            fraction of the minimum (resp. maximum) that is subtracted from
            the minimum (resp. added to the maximum) value of the axis. For
            instance if the minimum is `m` and the base of the axis is `b`
            then the new minimum after padding the axis will be
            `m - m/b^{\mathrm{axes\_pad}}`.

        - ``ticks_integer`` - (default: False) guarantee that the ticks
          are integers (the ``ticks`` option, if specified, will
          override this)

        - ``ticks`` - A matplotlib locator for the major ticks, or
          a number. There are several options.  For more information about
          locators, type ``from matplotlib import ticker`` and then
          ``ticker?``.

          - If this is a locator object, then it is the locator for
            the horizontal axis.  A value of None means use the default
            locator.

          - If it is a list of two locators, then the first is for the
            horizontal axis and one for the vertical axis.  A value of
            None means use the default locator (so a value of
            [None, my_locator] uses my_locator for the vertical axis and
            the default for the horizontal axis).

          - If in either case above one of the entries is a number `m`
            (something which can be coerced to a float), it will be
            replaced by a MultipleLocator which places major ticks at
            integer multiples of `m`.  See examples.

          - If in either case above one of the entries is a list of
            numbers, it will be replaced by a FixedLocator which places
            ticks at the locations specified.  This includes the case of
            of the empty list, which will give no ticks.  See examples.

        - ``tick_formatter`` - A matplotlib formatter for the major
          ticks. There are several options.  For more information about
          formatters, type ``from matplotlib import ticker`` and then
          ``ticker?``.

          If the value of this keyword is a single item, then this will
          give the formatting for the horizontal axis *only* (except for
          the ``"latex"`` option).  If it is a list or tuple, the first
          is for the horizontal axis, the second for the vertical axis.
          The options are below:

          - If one of the entries is a formatter object, then it used.
            A value of None means to use the default locator (so using
            ``tick_formatter=[None, my_formatter]`` uses my_formatter
            for the vertical axis and the default for the horizontal axis).

          - If one of the entries is a symbolic constant such as `\pi`,
            `e`, or `sqrt(2)`, ticks will be formatted nicely at rational
            multiples of this constant.

          .. warning::

             This should only be used with the ``ticks`` option using nice
             rational multiples of that constant!

          - If one of the entries is the string ``"latex"``, then the
            formatting will be nice typesetting of the ticks.  This is
            intended to be used when the tick locator for at least one of
            the axes is a list including some symbolic elements. This uses
            matplotlib's internal LaTeX rendering engine. If you want to
            use an external LaTeX compiler, then set the keyword option
            ``typeset``.  See examples.

        - ``title`` - (default: None) The title for the plot

        - ``title_pos`` - (default: None) The position of the title for the
            plot. It must be a tuple or a list of two real numbers
            ``(x_pos, y_pos)`` which indicate the relative position of the
            title within the plot. The plot itself can be considered to
            occupy, in relative terms, the region within a unit square
            `[0,1]\\times[0,1]`.  The title text is centered around the
            horizontal factor ``x_pos`` of the plot. The baseline of the
            title text is present at the vertical factor ``y_pos`` of the
            plot. Hence, ``title_pos=(0.5, 0.5)`` will center the title in
            the plot, whereas ``title_pos=(0.5, 1.1)`` will center the
            title along the horizontal direction, but will place the title
            a fraction `0.1` times above the plot.

          - If the first entry is a list of strings (or numbers), then the
            formatting for the horizontal axis will be typeset with the strings
            present in the list. Each entry of the list of strings must be
            provided with a corresponding number in the first entry of
            ``ticks`` to indicate its position on the axis. To typeset the
            strings with ``"latex"`` enclose them within ``"$"`` symbols. To
            have similar custom formatting of the labels along the vertical
            axis, the second entry must be a list of strings and the second
            entry of ``ticks`` must also be a list of numbers which give the
            positions of the labels. See the examples below.

        - ``show_legend`` - (default: None) If True, show the legend

        - ``legend_*`` - all the options valid for :meth:`set_legend_options`
            prefixed with ``legend_``

        - ``base`` - (default: 10) the base of the logarithm if
          a logarithmic scale is set. This must be greater than 1. The base
          can be also given as a list or tuple ``(basex, basey)``.
          ``basex`` sets the base of the logarithm along the horizontal
          axis and ``basey`` sets the base along the vertical axis.

        - ``scale`` -- (default: ``"linear"``) string. The scale of the axes.
          Possible values are

          - ``"linear"`` -- linear scaling of both the axes
          - ``"loglog"`` -- sets both the horizontal and vertical axes to
            logarithmic scale
          - ``"semilogx"`` -- sets only the horizontal axis to logarithmic
            scale.
          - ``"semilogy"`` -- sets only the vertical axis to logarithmic
            scale.

          The scale can be also be given as single argument that is a list
          or tuple ``(scale, base)`` or ``(scale, basex, basey)``.

          .. note::

            - If the ``scale`` is ``"linear"``, then irrespective of what
              ``base`` is set to, it will default to 10 and will remain
              unused.

        - ``xmin`` -- starting x value in the rendered figure.

        - ``xmax`` -- ending x value in the rendered figure.

        - ``ymin`` -- starting y value in the rendered figure.

        - ``ymax`` -- ending y value in the rendered figure.

        - ``typeset`` -- (default: ``"default"``) string. The type of
          font rendering that should be used for the text. The possible
          values are

          - ``"default"`` -- Uses matplotlib's internal text rendering
            engine called Mathtext ( see
            http://matplotlib.org/users/mathtext.html ). If you have
            modified the default matplotlib settings, for instance via
            a matplotlibrc file, then this option will not change any of
            those settings.
          - ``"latex"`` -- LaTeX is used for rendering the fonts. This
            requires LaTeX, dvipng and Ghostscript to be installed.
          - ``"type1"`` -- Type 1 fonts are used by matplotlib in the text
            in the figure.  This requires LaTeX, dvipng and Ghostscript to
            be installed.

        OUTPUT:

        This method does not return anything. Use :meth:`save` if you
        want to save the figure as an image.

        EXAMPLES::

            sage: c = circle((1,1), 1, color='red')
            sage: c.show(xmin=-1, xmax=3, ymin=-1, ymax=3)

        You can make the picture larger by changing ``figsize`` with width,
        height each having a maximum value of 327 inches at default dpi::

            sage: p = ellipse((0,0),4,1)
            sage: p.show(figsize=[327,10],dpi=100)
            sage: p.show(figsize=[328,10],dpi=80)

        You can turn off the drawing of the axes::

            sage: show(plot(sin,-4,4), axes=False)

        You can also label the axes.  Putting something in dollar
        signs formats it as a mathematical expression::

            sage: show(plot(sin,-4,4), axes_labels=('$x$','$y$'))

        You can add a title to a plot::

            sage: show(plot(sin,-4,4), title='A plot of $\sin(x)$')

        You can also provide the position for the title to the plot. In the
        plot below the title is placed on the bottom left of the figure.::

            sage: plot(sin, -4, 4, title='Plot sin(x)', title_pos=(0.05,-0.05))
            Graphics object consisting of 1 graphics primitive

        If you want all the text to be rendered by using an external LaTeX
        installation then set the ``typeset`` to ``"latex"``. This
        requires that LaTeX, dvipng and Ghostscript be installed::

            sage: plot(x, typeset='latex') # optional - latex

        If you want all the text in your plot to use Type 1 fonts, then
        set the ``typeset`` option to ``"type1"``. This requires that
        LaTeX, dvipng and Ghostscript be installed::

            sage: plot(x, typeset='type1') # optional - latex

        You can turn on the drawing of a frame around the plots::

            sage: show(plot(sin,-4,4), frame=True)

        You can make the background transparent::

            sage: plot(sin(x), (x, -4, 4), transparent=True)
            Graphics object consisting of 1 graphics primitive

        We can change the scale of the axes in the graphics before
        displaying::

            sage: G = plot(exp, 1, 10)
            sage: G.show(scale='semilogy')

        We can change the base of the logarithm too. The following changes
        the vertical axis to be on log scale, and with base 2. Note that
        the ``base`` argument will ignore any changes to the axis which is
        in linear scale.::

            sage: G.show(scale='semilogy', base=2) # long time # y axis as powers of 2

        ::

            sage: G.show(scale='semilogy', base=(3,2)) # base ignored for x-axis

        The scale can be also given as a 2-tuple or a 3-tuple.::

            sage: G.show(scale=('loglog', 2.1)) # long time # both x and y axes in base 2.1

        ::

            sage: G.show(scale=('loglog', 2, 3)) # long time # x in base 2, y in base 3

        The base need not be an integer, though it does have to be made
        a float.::

            sage: G.show(scale='semilogx', base=float(e)) # base is e

        Logarithmic scale can be used for various kinds of plots. Here are
        some examples.::

            sage: G = list_plot(map(lambda i: 10**i, range(10))) # long time
            sage: G.show(scale='semilogy') # long time

        ::

            sage: G = parametric_plot((x, x**2), (x, 1, 10))
            sage: G.show(scale='loglog')

        ::

            sage: disk((5,5), 4, (0, 3*pi/2)).show(scale='loglog',base=2)

        ::

            sage: x, y = var('x, y')
            sage: G =  plot_vector_field((2^x,y^2),(x,1,10),(y,1,100))
            sage: G.show(scale='semilogx',base=2)

        Add grid lines at the major ticks of the axes.

        ::

            sage: c = circle((0,0), 1)
            sage: c.show(gridlines=True)
            sage: c.show(gridlines="automatic")
            sage: c.show(gridlines="major")

        Add grid lines at the major and minor ticks of the axes.

        ::

            sage: u,v = var('u v')
            sage: f = exp(-(u^2+v^2))
            sage: p = plot_vector_field(f.gradient(), (u,-2,2), (v,-2,2))
            sage: p.show(gridlines="minor")

        Add only horizontal or vertical grid lines.

        ::

            sage: p = plot(sin,-10,20)
            sage: p.show(gridlines=[None, "automatic"])
            sage: p.show(gridlines=["minor", False])

        Add grid lines at specific positions (using lists/tuples).

        ::

            sage: x, y = var('x, y')
            sage: p = implicit_plot((y^2-x^2)*(x-1)*(2*x-3)-4*(x^2+y^2-2*x)^2, \
            ....:             (x,-2,2), (y,-2,2), plot_points=1000)
            sage: p.show(gridlines=[[1,0],[-1,0,1]])

        Add grid lines at specific positions (using iterators).

        ::

            sage: def maple_leaf(t):
            ....:     return (100/(100+(t-pi/2)^8))*(2-sin(7*t)-cos(30*t)/2)
            sage: p = polar_plot(maple_leaf, -pi/4, 3*pi/2, color="red",plot_points=1000) # long time
            sage: p.show(gridlines=( [-3,-2.75,..,3], xrange(-1,5,2) )) # long time

        Add grid lines at specific positions (using functions).

        ::

            sage: y = x^5 + 4*x^4 - 10*x^3 - 40*x^2 + 9*x + 36
            sage: p = plot(y, -4.1, 1.1)
            sage: xlines = lambda a,b: [z for z,m in y.roots()]
            sage: p.show(gridlines=[xlines, [0]], frame=True, axes=False)

        Change the style of all the grid lines.

        ::

            sage: b = bar_chart([-3,5,-6,11], color='red')
            sage: b.show(gridlines=([-1,-0.5,..,4],True),
            ....:     gridlinesstyle=dict(color="blue", linestyle=":"))

        Change the style of the horizontal or vertical grid lines
        separately.

        ::

            sage: p = polar_plot(2 + 2*cos(x), 0, 2*pi, color=hue(0.3))
            sage: p.show(gridlines=True,
            ....:     hgridlinesstyle=dict(color="orange", linewidth=1.0),
            ....:     vgridlinesstyle=dict(color="blue", linestyle=":"))

        Change the style of each grid line individually.

        ::

            sage: x, y = var('x, y')
            sage: p = implicit_plot((y^2-x^2)*(x-1)*(2*x-3)-4*(x^2+y^2-2*x)^2,
            ....:             (x,-2,2), (y,-2,2), plot_points=1000)
            sage: p.show(gridlines=(
            ....:    [
            ....:     (1,{"color":"red","linestyle":":"}),
            ....:     (0,{"color":"blue","linestyle":"--"})
            ....:    ],
            ....:    [
            ....:     (-1,{"color":"red","linestyle":":"}),
            ....:     (0,{"color":"blue","linestyle":"--"}),
            ....:     (1,{"color":"red","linestyle":":"}),
            ....:    ]
            ....:    ),
            ....:    gridlinesstyle=dict(marker='x',color="black"))

        Grid lines can be added to contour plots.

        ::

            sage: f = sin(x^2 + y^2)*cos(x)*sin(y)
            sage: c = contour_plot(f, (x, -4, 4), (y, -4, 4), plot_points=100)
            sage: c.show(gridlines=True, gridlinesstyle={'linestyle':':','linewidth':1, 'color':'red'})

        Grid lines can be added to matrix plots.

        ::

            sage: M = MatrixSpace(QQ,10).random_element()
            sage: matrix_plot(M).show(gridlines=True)

        By default, Sage increases the horizontal and vertical axes
        limits by a certain percentage in all directions.  This is
        controlled by the ``axes_pad`` parameter.  Increasing the range
        of the axes helps avoid problems with lines and dots being
        clipped because the linewidth extends beyond the axes.  To get
        axes limits that are exactly what is specified, set
        ``axes_pad`` to zero.  Compare the following two examples

        ::

            sage: plot(sin(x), (x, -pi, pi),thickness=2)+point((pi, -1), pointsize=15)
            Graphics object consisting of 2 graphics primitives
            sage: plot(sin(x), (x, -pi, pi),thickness=2,axes_pad=0)+point((pi, -1), pointsize=15)
            Graphics object consisting of 2 graphics primitives

        The behavior of the ``axes_pad`` parameter is different if the axis
        is in the ``"log"`` scale. If `b` is the base of the axis, the
        minimum value of the axis, is decreased by the factor
        `1/b^{\mathrm{axes\_pad}}` of the minimum and the maximum value of the axis
        is increased by the same factor of the maximum value.  Compare the
        axes in the following two plots to see the difference.

        ::

            sage: plot_loglog(x, (1.1*10**-2, 9990))
            Graphics object consisting of 1 graphics primitive

            sage: plot_loglog(x, (1.1*10**-2, 9990), axes_pad=0)
            Graphics object consisting of 1 graphics primitive

        Via matplotlib, Sage allows setting of custom ticks.  See above
        for more details.

        Here the labels are not so useful::

            sage: plot(sin(pi*x), (x, -8, 8))
            Graphics object consisting of 1 graphics primitive

        Now put ticks at multiples of 2::

            sage: plot(sin(pi*x), (x, -8, 8), ticks=2)
            Graphics object consisting of 1 graphics primitive

        Or just choose where you want the ticks::

            sage: plot(sin(pi*x), (x, -8, 8), ticks=[[-7,-3,0,3,7],[-1/2,0,1/2]])
            Graphics object consisting of 1 graphics primitive

        Or no ticks at all::

            sage: plot(sin(pi*x), (x, -8, 8), ticks=[[],[]])
            Graphics object consisting of 1 graphics primitive

        This can be very helpful in showing certain features of plots. ::

            sage: plot(1.5/(1+e^(-x)), (x, -10, 10)) # doesn't quite show value of inflection point
            Graphics object consisting of 1 graphics primitive

        ::

            sage: plot(1.5/(1+e^(-x)), (x, -10, 10), ticks=[None, 1.5/4]) # It's right at f(x)=0.75!
            Graphics object consisting of 1 graphics primitive

        But be careful to leave enough room for at least two major ticks, so that
        the user can tell what the scale is::

            sage: plot(x^2,(x,1,8),ticks=6).show()
            Traceback (most recent call last):
            ...
            ValueError: Expand the range of the independent variable to
            allow two multiples of your tick locator (option `ticks`).

        We can also do custom formatting if you need it.  See above for full
        details::

            sage: plot(2*x+1,(x,0,5),ticks=[[0,1,e,pi,sqrt(20)],2],tick_formatter="latex")
            Graphics object consisting of 1 graphics primitive

        This is particularly useful when setting custom ticks in multiples
        of `\pi`.

        ::

            sage: plot(sin(x),(x,0,2*pi),ticks=pi/3,tick_formatter=pi)
            Graphics object consisting of 1 graphics primitive

        But keep in mind that you will get exactly the formatting you asked
        for if you specify both formatters.  The first syntax is recommended
        for best style in that case. ::

            sage: plot(arcsin(x),(x,-1,1),ticks=[None,pi/6],tick_formatter=["latex",pi]) # Nice-looking!
            Graphics object consisting of 1 graphics primitive

        ::

            sage: plot(arcsin(x),(x,-1,1),ticks=[None,pi/6],tick_formatter=[None,pi]) # Not so nice-looking
            Graphics object consisting of 1 graphics primitive

        Custom tick labels can be provided by providing the keyword
        ``tick_formatter`` with the list of labels, and simultaneously
        providing the keyword ``ticks`` with the positions of the labels. ::

            sage: plot(x, (x,0,3), ticks=[[1,2.5],[0.5,1,2]], tick_formatter=[["$x_1$","$x_2$"],["$y_1$","$y_2$","$y_3$"]])
            Graphics object consisting of 1 graphics primitive

        The following sets the custom tick labels only along the horizontal
        axis. ::

            sage: plot(x**2, (x,0,2), ticks=[[1,2], None], tick_formatter=[["$x_1$","$x_2$"], None])
            Graphics object consisting of 1 graphics primitive

        If the number of tick labels do not match the number of positions of
        tick labels, then it results in an error.::

            sage: plot(x**2, (x,0,2), ticks=[[2], None], tick_formatter=[["$x_1$","$x_2$"], None]).show()
            Traceback (most recent call last):
            ...
            ValueError: If the first component of the list `tick_formatter` is a list then the first component of `ticks` must also be a list of equal length.

        When using logarithmic scale along the axis, make sure to have
        enough room for two ticks so that the user can tell what the scale
        is. This can be effected by increasing the range of the independent
        variable, or by changing the ``base``, or by providing enough tick
        locations by using the ``ticks`` parameter.

        By default, Sage will expand the variable range so that at least two
        ticks are included along the logarithmic axis. However, if you
        specify ``ticks`` manually, this safety measure can be defeated::

            sage: list_plot_loglog([(1,2),(2,3)], plotjoined=True, ticks=[[1],[1]])
            doctest:...: UserWarning: The x-axis contains fewer than 2 ticks;
            the logarithmic scale of the plot may not be apparent to the reader.
            doctest:...: UserWarning: The y-axis contains fewer than 2 ticks;
            the logarithmic scale of the plot may not be apparent to the reader.
            Graphics object consisting of 1 graphics primitive

        This one works, since the horizontal axis is automatically expanded
        to contain two ticks and the vertical axis is provided with two ticks::

            sage: list_plot_loglog([(1,2),(2,3)], plotjoined=True, ticks=[None,[1,10]])
            Graphics object consisting of 1 graphics primitive

        Another example in the log scale where both the axes are automatically
        expanded to show two major ticks::

            sage: list_plot_loglog([(2,0.5), (3, 4)], plotjoined=True)
            Graphics object consisting of 1 graphics primitive

        When using ``title_pos``, it must be ensured that a list or a tuple
        of length two is used. Otherwise, an error is raised.::

            sage; plot(x, -4, 4, title='Plot x', title_pos=0.05)
            Traceback (most recent call last):
            ...
            ValueError: 'title_pos' must be a list or tuple of two real numbers.

        TESTS:

        The figsize width and height parameters (at default dpi) must be
        less than 328 inches each, corresponding to the maximum allowed
        pixels in each direction of 32768.  See :trac:`5956` for more about
        the next several tests::

            sage: p = ellipse((0,0),4,1)
            sage: p.show(figsize=[328,10],dpi=100)
            Traceback (most recent call last):
            ...
            ValueError: width and height must each be below 32768

        The following tests result in a segmentation fault and should not
        be run or doctested::

            sage: p = ellipse((0,0),4,1)
            sage: #p.show(figsize=[232,232],dpi=100) # not tested
            ------------------------------------------------------------------------
            Unhandled SIGSEGV: A segmentation fault occurred in Sage.
            This probably occurred because a *compiled* component of Sage has a bug
            in it and is not properly wrapped with sig_on(), sig_off().
            Sage will now terminate.
            ------------------------------------------------------------------------
            sage: #p.show(figsize=[327,181],dpi=100) # not tested
            ------------------------------------------------------------------------
            Unhandled SIGSEGV: A segmentation fault occurred in Sage.
            This probably occurred because a *compiled* component of Sage has a bug
            in it and is not properly wrapped with sig_on(), sig_off().
            Sage will now terminate.
            ------------------------------------------------------------------------

        The following tests ensure we give a good error message for
        negative figsizes::

            sage: P = plot(x^2,(x,0,1))
            sage: P.show(figsize=[-1,1])
            Traceback (most recent call last):
            ...
            ValueError: figsize should be positive numbers, not -1.0 and 1.0
            sage: P.show(figsize=-1)
            Traceback (most recent call last):
            ...
            ValueError: figsize should be positive, not -1.0
            sage: P.show(figsize=x^2)
            Traceback (most recent call last):
            ...
            TypeError: figsize should be a positive number, not x^2
            sage: P.show(figsize=[2,3,4])
            Traceback (most recent call last):
            ...
            ValueError: figsize should be a positive number or a list of two positive numbers, not [2, 3, 4]
            sage: P.show(figsize=[sqrt(2),sqrt(3)])

        TESTS::

            sage: P = plot(x^2,(x,0,1))
            sage: P.show(linkmode=True)
            doctest:...: DeprecationWarning: the filename and linkmode arguments are deprecated, use save() to save
            See http://trac.sagemath.org/17234 for details.
            doctest:...: DeprecationWarning: use tmp_filename instead
            See http://trac.sagemath.org/17234 for details.
            "<img src='cell:///...png'>"
        """
        if filename or linkmode:
            from sage.misc.superseded import deprecation
            deprecation(17234,'the filename and linkmode arguments are deprecated, '
                        'use save() to save')
            if filename is None:
                from sage.misc.temporary_file import graphics_filename
                filename = graphics_filename()
            self.save(filename, **kwds)
            if linkmode:
                return "<img src='cell://%s'>" % filename
            else:
                html("<img src='cell://%s'>" % filename)
                return

        from sage.repl.rich_output import get_display_manager
        dm = get_display_manager()
        dm.display_immediately(self, **kwds)

    def xmin(self, xmin=None):
        """
        EXAMPLES::

            sage: g = line([(-1,1), (3,2)])
            sage: g.xmin()
            -1.0
            sage: g.xmin(-3)
            sage: g.xmin()
            -3.0
        """
        if xmin is None:
            return self.get_axes_range()['xmin']
        else:
            self.set_axes_range(xmin=xmin)

    def xmax(self, xmax=None):
        """
        EXAMPLES::

            sage: g = line([(-1,1), (3,2)])
            sage: g.xmax()
            3.0
            sage: g.xmax(10)
            sage: g.xmax()
            10.0
        """
        if xmax is None:
            return self.get_axes_range()['xmax']
        else:
            self.set_axes_range(xmax=xmax)

    def ymin(self, ymin=None):
        """
        EXAMPLES::

            sage: g = line([(-1,1), (3,2)])
            sage: g.ymin()
            1.0
            sage: g.ymin(-3)
            sage: g.ymin()
            -3.0
        """
        if ymin is None:
            return self.get_axes_range()['ymin']
        else:
            self.set_axes_range(ymin=ymin)

    def ymax(self, ymax=None):
        """
        EXAMPLES::

            sage: g = line([(-1,1), (3,2)])
            sage: g.ymax()
            2.0
            sage: g.ymax(10)
            sage: g.ymax()
            10.0
        """
        if ymax is None:
            return self.get_axes_range()['ymax']
        else:
            self.set_axes_range(ymax=ymax)


    def get_minmax_data(self):
        r"""
        Return the x and y coordinate minimum and maximum

        .. warning::

           The returned dictionary is mutable, but changing it does
           not change the xmin/xmax/ymin/ymax data.  The minmax data is a function
           of the primitives which make up this Graphics object.  To change the
           range of the axes, call methods :meth:`xmin`, :meth:`xmax`,
           :meth:`ymin`, :meth:`ymax`, or :meth:`set_axes_range`.

        OUTPUT:

        A dictionary whose keys give the xmin, xmax, ymin, and ymax
        data for this graphic.

        EXAMPLES::

            sage: g = line([(-1,1), (3,2)])
            sage: list(sorted(g.get_minmax_data().items()))
            [('xmax', 3.0), ('xmin', -1.0), ('ymax', 2.0), ('ymin', 1.0)]

        Note that changing ymax doesn't change the output of get_minmax_data::

            sage: g.ymax(10)
            sage: list(sorted(g.get_minmax_data().items()))
            [('xmax', 3.0), ('xmin', -1.0), ('ymax', 2.0), ('ymin', 1.0)]

        The width/height ratio (in output units, after factoring in the
        chosen aspect ratio) of the plot is limited to `10^{-15}\dots
        10^{15}`, otherwise floating point errors cause problems in
        matplotlib::

            sage: l = line([(1e-19,-1), (-1e-19,+1)], aspect_ratio=1.0)
            sage: l.get_minmax_data()
            {'xmax': 1.00010000000000e-15,
             'xmin': -9.99900000000000e-16,
             'ymax': 1.0,
             'ymin': -1.0}
            sage: l = line([(0,0), (1,1)], aspect_ratio=1e19)
            sage: l.get_minmax_data()
            {'xmax': 5000.50000000000, 'xmin': -4999.50000000000, 'ymax': 1.0, 'ymin': 0.0}
        """
        objects = self._objects
        if objects:
            minmax_data = [o.get_minmax_data() for o in objects]
            xmin = min(d['xmin'] for d in minmax_data)
            xmax = max(d['xmax'] for d in minmax_data)
            ymin = min(d['ymin'] for d in minmax_data)
            ymax = max(d['ymax'] for d in minmax_data)
            if isnan(xmin):
                xmin=0; sage.misc.misc.verbose("xmin was NaN (setting to 0)", level=0)
            if isnan(xmax):
                xmax=0; sage.misc.misc.verbose("xmax was NaN (setting to 0)", level=0)
            if isnan(ymin):
                ymin=0; sage.misc.misc.verbose("ymin was NaN (setting to 0)", level=0)
            if isnan(ymax):
                ymax=0; sage.misc.misc.verbose("ymax was NaN (setting to 0)", level=0)
        else:
            xmin = xmax = ymin = ymax = 0

        if xmin == xmax:
            xmin -= 1
            xmax += 1
        if ymin == ymax:
            ymin -= 1
            ymax += 1
        return self._limit_output_aspect_ratio(xmin, xmax, ymin, ymax)

    def _limit_output_aspect_ratio(self, xmin, xmax, ymin, ymax):
        """
        Private helper function for :meth:`get_minmax_data`

        INPUT:

        - ``xmin``, ``xmax``, ``ymin``, ``ymax`` -- bounding box for
          the graphics.

        OUTPUT:

        A dictionary whose keys give the xmin, xmax, ymin, and ymax
        data for this graphic. Possibly enlarged in order to keep the
        width/height ratio (in output units, after factoring in the
        chosen aspect ratio) of the plot is limited to `10^{-15}\dots
        10^{15}` to avoid floating point issues in matplotlib.

        EXAMPLES::

            sage: l = line([(0,0), (1,1)], aspect_ratio=1.0)
            sage: l._limit_output_aspect_ratio(1, 2, 1e19, 3)
            {'xmax': -4999.50000000000,
             'xmin': 5000.50000000000,
             'ymax': 3,
             'ymin': 1.00000000000000e19}
            sage: l._limit_output_aspect_ratio(1, 2, 3, 1e19)
            {'xmax': 5000.50000000000,
             'xmin': -4999.50000000000,
             'ymax': 1.00000000000000e19,
             'ymin': 3}
            sage: l = line([(0,0), (1,1)], aspect_ratio=1e16)
            sage: l._limit_output_aspect_ratio(0, 1, 2, 3)
            {'xmax': 5.50000000000000, 'xmin': -4.50000000000000, 'ymax': 3, 'ymin': 2}
        """
        aspect_ratio = self.aspect_ratio()
        if aspect_ratio != 'automatic':
            width = xmax - xmin
            height = ymax - ymin
            output_aspect = abs(width/height/aspect_ratio)
            if output_aspect > 1e15:
                height = 1e15 * width / aspect_ratio
                ycenter = (ymax - ymin) / 2
                ymin = ycenter - height/2
                ymax = ycenter + height/2
            if output_aspect < 1e-15:
                width = 1e-15 * height * aspect_ratio
                xcenter = (xmax - xmin) / 2
                xmin = xcenter - width/2
                xmax = xcenter + width/2
        return {'xmin':xmin, 'xmax':xmax, 'ymin':ymin, 'ymax':ymax}

    def _matplotlib_tick_formatter(self, subplot, base=(10, 10),
                            locator_options={}, scale=('linear', 'linear'),
                            tick_formatter=(None, None), ticks=(None, None),
                            xmax=None, xmin=None, ymax=None, ymin=None):
        r"""
        Take a matplotlib subplot instance representing the graphic and set
        the ticks formatting. This function is only for internal use.

        INPUT:
        - ``subplot`` -- the subplot instance.

        EXAMPLES::

            sage: from matplotlib.figure import Figure
            sage: p = plot(x); d = p.get_minmax_data()
            sage: subplot = Figure().add_subplot(111)
            sage: p._objects[0]._render_on_subplot(subplot)
            sage: p._matplotlib_tick_formatter(subplot, **d)
            (<matplotlib.axes._subplots.AxesSubplot object at ...>,
            <matplotlib.ticker.MaxNLocator object at ...>,
            <matplotlib.ticker.MaxNLocator object at ...>,
            <matplotlib.ticker.OldScalarFormatter object at ...>,
            <matplotlib.ticker.OldScalarFormatter object at ...>)
        """
        # This function is created to refactor some code that is repeated
        # in the matplotlib function
        from matplotlib.ticker import (FixedLocator, Locator,
                LogFormatterMathtext, LogLocator, MaxNLocator,
                MultipleLocator, NullLocator, OldScalarFormatter)

        x_locator, y_locator = ticks
        #---------------------- Location of x-ticks ---------------------#

        if x_locator is None:
            if scale[0] == 'log':
                x_locator = LogLocator(base=base[0])
            else:
                x_locator = MaxNLocator(**locator_options)
        elif isinstance(x_locator,Locator):
            pass
        elif x_locator == []:
            x_locator = NullLocator()
        elif isinstance(x_locator,list):
            x_locator = FixedLocator(x_locator)
        else: # x_locator is a number which can be made a float
            from sage.functions.other import ceil, floor
            if floor(xmax/x_locator)-ceil(xmin/x_locator)>1:
                x_locator=MultipleLocator(float(x_locator))
            else: # not enough room for two major ticks
                raise ValueError('Expand the range of the independent '
                'variable to allow two multiples of your tick locator '
                '(option `ticks`).')

        #---------------------- Location of y-ticks ---------------------#
        if y_locator is None:
            if scale[1] == 'log':
                y_locator = LogLocator(base=base[1])
            else:
                y_locator = MaxNLocator(**locator_options)
        elif isinstance(y_locator,Locator):
            pass
        elif y_locator == []:
            y_locator = NullLocator()
        elif isinstance(y_locator,list):
            y_locator = FixedLocator(y_locator)
        else: # y_locator is a number which can be made a float
            from sage.functions.other import ceil, floor
            if floor(ymax/y_locator)-ceil(ymin/y_locator)>1:
                y_locator=MultipleLocator(float(y_locator))
            else: # not enough room for two major ticks
                raise ValueError('Expand the range of the dependent '
                'variable to allow two multiples of your tick locator '
                '(option `ticks`).')

        x_formatter, y_formatter = tick_formatter
        from matplotlib.ticker import FuncFormatter, FixedFormatter
        from sage.misc.latex import latex
        from sage.symbolic.ring import SR
        #---------------------- Formatting x-ticks ----------------------#
        if x_formatter is None:
            if scale[0] == 'log':
                x_formatter = LogFormatterMathtext(base=base[0])
            else:
                x_formatter = OldScalarFormatter()
        elif x_formatter in SR:
            from misc import _multiple_of_constant
            x_const = x_formatter
            x_formatter = FuncFormatter(lambda n,pos:
                                        _multiple_of_constant(n,pos,x_const))
        elif x_formatter == "latex":
            if scale[0] == 'log':
                # We need to strip out '\\mathdefault' from the string
                x_formatter = FuncFormatter(lambda n,pos:
                    LogFormatterMathtext(base=base[0])(n,pos).replace(
                                                        "\\mathdefault",""))
            else:
                x_formatter = FuncFormatter(lambda n,pos: '$%s$'%latex(n))
        elif isinstance(x_formatter, (list, tuple)):
            if (not isinstance(ticks[0], (list, tuple)) or
                    len(ticks[0]) != len(x_formatter)):
                raise ValueError("If the first component of the list "
                    "`tick_formatter` is a list then the first component "
                    "of `ticks` must also be a list of equal length.")
            x_formatter = FixedFormatter(x_formatter)
        #---------------------- Formatting y-ticks ----------------------#
        if y_formatter is None:
            if scale[1] == 'log':
                y_formatter = LogFormatterMathtext(base=base[1])
            else:
                y_formatter = OldScalarFormatter()
        elif y_formatter in SR:
            from misc import _multiple_of_constant
            y_const = y_formatter
            y_formatter = FuncFormatter(lambda n,pos:
                                        _multiple_of_constant(n,pos,y_const))
        elif y_formatter == "latex":
            if scale[1] == 'log':
                # We need to strip out '\\mathdefault' from the string
                y_formatter = FuncFormatter(lambda n,pos:
                    LogFormatterMathtext(base=base[1])(n,pos).replace(
                                                        "\\mathdefault",""))
            else:
                y_formatter = FuncFormatter(lambda n,pos: '$%s$'%latex(n))
        elif isinstance(y_formatter, (list, tuple)):
            if (not isinstance(ticks[1], (list, tuple)) or
                    len(ticks[1]) != len(y_formatter)):
                raise ValueError("If the second component of the list "
                    "`tick_formatter` is a list then the second component "
                    "of `ticks` must also be a list of equal length.")
            y_formatter = FixedFormatter(y_formatter)

        subplot.xaxis.set_major_locator(x_locator)
        subplot.yaxis.set_major_locator(y_locator)
        subplot.xaxis.set_major_formatter(x_formatter)
        subplot.yaxis.set_major_formatter(y_formatter)

        # Check for whether there will be too few ticks in the log scale case.
        # If there are not enough ticks (2 or more) to determine that the scale
        # is non-linear, we throw a warning.
        from warnings import warn
        tickwarnmsg  = 'The %s-axis contains fewer than 2 ticks; '
        tickwarnmsg += 'the logarithmic scale of the plot may not be apparent '
        tickwarnmsg += 'to the reader.'

        if (scale[0] == 'log' and not isinstance(x_locator, NullLocator)
                and len(subplot.xaxis.get_ticklocs()) < 2):
            warn(tickwarnmsg % 'x')

        if (scale[1] == 'log' and not isinstance(y_locator, NullLocator)
                and len(subplot.yaxis.get_ticklocs()) < 2):
            warn(tickwarnmsg % 'y')

        return (subplot, x_locator, y_locator, x_formatter, y_formatter)


    def _get_vmin_vmax(self, vmin, vmax, basev, axes_pad):
        r"""
        Determine the min/max value for a variable plotted on a logarithmic
        scale. The motivation is that we desire at least two ticks for a log
        plot; otherwise the reader may assume that the scale is linear. For
        internal use only.

        We check if this case occurs (for e.g. assuming xmin < xmax):

           floor(logxmin)              ceil(logxmax)
           ----|---------+----------+----------|----------------------|--
                      logxmin     logxmax

        Or if this case occurs (assuming xmin < xmax):

           floor(logxmin)             floor(logxmax)         ceil(logxmax)
           ----|---------+---------------------|-----+----------------|--
                      logxmin                     logxmax


        INPUT:

        -  ``vmin`` - the current min for this variable (e.g. xmin or ymin)

        -  ``vmax`` - the current max for this variable (e.g. xmax or ymax)

        -  ``basev`` - the base of the logarithmic scale for this variable

        - ``axes_pad`` - the padding for the axis. It determines the
          exponent of the fraction of the minimum (resp. maximum) that is
          subtracted from the minimum (resp. added to the maximum) value of
          the axis. For instance if the minimum is `m` and the base of the
          axis is `b` then the new minimum after padding the axis will be
          `m - m/b^{\mathrm{axes\_pad}}`.

        OUTPUT:

        A new (min,max) pair for this variable, suitable for its logarithmic
        scale.

        EXAMPLES:

        On a base-10 logarithmic scale, we should have ``vmin``/``vmax``
        at least 10 units apart::

            sage: p = Graphics()
            sage: p._get_vmin_vmax(1, 2, 10, None)
            (9/10, 10.0)
            sage: p._get_vmin_vmax(1, 5, 10, None)
            (9/10, 10.0)
            sage: p._get_vmin_vmax(1, 10, 10, None)
            (9/10, 11)
            sage: p._get_vmin_vmax(1, 11, 10, None)
            (9/10, 121/10)
            sage: p._get_vmin_vmax(1, 50, 10, None)
            (9/10, 55)

        We can set the ``axes_pad`` separately::

            sage: p._get_vmin_vmax(1, 50, 2, 2)
            (0.75, 62.5)

        Nonpositive values of ``vmin`` are not accepted due to the domain
        of the logarithm function::

            sage: p = Graphics()
            sage: p._get_vmin_vmax(-1,2,10, None)
            Traceback (most recent call last):
            ...
            ValueError: vmin must be positive

        And ``vmax`` must be greater than ``vmin``::

            sage: p._get_vmin_vmax(1,-2,10, None)
            Traceback (most recent call last):
            ...
            ValueError: vmin must be less than vmax

        """
        if vmin <= 0:
            raise ValueError('vmin must be positive')

        if vmin >= vmax:
            raise ValueError('vmin must be less than vmax')

        import math
        if axes_pad is None:
            axes_pad = 1
        else:
            axes_pad = float(abs(axes_pad))

        logvmin = math.log(vmin)/math.log(basev)
        logvmax = math.log(vmax)/math.log(basev)

        if math.floor(logvmax) - math.ceil(logvmin) < 0:
            vmax = basev**math.ceil(logvmax)
            vmin = basev**math.floor(logvmin)
        elif math.floor(logvmax) - math.ceil(logvmin) < 1:
            if logvmax-math.floor(logvmax) > math.ceil(logvmin)-logvmin:
                vmax = basev**math.ceil(logvmax)
                if axes_pad > 0:
                    vmin -= vmin * basev**(-axes_pad)
            else:
                vmin = basev**math.floor(logvmin)
                if axes_pad > 0:
                    vmax += vmax * basev**(-axes_pad)
        elif axes_pad > 0:
            # pad the axes if we haven't expanded the axes earlier.
            vmin -= vmin * basev**(-axes_pad)
            vmax += vmax * basev**(-axes_pad)

        return vmin,vmax


    def matplotlib(self, filename=None,
                   xmin=None, xmax=None, ymin=None, ymax=None,
                   figsize=None, figure=None, sub=None,
                   axes=None, axes_labels=None, axes_labels_size=None,
                   fontsize=None, frame=False, verify=True,
                   aspect_ratio = None,
                   gridlines=None, gridlinesstyle=None,
                   vgridlinesstyle=None, hgridlinesstyle=None,
                   show_legend=None, legend_options={},
                   axes_pad=None, ticks_integer=None,
                   tick_formatter=None, ticks=None, title=None,
                   title_pos=None, base=None, scale=None,
                   typeset='default'):
        r"""
        Return a matplotlib figure object representing the graphic

        EXAMPLES::

            sage: c = circle((1,1),1)
            sage: print c.matplotlib()
            Figure(640x480)

        To obtain the first matplotlib axes object inside of the
        figure, you can do something like the following.

        ::

            sage: p=plot(sin(x), (x, -2*pi, 2*pi))
            sage: figure=p.matplotlib()
            sage: axes=figure.axes[0]

        For input parameters, see the documentation for the
        :meth:`show` method (this function accepts all except the
        transparent argument).

        TESTS:

        We verify that :trac:`10291` is fixed::

            sage: p = plot(sin(x), (x, -2*pi, 2*pi))
            sage: figure = p.matplotlib()
            sage: axes_range = p.get_axes_range()
            sage: figure = p.matplotlib()
            sage: axes_range2 = p.get_axes_range()
            sage: axes_range == axes_range2
            True

        We verify that legend options are properly handled (:trac:`12960`).
        First, we test with no options, and next with an incomplete set of
        options.::

            sage: p = plot(x, legend_label='aha')
            sage: p.legend(True)
            sage: pm = p.matplotlib()
            sage: pm = p.matplotlib(legend_options={'font_size':'small'})

        The title should not overlap with the axes labels nor the frame in
        the following plot (see :trac:`10512`)::

            sage: plot(sin(x^2), (x, -3, 3), title='Plot of sin(x^2)', axes_labels=['x','y'],frame=True)
            Graphics object consisting of 1 graphics primitive

        ``typeset`` must not be set to an arbitrary string::

            sage: plot(x, typeset='garbage')
            doctest:...: RichReprWarning: Exception in _rich_repr_ while
            displaying object: typeset must be set to one of 'default',
            'latex', or 'type1'; got 'garbage'.
            Graphics object consisting of 1 graphics primitive

        We verify that numerical options are changed to float before saving (:trac:`14741`).
        By default, Sage 5.10 changes float objects to the `RealLiteral` type.
        The patch changes them to float before creating `matplotlib` objects.::

            sage: f = lambda x, y : (abs(cos((x + I * y) ** 4)) - 1) # long time
            sage: g = implicit_plot(f,(-4, 4),(-3, 3),linewidth=0.6) # long time
            sage: gm = g.matplotlib() # long time # without the patch, this goes BOOM -- er, TypeError
        """
        if not isinstance(ticks, (list, tuple)):
            ticks = (ticks, None)

        from sage.symbolic.ring import SR
        if not isinstance(tick_formatter, (list, tuple)):  # make sure both formatters typeset or both don't
            if tick_formatter == "latex" or tick_formatter in SR:
                tick_formatter = (tick_formatter, "latex")
            else:
                tick_formatter = (tick_formatter, None)

        global do_verify
        do_verify = verify

        if axes is None:
            axes = self._show_axes

        from matplotlib.figure import Figure
        from matplotlib import rcParams
        if typeset == 'type1': # Requires LaTeX, dvipng, gs to be installed.
            rcParams['ps.useafm'] = True
            rcParams['pdf.use14corefonts'] = True
            rcParams['text.usetex'] = True
        elif typeset == 'latex': # Requires LaTeX, dvipng, gs to be installed.
            rcParams['ps.useafm'] = False
            rcParams['pdf.use14corefonts'] = False
            rcParams['text.usetex'] = True
        elif typeset != 'default': # We won't change (maybe user-set) defaults
            raise ValueError("typeset must be set to one of 'default', 'latex',"
                             " or 'type1'; got '{}'.".format(typeset))

        self.fontsize(fontsize)
        self.axes_labels(l=axes_labels)
        self.axes_labels_size(s=axes_labels_size)

        if figsize is not None and not isinstance(figsize, (list, tuple)):
            # in this case, figsize is a number and should be positive
            try:
                figsize = float(figsize) # to pass to mpl
            except TypeError:
                raise TypeError("figsize should be a positive number, not {0}".format(figsize))
            if figsize > 0:
                default_width, default_height=rcParams['figure.figsize']
                figsize=(figsize, default_height*figsize/default_width)
            else:
                raise ValueError("figsize should be positive, not {0}".format(figsize))

        if figsize is not None:
            # then the figsize should be two positive numbers
            if len(figsize) != 2:
                raise ValueError("figsize should be a positive number or a list of two positive numbers, not {0}".format(figsize))
            figsize = (float(figsize[0]),float(figsize[1])) # floats for mpl
            if not (figsize[0] > 0 and figsize[1] > 0):
                raise ValueError("figsize should be positive numbers, not {0} and {1}".format(figsize[0],figsize[1]))

        if figure is None:
            figure=Figure(figsize=figsize)

        #the incoming subplot instance
        subplot = sub
        if not subplot:
            subplot = figure.add_subplot(111)
        #add all the primitives to the subplot
        old_opts = dict()
        for g in self._objects:
            opts, old_opts[g] = g.options(), g.options()
            for k,v in opts.items():
                try:
                    if v.parent() in sage.categories.fields.Fields(): opts[k] = float(v)
                except (AttributeError, TypeError): pass
            g.set_options(opts)
            g._render_on_subplot(subplot)
            if hasattr(g, '_bbox_extra_artists'):
                self._bbox_extra_artists.extend(g._bbox_extra_artists)
        # Set the aspect ratio
        if aspect_ratio is None:
            aspect_ratio=self.aspect_ratio()
        if aspect_ratio == 'automatic':
            subplot.set_aspect('auto', adjustable='box')
        else:
            subplot.set_aspect(aspect_ratio, adjustable='box')

        #---------------- Set the axes limits and scale ------------------#
        self.set_axes_range(xmin, xmax, ymin, ymax)
        d = self.get_axes_range()
        xmin = d['xmin']
        xmax = d['xmax']
        ymin = d['ymin']
        ymax = d['ymax']

        xscale, yscale, basex, basey = self._set_scale(figure, scale=scale,
                                                       base=base)

        # If any of the x-data are negative, we leave the min/max alone.
        if xscale == 'log' and min(xmin, xmax) > 0:
            if xmin < xmax:
                xmin, xmax = self._get_vmin_vmax(xmin, xmax, basex, axes_pad)
            else:
                xmax, xmin = self._get_vmin_vmax(xmax, xmin, basex, axes_pad)
        else:
            xpad = 0.02 if axes_pad is None else axes_pad
            xpad = (xmax - xmin)*float(xpad)
            xmax += xpad
            xmin -= xpad

        # Likewise for the y-data.
        if yscale == 'log' and min(ymin, ymax) > 0:
            if ymin < ymax:
                ymin, ymax = self._get_vmin_vmax(ymin, ymax, basey, axes_pad)
            else:
                ymax, ymin = self._get_vmin_vmax(ymax, ymin, basey, axes_pad)
        else:
            ypad = 0.02 if axes_pad is None else axes_pad
            ypad = (ymax - ymin)*float(ypad)
            ymax += ypad
            ymin -= ypad

        #-------------------------- Set the legend -----------------------#
        if show_legend is None:
            show_legend = self._show_legend

        if show_legend:
            from matplotlib.font_manager import FontProperties
            lopts = dict()
            lopts.update(legend_options)
            lopts.update(self._legend_opts)
            prop = FontProperties(
                    family  = lopts.pop('font_family', 'sans-serif'),
                    size    = lopts.pop('font_size', 'medium'),
                    style   = lopts.pop('font_style', 'normal'),
                    weight  = lopts.pop('font_weight', 'medium'),
                    variant = lopts.pop('font_variant', 'normal')
                   )
            color = lopts.pop('back_color', (0.9, 0.9, 0.9))
            leg = subplot.legend(prop=prop, **lopts)
            if leg is None:
                sage.misc.misc.warn("legend requested but no items are labeled")
            else:
                # color
                lframe = leg.get_frame()
                lframe.set_facecolor(color)
                from sage.plot.colors import to_mpl_color
                for txt,color in zip(leg.get_texts(), self._legend_colors):
                    if color is not None:
                        txt.set_color(to_mpl_color(color))

        subplot.set_xlim([xmin, xmax])
        subplot.set_ylim([ymin, ymax])

        locator_options=dict(nbins=9,steps=[1,2,5,10],integer=ticks_integer)

        if axes is None:
            axes = self._show_axes

        for spine in subplot.spines.values():
            spine.set_color(self._axes_color)
            spine.set_linewidth(self._axes_width)


        if frame:
            # For now, set the formatter to the old one, since that is
            # sort of what we are used to.  We should eventually look at
            # the default one to see if we like it better.

            (subplot, x_locator, y_locator,
                x_formatter, y_formatter) = self._matplotlib_tick_formatter(
                            subplot, base=(basex, basey),
                            locator_options=locator_options,
                            scale=(xscale, yscale),
                            tick_formatter=tick_formatter, ticks=ticks,
                            xmax=xmax, xmin=xmin, ymax=ymax, ymin=ymin)

            subplot.set_frame_on(True)
            if axes and xscale == 'linear' and yscale == 'linear':
                if (ymin<=0 and ymax>=0) or (ymax<=0 and ymin>=0):
                    subplot.axhline(color=self._axes_color,
                                    linewidth=self._axes_width)
                if (xmin<=0 and xmax>=0) or (xmax<=0 and xmin>=0):
                    subplot.axvline(color=self._axes_color,
                                    linewidth=self._axes_width)

        elif axes:
            ymiddle=False
            xmiddle=False
            # Note that the user may specify a custom xmin and xmax which
            # flips the axis horizontally. Hence we need to check for both
            # the possibilities in the if statements below. Similar
            # comments hold for ymin and ymax.
            if xscale == 'log':
                if xmax > xmin:
                    subplot.spines['right'].set_visible(False)
                    subplot.spines['left'].set_position(('outward',10))
                    subplot.yaxis.set_ticks_position('left')
                    subplot.yaxis.set_label_position('left')
                    yaxis='left'
                elif xmax < xmin:
                    subplot.spines['left'].set_visible(False)
                    subplot.spines['right'].set_position(('outward',10))
                    subplot.yaxis.set_ticks_position('right')
                    subplot.yaxis.set_label_position('right')
                    yaxis='right'
            elif (xmin > 0 and xmax > xmin) or (xmax > 0 and xmin > xmax):
                subplot.spines['right'].set_visible(False)
                subplot.spines['left'].set_position(('outward',10))
                subplot.yaxis.set_ticks_position('left')
                subplot.yaxis.set_label_position('left')
                yaxis='left'
            elif (xmax < 0 and xmax > xmin) or (xmin < 0 and xmin > xmax):
                subplot.spines['left'].set_visible(False)
                subplot.spines['right'].set_position(('outward',10))
                subplot.yaxis.set_ticks_position('right')
                subplot.yaxis.set_label_position('right')
                yaxis='right'
            else:
                subplot.spines['left'].set_position('zero')
                subplot.yaxis.set_ticks_position('left')
                subplot.yaxis.set_label_position('left')
                subplot.spines['right'].set_visible(False)
                ymiddle=True
                yaxis='left'

            if yscale == 'log':
                if ymax > ymin:
                    subplot.spines['top'].set_visible(False)
                    subplot.spines['bottom'].set_position(('outward',10))
                    subplot.xaxis.set_ticks_position('bottom')
                    subplot.xaxis.set_label_position('bottom')
                    xaxis='bottom'
                elif ymax < ymin:
                    subplot.spines['bottom'].set_visible(False)
                    subplot.spines['top'].set_position(('outward',10))
                    subplot.xaxis.set_ticks_position('top')
                    subplot.xaxis.set_label_position('top')
                    xaxis='top'
            elif (ymin > 0 and ymax > ymin) or (ymax > 0 and ymin > ymax):
                subplot.spines['top'].set_visible(False)
                subplot.spines['bottom'].set_position(('outward',10))
                subplot.xaxis.set_ticks_position('bottom')
                subplot.xaxis.set_label_position('bottom')
                xaxis='bottom'
            elif (ymax < 0 and ymax > ymin) or (ymin < 0 and ymin > ymax):
                subplot.spines['bottom'].set_visible(False)
                subplot.spines['top'].set_position(('outward',10))
                subplot.xaxis.set_ticks_position('top')
                subplot.xaxis.set_label_position('top')
                xaxis='top'
            else:
                subplot.spines['bottom'].set_position('zero')
                subplot.xaxis.set_ticks_position('bottom')
                subplot.xaxis.set_label_position('bottom')
                subplot.spines['top'].set_visible(False)
                xmiddle=True
                xaxis='bottom'

            # For now, set the formatter to the old one, since that is
            # sort of what we are used to.  We should eventually look at
            # the default one to see if we like it better.

            (subplot, x_locator, y_locator,
                x_formatter, y_formatter) = self._matplotlib_tick_formatter(
                            subplot, base=(basex, basey),
                            locator_options=locator_options,
                            scale=(xscale, yscale),
                            tick_formatter=tick_formatter, ticks=ticks,
                            xmax=xmax, xmin=xmin, ymax=ymax, ymin=ymin)

            # Make ticklines go on both sides of the axes
            #             if xmiddle:
            #                 for t in subplot.xaxis.get_majorticklines():
            #                     t.set_marker("|")
            #                     t.set_markersize(8)
            #                 for t in subplot.xaxis.get_minorticklines():
            #                     t.set_marker("|")
            #                     t.set_markersize(4)

            #             if ymiddle:
            #                 for t in subplot.yaxis.get_majorticklines():
            #                     t.set_marker("|")
            #                     t.set_markersize(8)
            #                 for t in subplot.yaxis.get_minorticklines():
            #                     t.set_marker("|")
            #                     t.set_markersize(4)

            # Make the zero tick labels disappear if the axes cross
            # inside the picture, but only if log scale is not used
            if (xmiddle and ymiddle and xscale == 'linear' and
                yscale == 'linear'):
                from sage.plot.plot import SelectiveFormatter
                subplot.yaxis.set_major_formatter(SelectiveFormatter(
                    subplot.yaxis.get_major_formatter(), skip_values=[0]))
                subplot.xaxis.set_major_formatter(SelectiveFormatter(
                    subplot.xaxis.get_major_formatter(), skip_values=[0]))

        else:
            for spine in subplot.spines.values():
                spine.set_visible(False)
            from matplotlib.ticker import NullFormatter, NullLocator
            subplot.xaxis.set_major_formatter(NullFormatter())
            subplot.yaxis.set_major_formatter(NullFormatter())
            subplot.xaxis.set_major_locator(NullLocator())
            subplot.yaxis.set_major_locator(NullLocator())

        if frame or axes:
            # Make minor tickmarks, unless we specify fixed ticks or no ticks
            # We do this change only on linear scale, otherwise matplotlib
            # errors out with a memory error.
            from matplotlib.ticker import (AutoMinorLocator, FixedLocator,
                    LogLocator, NullLocator)
            if isinstance(x_locator, (NullLocator, FixedLocator)):
                subplot.xaxis.set_minor_locator(NullLocator())
            elif xscale == 'linear':
                subplot.xaxis.set_minor_locator(AutoMinorLocator())
            else: # log scale
                from sage.misc.misc import srange
                base_inv = 1.0/basex
                subs = [float(_) for _ in srange(2*base_inv, 1, base_inv)]
                subplot.xaxis.set_minor_locator(LogLocator(base=basex,
                                                           subs=subs))
            if isinstance(y_locator, (NullLocator, FixedLocator)):
                subplot.yaxis.set_minor_locator(NullLocator())
            elif yscale == 'linear':
                subplot.yaxis.set_minor_locator(AutoMinorLocator())
            else: # log scale
                from sage.misc.misc import srange
                base_inv = 1.0/basey
                subs = [float(_) for _ in srange(2*base_inv, 1, base_inv)]
                subplot.yaxis.set_minor_locator(LogLocator(base=basey,
                                                           subs=subs))

            # Set the color and fontsize of ticks
            figure.get_axes()[0].tick_params(color=self._axes_color,
                    labelcolor=self._tick_label_color,
                    labelsize=self._fontsize, which='both')


        if gridlines is not None:
            if isinstance(gridlines, (list, tuple)):
                vgridlines,hgridlines=gridlines
            else:
                hgridlines=gridlines
                vgridlines=gridlines

            if gridlinesstyle is None:
                # Set up the default grid style
                gridlinesstyle=dict(color='black',linestyle=':',linewidth=0.5)

            vgridstyle=gridlinesstyle.copy()
            if vgridlinesstyle is not None:
                vgridstyle.update(vgridlinesstyle)

            hgridstyle=gridlinesstyle.copy()
            if hgridlinesstyle is not None:
                hgridstyle.update(hgridlinesstyle)

            if hgridlines=='minor':
                hgridstyle['which']='both'
            if vgridlines=='minor':
                vgridstyle['which']='both'

            if hasattr(hgridlines, '__iter__'):
                hlines=iter(hgridlines)
                hgridstyle.pop("minor",None)
                for hline in hlines:
                    if isinstance(hline, (list, tuple)):
                        hl, style=hline
                        st=hgridstyle.copy()
                        st.update(style)
                    else:
                        hl=hline
                        st=hgridstyle
                    subplot.axhline(hl,**st)
            else:
                if hgridlines not in (None, False):
                    subplot.yaxis.grid(True, **hgridstyle)

            if hasattr(vgridlines, '__iter__'):
                vlines=iter(vgridlines)
                vgridstyle.pop("minor",None)
                for vline in vlines:
                    if isinstance(vline, (list, tuple)):
                        vl, style=vline
                        st=vgridstyle.copy()
                        st.update(style)
                    else:
                        vl=vline
                        st=vgridstyle
                    subplot.axvline(vl,**st)
            else:
                if vgridlines not in (None, False):
                    subplot.xaxis.grid(True, **vgridstyle)



        if self._axes_labels is not None:
            label_options={}
            label_options['color']=self._axes_label_color
            label_options['size']=int(self._axes_labels_size * self._fontsize)
            subplot.set_xlabel(self._axes_labels[0], **label_options)
            subplot.set_ylabel(self._axes_labels[1], **label_options)


            if axes is True and frame is False:
                # We set the label positions according to where we are
                # drawing the axes.
                if xaxis=='bottom':
                    yaxis_labely=subplot.get_ylim()[1]
                    yaxis_labeloffset=8
                    yaxis_vert='bottom'
                    xaxis_labely=0
                    xaxis_vert='baseline'
                else:
                    yaxis_labely=subplot.get_ylim()[0]
                    yaxis_labeloffset=-8
                    yaxis_vert='top'
                    xaxis_labely=1
                    xaxis_vert='top'

                if yaxis=='left':
                    xaxis_labelx=subplot.get_xlim()[1]
                    xaxis_labeloffset=8
                    xaxis_horiz='left'
                    yaxis_labelx=0
                else:
                    xaxis_labelx=subplot.get_xlim()[0]
                    xaxis_labeloffset=-8
                    xaxis_horiz='right'
                    yaxis_labelx=1

                from matplotlib.transforms import offset_copy
                xlabel=subplot.xaxis.get_label()
                xlabel.set_horizontalalignment(xaxis_horiz)
                xlabel.set_verticalalignment(xaxis_vert)
                trans=subplot.spines[xaxis].get_transform()
                labeltrans=offset_copy(trans, figure, x=xaxis_labeloffset,
                                    y=0, units='points')
                subplot.xaxis.set_label_coords(x=xaxis_labelx,
                                    y=xaxis_labely, transform=labeltrans)

                ylabel=subplot.yaxis.get_label()
                ylabel.set_horizontalalignment('center')
                ylabel.set_verticalalignment(yaxis_vert)
                ylabel.set_rotation('horizontal')
                trans=subplot.spines[yaxis].get_transform()
                labeltrans=offset_copy(trans, figure, x=0,
                                    y=yaxis_labeloffset, units='points')
                subplot.yaxis.set_label_coords(x=yaxis_labelx,
                                    y=yaxis_labely, transform=labeltrans)

        # This option makes the xlim and ylim limits not take effect
        # todo: figure out which limits were specified, and let the
        # free limits autoscale
        #subplot.autoscale_view(tight=True)
        if title is not None:
            if title_pos is not None:
                if ((not isinstance(title_pos, (list, tuple)))
                    or (len(title_pos) != 2)):
                    raise ValueError("'title_pos' must be a list or tuple "
                                     "of two real numbers.")
                title_pos = (float(title_pos[0]), float(title_pos[1]))

            if (frame) or (axes_labels is None):
                if title_pos is not None:
                    subplot.set_title(title, fontsize=fontsize,
                                      position=title_pos)
                else:
                    subplot.set_title(title, fontsize=fontsize)
            else: # frame is false axes is not None, and neither is axes_labels
                # Then, the title is moved up to avoid overlap with axes labels
                if title_pos is None:
                    title_pos = (0.5, 1.05)
                subplot.set_title(title, fontsize=fontsize, position=title_pos)

        for g in self._objects:
            g.set_options(old_opts[g])

        return figure

    def save_image(self, filename=None, *args, **kwds):
        r"""
        Save an image representation of self.  The image type is
        determined by the extension of the filename.  For example,
        this could be ``.png``, ``.jpg``, ``.gif``, ``.pdf``,
        ``.svg``.  Currently this is implemented by calling the
        :meth:`save` method of self, passing along all arguments and
        keywords.

        .. Note::

            Not all image types are necessarily implemented for all
            graphics types.  See :meth:`save` for more details.

        EXAMPLES::

            sage: c = circle((1,1), 1, color='red')
            sage: filename = os.path.join(SAGE_TMP, 'test.png')
            sage: c.save_image(filename, xmin=-1, xmax=3, ymin=-1, ymax=3)
        """
        self.save(filename, *args, **kwds)


    # ALLOWED_EXTENSIONS is the list of recognized formats.
    # filename argument is written explicitly so that it can be used as a
    # positional one, which is a very likely usage for this function.
    @suboptions('legend',
                back_color=(0.9, 0.9, 0.9), borderpad=0.6,
                borderaxespad=None,
                columnspacing=None,
                fancybox=False, font_family='sans-serif',
                font_size='medium', font_style='normal',
                font_variant='normal', font_weight='medium',
                handlelength=0.05, handletextpad=0.5,
                labelspacing=0.02, loc='best',
                markerscale=0.6, ncol=1, numpoints=2,
                shadow=False, title=None)
    def save(self, filename=None, **kwds):
        r"""
        Save the graphics to an image file.

        INPUT:

        - ``filename`` -- string. The filename and the image format
          given by the extension, which can be one of the following:

            * ``.eps``,

            * ``.pdf``,

            * ``.pgf``,
           
            * ``.png``,

            * ``.ps``,

            * ``.sobj`` (for a Sage object you can load later),

            * ``.svg``,

            * empty extension will be treated as ``.sobj``.

        All other keyword arguments will be passed to the plotter.

        OUTPUT:

        - none.

        EXAMPLES::

            sage: c = circle((1,1), 1, color='red')
            sage: filename = os.path.join(SAGE_TMP, 'test.png')
            sage: c.save(filename, xmin=-1, xmax=3, ymin=-1, ymax=3)

        To make a figure bigger or smaller, use ``figsize``::

            sage: c.save(filename, figsize=5, xmin=-1, xmax=3, ymin=-1, ymax=3)

        By default, the figure grows to include all of the graphics and text,
        so the final image may not be exactly the figure size you specified.
        If you want a figure to be exactly a certain size, specify the keyword
        ``fig_tight=False``::

            sage: c.save(filename, figsize=[8,4], fig_tight=False,
            ....:       xmin=-1, xmax=3, ymin=-1, ymax=3)

        You can also pass extra options to the plot command instead of this
        method, e.g. ::

            sage: plot(x^2 - 5, (x, 0, 5), ymin=0).save(tmp_filename(ext='.png'))

        will save the same plot as the one shown by this command::

            sage: plot(x^2 - 5, (x, 0, 5), ymin=0)
            Graphics object consisting of 1 graphics primitive

        (This test verifies that :trac:`8632` is fixed.)

        TESTS:

        Legend labels should save correctly::

            sage: P = plot(x,(x,0,1),legend_label='$xyz$')
            sage: P.set_legend_options(back_color=(1,0,0))
            sage: P.set_legend_options(loc=7)
            sage: filename=os.path.join(SAGE_TMP, 'test.png')
            sage: P.save(filename)

        This plot should save with the frame shown, showing :trac:`7524`
        is fixed (same issue as :trac:`7981` and :trac:`8632`)::

            sage: var('x,y')
            (x, y)
            sage: a = plot_vector_field((x,-y),(x,-1,1),(y,-1,1))
            sage: filename=os.path.join(SAGE_TMP, 'test2.png')
            sage: a.save(filename)

        The following plot should show the axes; fixes :trac:`14782` ::

            sage: plot(x^2, (x, 1, 2), ticks=[[], []])
            Graphics object consisting of 1 graphics primitive

        """
        options = dict()
        options.update(self.SHOW_OPTIONS)
        options.update(self._extra_kwds)
        options.update(kwds)
        dpi = options.pop('dpi')
        transparent = options.pop('transparent')
        fig_tight = options.pop('fig_tight')

        if filename is None:
            from sage.misc.superseded import deprecation
            deprecation(17234,'the filename argument is now mandatory')
            from sage.misc.temporary_file import graphics_filename
            filename = graphics_filename()
        ext = os.path.splitext(filename)[1].lower()

        if ext not in ALLOWED_EXTENSIONS:
            raise ValueError("allowed file extensions for images are '"
                             + "', '".join(ALLOWED_EXTENSIONS) + "'!")
        elif ext in ['', '.sobj']:
            SageObject.save(self, filename)
        else:
            from matplotlib import rcParams
            rc_backup = (rcParams['ps.useafm'], rcParams['pdf.use14corefonts'],
                         rcParams['text.usetex']) # save the rcParams
            figure = self.matplotlib(**options)
            # You can output in PNG, PS, EPS, PDF, PGF, or SVG format, depending
            # on the file extension.
            # PGF is handled by a different backend
            if ext == '.pgf':
                from sage.misc.sage_ostools import have_program
                latex_implementations = [i for i in ["xelatex", "pdflatex",
                                                     "lualatex"]
                                         if have_program(i)]
                if not latex_implementations:
                    raise ValueError("Matplotlib requires either xelatex, "
                                     "lualatex, or pdflatex.")
                if latex_implementations[0] == "pdflatex":
                    # use pdflatex and set font encoding as per
                    # matplotlib documentation:
                    # http://matplotlib.org/users/pgf.html#pgf-tutorial
                    pgf_options= {
                            "pgf.texsystem": "pdflatex",
                            "pgf.preamble": [
                                         r"\usepackage[utf8x]{inputenc}",
                                         r"\usepackage[T1]{fontenc}",
                                         #r"\usepackage{cmbright}",
                                         ]
                    }
                else:
                    pgf_options = {
                            "pgf.texsystem": latex_implementations[0],
                    }
                from matplotlib import rcParams
                rcParams.update(pgf_options)
                from matplotlib.backends.backend_pgf import FigureCanvasPgf
                figure.set_canvas(FigureCanvasPgf(figure))

            # matplotlib looks at the file extension to see what the renderer should be.
            # The default is FigureCanvasAgg for PNG's because this is by far the most
            # common type of files rendered, like in the notebook, for example.
            # if the file extension is not '.png', then matplotlib will handle it.
            else:
                from matplotlib.backends.backend_agg import FigureCanvasAgg
                figure.set_canvas(FigureCanvasAgg(figure))
            # this messes up the aspect ratio!
            #figure.canvas.mpl_connect('draw_event', pad_for_tick_labels)

            # tight_layout adjusts the *subplot* parameters so ticks aren't cut off, etc.
            figure.tight_layout()

            opts = dict(dpi=dpi, transparent=transparent)
            if fig_tight is True:
                opts['bbox_inches'] = 'tight'
            if self._bbox_extra_artists:
                opts['bbox_extra_artists'] = self._bbox_extra_artists

            figure.savefig(filename, **opts)

            # Restore the rcParams to the original, possibly user-set values
            (rcParams['ps.useafm'], rcParams['pdf.use14corefonts'],
                                           rcParams['text.usetex']) = rc_backup

    def _latex_(self, **kwds):
        """
        Return a string plotting ``self`` with PGF.

        INPUT:

        All keyword arguments will be passed to the plotter.

        OUTPUT:

        A string of PGF commands to plot ``self``

        EXAMPLES::

            sage: L = line([(0,0), (1,1)], axes=False)
            sage: L._latex_()     # not tested
            '%% Creator: Matplotlib, PGF backend...
        """
        tmpfilename = tmp_filename(ext='.pgf')
        self.save(filename=tmpfilename, **kwds)
        with open(tmpfilename, "r") as tmpfile:
                latex_list = tmpfile.readlines()
        return ''.join(latex_list)

    def description(self):
        r"""
        Print a textual description to stdout.

        This method is mostly used for doctests.

        EXAMPLES::

            sage: print polytopes.hypercube(2).plot().description()
            Polygon defined by 4 points: [(1.0, 1.0), (-1.0, 1.0), (-1.0, -1.0), (1.0, -1.0)]
            Line defined by 2 points: [(-1.0, -1.0), (-1.0, 1.0)]
            Line defined by 2 points: [(-1.0, -1.0), (1.0, -1.0)]
            Line defined by 2 points: [(-1.0, 1.0), (1.0, 1.0)]
            Line defined by 2 points: [(1.0, -1.0), (1.0, 1.0)]
            Point set defined by 4 point(s): [(-1.0, -1.0), (-1.0, 1.0), (1.0, -1.0), (1.0, 1.0)]
        """
        data = []
        for g in self:
            g_zorder = g.options().get('zorder', 0)
            if hasattr(g, 'xdata'):
                g_str = '{0}:\t{1}'.format(g, zip(g.xdata, g.ydata))
            else:
                g_str = repr(g)
            data.append([g_zorder, g_str, g])
        data.sort()
        return '\n'.join(g[1] for g in data)


class GraphicsArray(WithEqualityById, SageObject):
    """
    GraphicsArray takes a (`m` x `n`) list of lists of
    graphics objects and plots them all on one canvas.

    .. automethod:: _rich_repr_
    """
    def __init__(self, array):
        """
        Constructor for ``GraphicsArray`` class.  Normally used only
        via :func:`graphics_array` function.

        INPUT: a list or list of lists/tuples, all of which are graphics objects

        EXAMPLES::

            sage: L = [plot(sin(k*x),(x,-pi,pi)) for k in range(10)]
            sage: G = graphics_array(L)
            sage: G.ncols()
            10
            sage: M = [[plot(x^2)],[plot(x^3)]]
            sage: H = graphics_array(M)
            sage: str(H[1])
            'Graphics object consisting of 1 graphics primitive'

        TESTS::

            sage: L = [[plot(sin),plot(cos)],[plot(tan)]]
            sage: graphics_array(L)
            Traceback (most recent call last):
            ...
            TypeError: array (=[[Graphics object consisting of 1 graphics primitive, Graphics object consisting of 1 graphics primitive], [Graphics object consisting of 1 graphics primitive]]) must be a list of lists of Graphics objects
            sage: G = plot(x,(x,0,1))
            sage: graphics_array(G)
            Traceback (most recent call last):
            ...
            TypeError: array (=Graphics object consisting of 1 graphics primitive) must be a list of lists of Graphics objects
            sage: G = [[plot(x,(x,0,1)),x]]
            sage: graphics_array(G)
            Traceback (most recent call last):
            ...
            TypeError: every element of array must be a Graphics object

            sage: hash(graphics_array([])) # random
            42
        """
        if not isinstance(array, (list, tuple)):
            raise TypeError("array (=%s) must be a list of lists of Graphics objects"%(array))
        array = list(array)
        self._glist = []
        self._rows = len(array)
        if self._rows > 0:
            if not isinstance(array[0], (list, tuple)):
                array = [array]
                self._rows = 1
            self._cols = len(array[0])
        else:
            self._cols = 0
        self._dims = self._rows*self._cols
        for row in array: #basically flatten the list
            if not isinstance(row, (list, tuple)) or len(row) != self._cols:
                raise TypeError("array (=%s) must be a list of lists of Graphics objects"%(array))
            for g in row:
                if not isinstance(g, Graphics):
                    raise TypeError("every element of array must be a Graphics object")
                self._glist.append(g)
        self._figsize = None

    def _repr_(self):
        """
        Representation of the graphics array.

        EXAMPLES::

            sage: R = rainbow(6)
            sage: L = [plot(x^n,(x,0,1),color=R[n]) for n in range(6)]
            sage: graphics_array(L,2,3)
            Graphics Array of size 2 x 3
        """
        return self.__str__()

    def _rich_repr_(self, display_manager, **kwds):
        """
        Rich Output Magic Method

        See :mod:`sage.repl.rich_output` for details.

        EXAMPLES::

            sage: from sage.repl.rich_output import get_display_manager
            sage: dm = get_display_manager()
            sage: g = graphics_array([Graphics(), Graphics()], 1, 2)
            sage: g._rich_repr_(dm)
            OutputImagePng container
        """
        types = display_manager.types
        prefer_raster = (
            ('.png', types.OutputImagePng),
            ('.jpg', types.OutputImageJpg),
            ('.gif', types.OutputImageGif),
        )
        prefer_vector = (
            ('.svg', types.OutputImageSvg),
            ('.pdf', types.OutputImagePdf),
        )
        graphics = display_manager.preferences.graphics
        if graphics == 'disable':
            return
        elif graphics == 'raster' or graphics is None:
            preferred = prefer_raster + prefer_vector
        elif graphics == 'vector':
            preferred = prefer_vector + prefer_raster
        else:
            raise ValueError('unknown graphics output preference')
        for file_ext, output_container in preferred:
            if output_container in display_manager.supported_output():
                return display_manager.graphics_from_save(
                    self.save, kwds, file_ext, output_container)

    def __str__(self):
        """
        String representation of the graphics array.

        EXAMPLES::

            sage: R = rainbow(6)
            sage: L = [plot(x^n,(x,0,1),color=R[n]) for n in range(6)]
            sage: G = graphics_array(L,2,3)
            sage: G.__str__()
            'Graphics Array of size 2 x 3'
            sage: str(G)
            'Graphics Array of size 2 x 3'
        """
        return "Graphics Array of size %s x %s"%(self._rows, self._cols)

    def nrows(self):
        """
        Number of rows of the graphics array.

        EXAMPLES::

            sage: R = rainbow(6)
            sage: L = [plot(x^n,(x,0,1),color=R[n]) for n in range(6)]
            sage: G = graphics_array(L,2,3)
            sage: G.nrows()
            2
            sage: graphics_array(L).nrows()
            1
        """
        return self._rows

    def ncols(self):
        """
        Number of columns of the graphics array.

        EXAMPLES::

            sage: R = rainbow(6)
            sage: L = [plot(x^n,(x,0,1),color=R[n]) for n in range(6)]
            sage: G = graphics_array(L,2,3)
            sage: G.ncols()
            3
            sage: graphics_array(L).ncols()
            6
        """
        return self._cols

    def __getitem__(self, i):
        """
        Return the ``i``th element of the list of graphics
        in the (flattened) array.

        EXAMPLES:

        We can access and view individual plots::

            sage: M = [[plot(x^2)],[plot(x^3)]]
            sage: H = graphics_array(M)
            sage: H[1]
            Graphics object consisting of 1 graphics primitive

        They can also be represented::

            sage: str(H[1])
            'Graphics object consisting of 1 graphics primitive'

        Another example::

            sage: L = [plot(sin(k*x),(x,-pi,pi))+circle((k,k),1,color='red') for k in range(10)]
            sage: G = graphics_array(L,5,2)
            sage: str(G[3])
            'Graphics object consisting of 2 graphics primitives'
            sage: G[3]
            Graphics object consisting of 2 graphics primitives
        """
        i = int(i)
        return self._glist[i]

    def __setitem__(self, i, g):
        """
        Set the ``i``th element of the list of graphics
        in the (flattened) array.

        EXAMPLES::

            sage: M = [[plot(x^2)],[plot(x^3)]]
            sage: H = graphics_array(M)
            sage: str(H[1])
            'Graphics object consisting of 1 graphics primitive'

        We can check this is one primitive::

            sage: H[1] # the plot of x^3
            Graphics object consisting of 1 graphics primitive

        Now we change it::

            sage: H[1] = circle((1,1),2)+points([(1,2),(3,2),(5,5)],color='purple')
            sage: str(H[1])
            'Graphics object consisting of 2 graphics primitives'

        And we visually check that it's different::

            sage: H[1] # a circle and some purple points
            Graphics object consisting of 2 graphics primitives
        """
        i = int(i)
        self._glist[i] = g

    def _set_figsize_(self, ls):
        """
        Set the figsize of all plots in the array.

        This is normally only used via the ``figsize`` keyword in
        :meth:`save` or :meth:`show`.

        EXAMPLES::

            sage: L = [plot(sin(k*x),(x,-pi,pi)) for k in [1..3]]
            sage: G = graphics_array(L)
            sage: G.show(figsize=[5,3])  # smallish and compact

        ::

            sage: G.show(figsize=[10,20])  # bigger and tall and thin; long time (2s on sage.math, 2012)

        ::

            sage: G.show(figsize=8)  # figure as a whole is a square
        """
        # if just one number is passed in for figsize, as documented
        if not isinstance(ls,list):
            ls = [ls,ls]
        # now the list is a list
        m = int(ls[0])
        n = int(ls[1])
        self._figsize = [m,n]

    def __len__(self):
        """
        Total number of elements of the graphics array.

        EXAMPLES::

            sage: R = rainbow(6)
            sage: L = [plot(x^n,(x,0,1),color=R[n]) for n in range(6)]
            sage: G = graphics_array(L,2,3)
            sage: G.ncols()
            3
            sage: graphics_array(L).ncols()
            6
        """
        return len(self._glist)

    def append(self, g):
        """
        Appends a graphic to the array.  Currently
        not implemented.

        TESTS::

            sage: from sage.plot.graphics import GraphicsArray
            sage: G = GraphicsArray([plot(sin),plot(cos)])
            sage: G.append(plot(tan))
            Traceback (most recent call last):
            ...
            NotImplementedError: Appending to a graphics array is not yet implemented
        """
        # Not clear if there is a way to do this
        raise NotImplementedError('Appending to a graphics array is not yet implemented')

    def save(self, filename=None, dpi=DEFAULT_DPI, figsize=None, axes=None,
             **kwds):
        r"""
        Save the graphics array.

        INPUT:

        - ``filename`` -- string. The filename and the image format
          given by the extension, which can be one of the following:

            * ``.eps``,

            * ``.pdf``,

            * ``.png``,

            * ``.ps``,

            * ``.sobj`` (for a Sage object you can load later),

            * ``.svg``,

            * empty extension will be treated as ``.sobj``.

        -  ``dpi`` - dots per inch

        -  ``figsize`` - width or [width, height] See documentation
           for :meth:`sage.plot.graphics.Graphics.show` for more details.

        -  ``axes`` - (default: True)

        EXAMPLES::

            sage: F = tmp_filename(ext='.png')
            sage: L = [plot(sin(k*x),(x,-pi,pi)) for k in [1..3]]
            sage: G = graphics_array(L)
            sage: G.save(F, dpi=500, axes=False)  # long time (6s on sage.math, 2012)

        TESTS::

            sage: graphics_array([]).save(F)
            sage: graphics_array([[]]).save(F)
        """
        if figsize is not None:
            self._set_figsize_(figsize)
        if filename is None:
            from sage.misc.superseded import deprecation
            deprecation(17234,'the filename argument is now mandatory')
            from sage.misc.temporary_file import graphics_filename
            filename = graphics_filename()

        #glist is a list of Graphics objects:
        glist = self._glist
        rows = self._rows
        cols = self._cols
        dims = self._dims
        if rows == 0 or cols == 0:
            glist = [Graphics()]
            rows = cols = dims = 1
        #make a blank matplotlib Figure:
        from matplotlib.figure import Figure
        figure = Figure(self._figsize)
        global do_verify
        do_verify = True
        for i,g in zip(range(1, dims+1), glist):
            subplot = figure.add_subplot(rows, cols, i)
            g.matplotlib(filename, figure=figure, sub=subplot,
                         verify=do_verify, axes = axes, **kwds)
        g.save(filename, dpi=dpi, figure=figure, sub=subplot,
               verify=do_verify, axes=axes, **kwds)

    def save_image(self, filename=None, *args, **kwds):
        r"""
        Save an image representation of self.  The image type is
        determined by the extension of the filename.  For example,
        this could be ``.png``, ``.jpg``, ``.gif``, ``.pdf``,
        ``.svg``.  Currently this is implemented by calling the
        :meth:`save` method of self, passing along all arguments and
        keywords.

        .. NOTE::

            Not all image types are necessarily implemented for all
            graphics types.  See :meth:`save` for more details.

        EXAMPLES::

            sage: plots = [[plot(m*cos(x + n*pi/4), (x,0, 2*pi)) for n in range(3)] for m in range(1,3)]
            sage: G = graphics_array(plots)
            sage: G.save_image(tmp_filename(ext='.png'))
        """
        self.save(filename, *args, **kwds)

    def _latex_(self, dpi=DEFAULT_DPI, figsize=None, axes=None, **args):
        """
        Return a string plotting ``self`` with PGF.

        INPUT:

        All keyword arguments will be passed to the plotter.

        OUTPUT:

        A string of PGF commands to plot ``self``

        EXAMPLES::

            sage: A = graphics_array([[plot(sin), plot(cos)],
            ....:   [plot(tan), plot(sec)]])
            sage: A._latex_()     # not tested
            '%% Creator: Matplotlib, PGF backend...
        """
        tmpfilename = tmp_filename(ext='.pgf')
        self.save(filename=tmpfilename, **args)
        with open(tmpfilename, "r") as tmpfile:
                latex_list = tmpfile.readlines()
        return ''.join(latex_list)

    def show(self, **kwds):
        r"""
        Show this graphics array immediately.

        This method attempts to display the graphics immediately,
        without waiting for the currently running code (if any) to
        return to the command line. Be careful, calling it from within
        a loop will potentially launch a large number of external
        viewer programs.

        OPTIONAL INPUT:

        -  ``dpi`` - dots per inch

        -  ``figsize`` - width or [width, height]  See the
           documentation for :meth:`sage.plot.graphics.Graphics.show`
           for more information.

        -  ``axes`` - (default: True)

        -  ``fontsize`` - positive integer

        -  ``frame`` - (default: False) draw a frame around the
           image

        OUTPUT:

        This method does not return anything. Use :meth:`save` if you
        want to save the figure as an image.

        EXAMPLES:

        This draws a graphics array with four trig plots and no
        axes in any of the plots::

            sage: G = graphics_array([[plot(sin), plot(cos)], [plot(tan), plot(sec)]])
            sage: G.show(axes=False)
        """
        from sage.repl.rich_output import get_display_manager
        dm = get_display_manager()
        dm.display_immediately(self, **kwds)<|MERGE_RESOLUTION|>--- conflicted
+++ resolved
@@ -85,12 +85,8 @@
     """
     return isinstance(x, Graphics)
 
-<<<<<<< HEAD
+
 class Graphics(WithEqualityById, SageObject):
-=======
-
-class Graphics(SageObject):
->>>>>>> 86f3f73a
     """
     The Graphics object is an empty list of graphics objects. It is
     useful to use this object when initializing a for loop where
