--- conflicted
+++ resolved
@@ -117,11 +117,6 @@
         """
         from sage.structure.graphics_file import (
             Mime, graphics_from_save, GraphicsFile)
-<<<<<<< HEAD
-        if (mime_types is None) or (Mime.JMOL in mime_types):
-            # default to jmol
-            from sage.misc.temporary_file import tmp_filename
-=======
         ### First, figure out the best graphics format
         can_view_jmol = (mime_types is None) or (Mime.JMOL in mime_types)
         viewer = self._extra_kwds.get('viewer', None)
@@ -138,17 +133,10 @@
             viewer = 'tachyon'
         ### Second, return the corresponding graphics file
         if viewer == 'jmol':
->>>>>>> b22c33b8
             filename = tmp_filename(
                 ext=os.path.extsep + Mime.extension(Mime.JMOL))
             self.save(filename)
             return GraphicsFile(filename, Mime.JMOL)
-<<<<<<< HEAD
-        preference = [Mime.PNG, Mime.JPG]
-        return graphics_from_save(self.save, preference,
-                                  allowed_mime_types=mime_types, 
-                                  figsize=figsize, dpi=dpi)
-=======
         elif viewer == 'tachyon':
             preference = [Mime.PNG, Mime.JPG]
             figsize = self._extra_kwds.get('figsize', figsize)
@@ -158,7 +146,6 @@
                                       figsize=figsize, dpi=dpi)
         else:
             assert False   # unreachable
->>>>>>> b22c33b8
 
     def __str__(self):
         """
