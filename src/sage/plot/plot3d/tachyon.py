r"""
The Tachyon 3D Ray Tracer

Given any 3D graphics object one can compute a raytraced
representation by typing ``show(viewer='tachyon')``.
For example, we draw two translucent spheres that contain a red
tube, and render the result using Tachyon.

::

    sage: S = sphere(opacity=0.8, aspect_ratio=[1,1,1])
    sage: L = line3d([(0,0,0),(2,0,0)], thickness=10, color='red')
    sage: M = S + S.translate((2,0,0)) + L
    sage: M.show(viewer='tachyon')

One can also directly control Tachyon, which gives a huge amount of
flexibility. For example, here we directly use Tachyon to draw 3
spheres on the coordinate axes. Notice that the result is
gorgeous::

    sage: t = Tachyon(xres=500,yres=500, camera_center=(2,0,0))
    sage: t.light((4,3,2), 0.2, (1,1,1))
    sage: t.texture('t2', ambient=0.1, diffuse=0.9, specular=0.5, opacity=1.0, color=(1,0,0))
    sage: t.texture('t3', ambient=0.1, diffuse=0.9, specular=0.5, opacity=1.0, color=(0,1,0))
    sage: t.texture('t4', ambient=0.1, diffuse=0.9, specular=0.5, opacity=1.0, color=(0,0,1))
    sage: t.sphere((0,0.5,0), 0.2, 't2')
    sage: t.sphere((0.5,0,0), 0.2, 't3')
    sage: t.sphere((0,0,0.5), 0.2, 't4')
    sage: t.show()

AUTHOR:

- John E. Stone (johns@megapixel.com): wrote tachyon ray tracer

- William Stein: sage-tachyon interface

- Joshua Kantor: 3d function plotting

- Tom Boothby: 3d function plotting n'stuff

- Leif Hille: key idea for bugfix for texfunc issue (trac #799)

- Marshall Hampton: improved doctests, rings, axis-aligned boxes.

<<<<<<< HEAD
.. TODO:
=======
- Paul Graham: Respect global verbosity settings (trac #16228)

TODO:
>>>>>>> 50f9a147

    - clean up trianglefactory stuff
"""

from tri_plot import Triangle, SmoothTriangle, TriangleFactory, TrianglePlot

from sage.interfaces.tachyon import tachyon_rt

from sage.structure.sage_object import SageObject

from sage.misc.misc import SAGE_TMP
from sage.misc.misc import get_verbose
from sage.misc.viewer import png_viewer
from sage.misc.temporary_file import tmp_filename, graphics_filename

#from sage.ext import fast_tachyon_routines

import os

from math import sqrt


class Tachyon(SageObject):
    r"""
    Create a scene the can be rendered using the Tachyon ray tracer.

    INPUT:

    - ``xres`` - (default 350)
    - ``yres`` - (default 350)
    - ``zoom`` - (default 1.0)
    - ``antialiasing`` - (default False)
    - ``aspectratio``  - (default 1.0)
    - ``raydepth`` - (default 5)
    - ``camera_center`` - (default (-3, 0, 0))
    - ``updir`` - (default (0, 0, 1))
    - ``look_at`` - (default (0,0,0))
    - ``viewdir`` - (default ``None``)
    - ``projection`` - (default 'PERSPECTIVE')

    OUTPUT: A Tachyon 3d scene.

    Note that the coordinates are by default such that `z` is
    up, positive `y` is to the {left} and `x` is toward
    you. This is not oriented according to the right hand rule.

    EXAMPLES: Spheres along the twisted cubic.

    ::

        sage: t = Tachyon(xres=512,yres=512, camera_center=(3,0.3,0))
        sage: t.light((4,3,2), 0.2, (1,1,1))
        sage: t.texture('t0', ambient=0.1, diffuse=0.9, specular=0.5, opacity=1.0, color=(1.0,0,0))
        sage: t.texture('t1', ambient=0.1, diffuse=0.9, specular=0.3, opacity=1.0, color=(0,1.0,0))
        sage: t.texture('t2', ambient=0.2,diffuse=0.7, specular=0.5, opacity=0.7, color=(0,0,1.0))
        sage: k=0
        sage: for i in srange(-1,1,0.05):
        ....:    k += 1
        ....:    t.sphere((i,i^2-0.5,i^3), 0.1, 't%s'%(k%3))
        sage: t.show()

    Another twisted cubic, but with a white background, got by putting
    infinite planes around the scene.

    ::

        sage: t = Tachyon(xres=512,yres=512, camera_center=(3,0.3,0), raydepth=8)
        sage: t.light((4,3,2), 0.2, (1,1,1))
        sage: t.texture('t0', ambient=0.1, diffuse=0.9, specular=0.5, opacity=1.0, color=(1.0,0,0))
        sage: t.texture('t1', ambient=0.1, diffuse=0.9, specular=0.3, opacity=1.0, color=(0,1.0,0))
        sage: t.texture('t2', ambient=0.2,diffuse=0.7, specular=0.5, opacity=0.7, color=(0,0,1.0))
        sage: t.texture('white', color=(1,1,1))
        sage: t.plane((0,0,-1), (0,0,1), 'white')
        sage: t.plane((0,-20,0), (0,1,0), 'white')
        sage: t.plane((-20,0,0), (1,0,0), 'white')

    ::

        sage: k=0
        sage: for i in srange(-1,1,0.05):
        ....:    k += 1
        ....:    t.sphere((i,i^2 - 0.5,i^3), 0.1, 't%s'%(k%3))
        ....:    t.cylinder((0,0,0), (0,0,1), 0.05,'t1')
        sage: t.show()

    Many random spheres::

        sage: t = Tachyon(xres=512,yres=512, camera_center=(2,0.5,0.5), look_at=(0.5,0.5,0.5), raydepth=4)
        sage: t.light((4,3,2), 0.2, (1,1,1))
        sage: t.texture('t0', ambient=0.1, diffuse=0.9, specular=0.5, opacity=1.0, color=(1.0,0,0))
        sage: t.texture('t1', ambient=0.1, diffuse=0.9, specular=0.3, opacity=1.0, color=(0,1.0,0))
        sage: t.texture('t2', ambient=0.2, diffuse=0.7, specular=0.5, opacity=0.7, color=(0,0,1.0))
        sage: k=0
        sage: for i in range(100):
        ....:    k += 1
        ....:    t.sphere((random(),random(), random()), random()/10, 't%s'%(k%3))
        sage: t.show()

    Points on an elliptic curve, their height indicated by their height
    above the axis::

        sage: t = Tachyon(camera_center=(5,2,2), look_at=(0,1,0))
        sage: t.light((10,3,2), 0.2, (1,1,1))
        sage: t.texture('t0', ambient=0.1, diffuse=0.9, specular=0.5, opacity=1.0, color=(1,0,0))
        sage: t.texture('t1', ambient=0.1, diffuse=0.9, specular=0.5, opacity=1.0, color=(0,1,0))
        sage: t.texture('t2', ambient=0.1, diffuse=0.9, specular=0.5, opacity=1.0, color=(0,0,1))
        sage: E = EllipticCurve('37a')
        sage: P = E([0,0])
        sage: Q = P
        sage: n = 100
        sage: for i in range(n):   # increase 20 for a better plot
        ....:    Q = Q + P
        ....:    t.sphere((Q[1], Q[0], ZZ(i)/n), 0.1, 't%s'%(i%3))
        sage: t.show()

    A beautiful picture of rational points on a rank 1 elliptic curve.

    ::

        sage: t = Tachyon(xres=1000, yres=800, camera_center=(2,7,4), look_at=(2,0,0), raydepth=4)
        sage: t.light((10,3,2), 1, (1,1,1))
        sage: t.light((10,-3,2), 1, (1,1,1))
        sage: t.texture('black', color=(0,0,0))
        sage: t.texture('red', color=(1,0,0))
        sage: t.texture('grey', color=(.9,.9,.9))
        sage: t.plane((0,0,0),(0,0,1),'grey')
        sage: t.cylinder((0,0,0),(1,0,0),.01,'black')
        sage: t.cylinder((0,0,0),(0,1,0),.01,'black')
        sage: E = EllipticCurve('37a')
        sage: P = E([0,0])
        sage: Q = P
        sage: n = 100
        sage: for i in range(n):
        ....:    Q = Q + P
        ....:    c = i/n + .1
        ....:    t.texture('r%s'%i,color=(float(i/n),0,0))
        ....:    t.sphere((Q[0], -Q[1], .01), .04, 'r%s'%i)
        sage: t.show()    # long time, e.g., 10-20 seconds

    A beautiful spiral.

    ::

        sage: t = Tachyon(xres=800,yres=800, camera_center=(2,5,2), look_at=(2.5,0,0))
        sage: t.light((0,0,100), 1, (1,1,1))
        sage: t.texture('r', ambient=0.1, diffuse=0.9, specular=0.5, opacity=1.0, color=(1,0,0))
        sage: for i in srange(0,50,0.1):
        ....:    t.sphere((i/10,sin(i),cos(i)), 0.05, 'r')
        sage: t.texture('white', color=(1,1,1), opacity=1, specular=1, diffuse=1)
        sage: t.plane((0,0,-100), (0,0,-100), 'white')
        sage: t.show()

    If the optional parameter ``viewdir`` is not set, the camera
    center should not coincide with the point which
    is looked at (see :trac:`7232`)::

        sage: t = Tachyon(xres=80,yres=80, camera_center=(2,5,2), look_at=(2,5,2))
        Traceback (most recent call last):
        ...
        ValueError: camera_center and look_at coincide
    """
    def __init__(self,
                 xres=350, yres=350,
                 zoom=1.0,
                 antialiasing=False,
                 aspectratio=1.0,
                 raydepth=8,
                 camera_center=(-3, 0, 0),
                 updir=(0, 0, 1),
                 look_at=(0, 0, 0),
                 viewdir=None,
                 projection='PERSPECTIVE'):
        r"""
        Create an instance of the Tachyon class.

        EXAMPLES::

            sage: t = Tachyon()
            sage: t._xres
            350
        """
        self._xres = xres
        self._yres = yres
        self._zoom = zoom
        self._aspectratio = aspectratio
        self._antialiasing = antialiasing
        self._raydepth = raydepth
        self._camera_center = camera_center
        self._updir = updir
        self._projection = projection
        self._objects = []
        if viewdir is None:
            if look_at != camera_center:
                self._viewdir = [look_at[i] - camera_center[i]
                                 for i in range(3)]
            else:
                raise ValueError('camera_center and look_at coincide')
        else:
            self._viewdir = viewdir

    def save_image(self, filename=None, *args, **kwds):
        r"""
        Save an image representation of ``self``.

        The image type is
        determined by the extension of the filename.  For example,
        this could be ``.png``, ``.jpg``, ``.gif``, ``.pdf``,
        ``.svg``.  Currently this is implemented by calling the
        :meth:`save` method of self, passing along all arguments and
        keywords.

        .. Note::

            Not all image types are necessarily implemented for all
            graphics types.  See :meth:`save` for more details.

        EXAMPLES::

            sage: q = Tachyon()
            sage: q.light((1,1,11), 1,(1,1,1))
            sage: q.texture('s')
            sage: q.sphere((0,-1,1),1,'s')
            sage: tempname = tmp_filename()
            sage: q.save_image(tempname)

        TESTS:

        :meth:`save_image` is used for generating animations::

            sage: def tw_cubic(t):
            ....:     q = Tachyon()
            ....:     q.light((1,1,11), 1,(1,1,1))
            ....:     q.texture('s')
            ....:     for i in srange(-1,t,0.05):
            ....:         q.sphere((i,i^2-0.5,i^3), 0.1, 's')
            ....:     return q

            sage: a = animate([tw_cubic(t) for t in srange(-1,1,.3)])
            sage: a
            Animation with 7 frames
            sage: a.show() # optional -- ImageMagick
        """
        self.save(filename, *args, **kwds)

    def save(self, filename='sage.png', verbose=None, block=True, extra_opts=''):
        r"""
        INPUT:

        -  ``filename`` - (default: 'sage.png') output
           filename; the extension of the filename determines the type.
           Supported types include:

        -  ``tga`` - 24-bit (uncompressed)

        -  ``bmp`` - 24-bit Windows BMP (uncompressed)

        -  ``ppm`` - 24-bit PPM (uncompressed)

        -  ``rgb`` - 24-bit SGI RGB (uncompressed)

        -  ``png`` - 24-bit PNG (compressed, lossless)

        -  ``verbose`` - integer (default: None); if no verbosity setting 
           is supplied, the verbosity level set by 
           sage.misc.misc.set_verbose is used.

        -  ``0`` - silent

        -  ``1`` - some output

        -  ``2`` - very verbose output

        -  ``block`` - bool (default: True); if False, run the
           rendering command in the background.

        -  ``extra_opts`` - passed directly to tachyon command
           line. Use tachyon_rt.usage() to see some of the possibilities.

        EXAMPLES::

            sage: q = Tachyon()
            sage: q.light((1,1,11), 1,(1,1,1))
            sage: q.texture('s')
            sage: q.sphere((0,0,0),1,'s')
            sage: tempname = tmp_filename()
            sage: q.save(tempname)
            sage: os.system('rm ' + tempname)
            0
        """
        if verbose is None:
            verbose = get_verbose()

        tachyon_rt(self.str(), filename, verbose, block, extra_opts)

    def show(self, verbose=None, extra_opts=''):
        r"""
        Create a PNG file of the scene.

        EXAMPLES:
        
        This example demonstrates how the global Sage verbosity setting 
        is used if none is supplied. Firstly, using a global verbosity 
        setting of 0 means no extra technical information is displayed, 
        and we are simply shown the plot.
        
        ::
            
            sage: h = Tachyon(xres=512,yres=512, camera_center=(4,-4,3),viewdir=(-4,4,-3), raydepth=4)
            sage: h.light((4.4,-4.4,4.4), 0.2, (1,1,1))
            sage: def f(x,y): return float(sin(x*y))
            sage: h.texture('t0', ambient=0.1, diffuse=0.9, specular=0.1,  opacity=1.0, color=(1.0,0,0))
            sage: h.plot(f,(-4,4),(-4,4),"t0",max_depth=5,initial_depth=3, num_colors=60)  # increase min_depth for better picture
            sage: set_verbose(0)
            sage: h.show() 
            
        This second example, using a "medium" global verbosity
        setting of 1, displays some extra technical information then
        displays our graph.
        
        ::
            
            sage: s = Tachyon(xres=512,yres=512, camera_center=(4,-4,3),viewdir=(-4,4,-3), raydepth=4)
            sage: s.light((4.4,-4.4,4.4), 0.2, (1,1,1))
            sage: def f(x,y): return float(sin(x*y))
            sage: s.texture('t0', ambient=0.1, diffuse=0.9, specular=0.1,  opacity=1.0, color=(1.0,0,0))
            sage: s.plot(f,(-4,4),(-4,4),"t0",max_depth=5,initial_depth=3, num_colors=60)  # increase min_depth for better picture
            sage: set_verbose(1)
            sage: s.show()
            tachyon ...
            Scene contains 2713 objects.
            ...
            
        The last example shows how you can override the global Sage
        verbosity setting, my supplying a setting level as an argument.
        In this case we chose the highest verbosity setting level, 2,
        so much more extra technical information is shown, along with
        the plot.
        
        ::
            
            sage: set_verbose(0)
            sage: d = Tachyon(xres=512,yres=512, camera_center=(4,-4,3),viewdir=(-4,4,-3), raydepth=4)
            sage: d.light((4.4,-4.4,4.4), 0.2, (1,1,1))
            sage: def f(x,y): return float(sin(x*y))
            sage: d.texture('t0', ambient=0.1, diffuse=0.9, specular=0.1,  opacity=1.0, color=(1.0,0,0))
            sage: d.plot(f,(-4,4),(-4,4),"t0",max_depth=5,initial_depth=3, num_colors=60)  # increase min_depth for better picture
            sage: get_verbose()
            0
            sage: d.show(verbose=2)
            tachyon ...
            Scene contains 2713 objects.
            ...
            Scene contains 1 non-gridded objects
            ...
        """
        filename = graphics_filename()
        self.save(filename, verbose=verbose, extra_opts=extra_opts)

        from sage.doctest import DOCTEST_MODE
        from sage.plot.plot import EMBEDDED_MODE
        if not DOCTEST_MODE and not EMBEDDED_MODE:
            os.system('%s %s 2>/dev/null 1>/dev/null &'%(png_viewer(), filename))

    def _res(self):
        r"""
        An internal function that writes the tachyon string for the
        resolution (x and y size of the image).

        EXAMPLES::

            sage: t = Tachyon(xres = 300, yres = 700)
            sage: t._res()
            '\nresolution 300 700\n'
        """
        return '\nresolution %s %s\n'%(self._xres, self._yres)

    def _camera(self):
        r"""
        An internal function that writes the tachyon string for the
        camera and other rendering information (ray depth, antialiasing).

        EXAMPLES::

            sage: t = Tachyon(raydepth = 16, zoom = 2, antialiasing = True)
            sage: t._camera().split()[3:10]
            ['aspectratio', '1.0', 'antialiasing', '1', 'raydepth', '16', 'center']
        """
        return r"""
           camera
              zoom %s
              aspectratio %s
              antialiasing %s
              raydepth %s
              center %s
              viewdir %s
              updir %s
           end_camera
        """%(float(self._zoom), float(self._aspectratio),
             int(self._antialiasing),
             int(self._raydepth),
             tostr(self._camera_center),
             tostr(self._viewdir),
             tostr(self._updir))

    def str(self):
        r"""
        Return the complete tachyon scene file as a string.

        EXAMPLES::

            sage: t = Tachyon(xres=500,yres=500, camera_center=(2,0,0))
            sage: t.light((4,3,2), 0.2, (1,1,1))
            sage: t.texture('t2', ambient=0.1, diffuse=0.9, specular=0.5, opacity=1.0, color=(1,0,0))
            sage: t.texture('t3', ambient=0.1, diffuse=0.9, specular=0.5, opacity=1.0, color=(0,1,0))
            sage: t.texture('t4', ambient=0.1, diffuse=0.9, specular=0.5, opacity=1.0, color=(0,0,1))
            sage: t.sphere((0,0.5,0), 0.2, 't2')
            sage: t.sphere((0.5,0,0), 0.2, 't3')
            sage: t.sphere((0,0,0.5), 0.2, 't4')
            sage: t.str().find('PLASTIC')
            567
        """
        return r"""
        begin_scene
        %s
        %s
        %s
        end_scene"""%(
            self._res(),
            self._camera(),
            '\n'.join([x.str() for x in self._objects])
            )

    def light(self, center, radius, color):
        r"""
        Create a light source of the given center, radius, and color.

        EXAMPLES::

            sage: q = Tachyon()
            sage: q.light((1,1,1),1.0,(.2,0,.8))
            sage: q.str().split('\n')[17]
            '        light center  1.0 1.0 1.0 '
        """
        self._objects.append(Light(center, radius, color))

    def texfunc(self, type=0, center=(0,0,0), rotate=(0,0,0), scale=(1,1,1)):
        r"""
        INPUT:

        -  ``type`` - (default: 0)

           0. No special texture, plain shading
           1. 3D checkerboard function, like a rubik's cube
           2. Grit Texture, randomized surface color
           3. 3D marble texture, uses object's base color
           4. 3D wood texture, light and dark brown, not very good yet
           5. 3D gradient noise function (can't remember what it looks
              like)
           6. Don't remember
           7. Cylindrical Image Map, requires ppm filename (don't know
              how to specify name in sage?!)
           8. Spherical Image Map, requires ppm filename (don't know
              how to specify name in sage?!)
           9. Planar Image Map, requires ppm filename (don't know how
              to specify name in sage?!)

        -  ``center`` - (default: (0,0,0))
        -  ``rotate`` - (default: (0,0,0))
        -  ``scale`` - (default: (1,1,1))


        EXAMPLES: We draw an infinite checkboard::

            sage: t = Tachyon(camera_center=(2,7,4), look_at=(2,0,0))
            sage: t.texture('black', color=(0,0,0), texfunc=1)
            sage: t.plane((0,0,0),(0,0,1),'black')
            sage: t.show()
        """
        type = int(type)
        if type < 0 or type > 9:
            raise ValueError("type must be an integer between 0 and 9")
        return Texfunc(type,center,rotate,scale).str()

    def texture(self, name, ambient=0.2, diffuse=0.8,
                specular=0.0, opacity=1.0,
                color=(1.0,0.0, 0.5), texfunc=0, phong=0, phongsize=.5, phongtype="PLASTIC"):
        r"""
        INPUT:


        -  ``name`` - string; the name of the texture (to be
           used later)

        -  ``ambient`` - (default: 0.2)

        -  ``diffuse`` - (default: 0.8)

        -  ``specular`` - (default: 0.0)

        -  ``opacity`` - (default: 1.0)

        -  ``color`` - (default: (1.0,0.0,0.5))

        -  ``texfunc`` - (default: 0); a texture function; this
           is either the output of self.texfunc, or a number between 0 and 9,
           inclusive. See the docs for self.texfunc.

        -  ``phong`` - (default: 0)

        -  ``phongsize`` - (default: 0.5)

        -  ``phongtype`` - (default: "PLASTIC")

        EXAMPLES:

        We draw a scene with 4 spheres that illustrates various uses of
        the texture command::

            sage: t = Tachyon(camera_center=(2,5,4), look_at=(2,0,0), raydepth=6)
            sage: t.light((10,3,4), 1, (1,1,1))
            sage: t.texture('mirror', ambient=0.05, diffuse=0.05, specular=.9, opacity=0.9, color=(.8,.8,.8))
            sage: t.texture('grey', color=(.8,.8,.8), texfunc=3)
            sage: t.plane((0,0,0),(0,0,1),'grey')
            sage: t.sphere((4,-1,1), 1, 'mirror')
            sage: t.sphere((0,-1,1), 1, 'mirror')
            sage: t.sphere((2,-1,1), 0.5, 'mirror')
            sage: t.sphere((2,1,1), 0.5, 'mirror')
            sage: show(t)  # known bug (:trac:`7232`)
        """
        if texfunc and not isinstance(texfunc, Texfunc):
            texfunc = self.texfunc(int(texfunc))
        self._objects.append(Texture(name, ambient, diffuse,
                                     specular, opacity, color, texfunc,
                                     phong,phongsize,phongtype))

    def texture_recolor(self, name, colors):
        r"""
        Recolor default textures.

        EXAMPLES::

            sage: t = Tachyon()
            sage: t.texture('s')
            sage: q = t.texture_recolor('s',[(0,0,1)])
            sage: t._objects[1]._color
            (0, 0, 1)
        """
        base_tex = None
        names = []
        ident = "SAGETEX%d"%len(self._objects) #don't collide with other texture names

        for o in self._objects:
            if isinstance(o, Texture) and o._name == name:
                base_tex = o
                break
        if base_tex is None:
            base_tex = Texture(name)

        for i in range(len(colors)):
            n = "%s_%d"%(ident,i)
            self._objects.append(base_tex.recolor(n, colors[i]))
            names.append(n)

        return names

    def sphere(self, center, radius, texture):
        r"""
        Create the scene information for a sphere with the given
        center, radius, and texture.

        EXAMPLES::

            sage: t = Tachyon()
            sage: t.texture('sphere_texture')
            sage: t.sphere((1,2,3), .1, 'sphere_texture')
            sage: t._objects[1].str()
            '\n        sphere center  1.0 2.0 3.0  rad 0.1 sphere_texture\n        '
        """
        self._objects.append(Sphere(center, radius, texture))

    def ring(self, center, normal, inner, outer, texture):
        r"""
        Creates the scene information for a ring with the given parameters.

        EXAMPLES::

            sage: t = Tachyon()
            sage: t.ring([0,0,0], [0,0,1], 1.0, 2.0, 's')
            sage: t._objects[0]._center
            [0, 0, 0]
        """
        self._objects.append(Ring(center, normal, inner, outer, texture))

    def cylinder(self, center, axis, radius, texture):
        r"""
        Creates the scene information for a infinite cylinder with the
        given center, axis direction, radius, and texture.

        EXAMPLES::

            sage: t = Tachyon()
            sage: t.texture('c')
            sage: t.cylinder((0,0,0),(-1,-1,-1),.1,'c')
        """
        self._objects.append(Cylinder(center, axis, radius, texture))

    def plane(self, center, normal, texture):
        r"""
        Creates an infinite plane with the given center and normal.

        EXAMPLES::

            sage: t = Tachyon()
            sage: t.plane((0,0,0),(1,1,1),'s')
            sage: t.str()[338:380]
            'plane center  0.0 0.0 0.0  normal  1.0 1.0'
        """
        self._objects.append(Plane(center, normal, texture))

    def axis_aligned_box(self, min_p, max_p, texture):
        r"""
        Creates an axis-aligned box with minimal point ``min_p`` and
        maximum point ``max_p``.

        EXAMPLES::

            sage: t = Tachyon()
            sage: t.axis_aligned_box((0,0,0),(2,2,2),'s')
        """
        self._objects.append(Axis_aligned_box(min_p, max_p, texture))

    def fcylinder(self, base, apex, radius, texture):
        r"""
        Finite cylinders are almost the same as infinite ones, but the
        center and length of the axis determine the extents of the
        cylinder.  The finite cylinder is also really a shell, it
        doesn't have any caps. If you need to close off the ends of
        the cylinder, use two ring objects, with the inner radius set
        to 0.0 and the normal set to be the axis of the cylinder.
        Finite cylinders are built this way to enhance speed.

        EXAMPLES::

            sage: t = Tachyon()
            sage: t.fcylinder((1,1,1),(1,2,3),.01,'s')
            sage: len(t.str())
            423
        """
        self._objects.append(FCylinder(base, apex, radius, texture))

    def triangle(self, vertex_1, vertex_2, vertex_3, texture):
        r"""
        Creates a triangle with the given vertices and texture.

        EXAMPLES::

            sage: t = Tachyon()
            sage: t.texture('s')
            sage: t.triangle([1,2,3],[4,5,6],[7,8,10],'s')
            sage: t._objects[1].get_vertices()
            ([1, 2, 3], [4, 5, 6], [7, 8, 10])

        """
        self._objects.append(TachyonTriangle(vertex_1,vertex_2,vertex_3,texture))

    def smooth_triangle(self, vertex_1, vertex_2, vertex_3, normal_1, normal_2, normal_3, texture):
        r"""
        Creates a triangle along with a normal vector for smoothing.

        EXAMPLES::

            sage: t = Tachyon()
            sage: t.light((1,1,1),.1,(1,1,1))
            sage: t.texture('s')
            sage: t.smooth_triangle([0,0,0],[0,0,1],[0,1,0],[0,1,1],[-1,1,2],[3,0,0],'s')
            sage: t._objects[2].get_vertices()
            ([0, 0, 0], [0, 0, 1], [0, 1, 0])
            sage: t._objects[2].get_normals()
            ([0, 1, 1], [-1, 1, 2], [3, 0, 0])
        """
        self._objects.append(TachyonSmoothTriangle(vertex_1, vertex_2, vertex_3, normal_1, normal_2, normal_3, texture))

    def fractal_landscape(self, res, scale, center, texture):
        r"""
        Axis-aligned fractal landscape.  Not very useful at the moment.

        EXAMPLES::

            sage: t = Tachyon()
            sage: t.texture('s')
            sage: t.fractal_landscape([30,30],[80,80],[0,0,0],'s')
            sage: len(t._objects)
            2
        """
        self._objects.append(FractalLandscape(res, scale, center, texture))

    def plot(self, f, xmin_xmax, ymin_ymax, texture, grad_f=None,
             max_bend=.7, max_depth=5, initial_depth=3, num_colors=None):
        r"""
        INPUT:


        -  ``f`` - Function of two variables, which returns a
           float (or coercible to a float) (xmin,xmax)

        -  ``(ymin,ymax)`` - defines the rectangle to plot over
           texture: Name of texture to be used Optional arguments:

        -  ``grad_f`` - gradient function. If specified,
           smooth triangles will be used.

        -  ``max_bend`` - Cosine of the threshold angle
           between triangles used to determine whether or not to recurse after
           the minimum depth

        -  ``max_depth`` - maximum recursion depth. Maximum
           triangles plotted = `2^{2*max_depth}`

        -  ``initial_depth`` - minimum recursion depth. No
           error-tolerance checking is performed below this depth. Minimum
           triangles plotted: `2^{2*min_depth}`

        -  ``num_colors`` - Number of rainbow bands to color
           the plot with. Texture supplied will be cloned (with different
           colors) using the texture_recolor method of the Tachyon object.


        Plots a function by constructing a mesh with nonstandard sampling
        density without gaps. At very high resolutions (depths 10) it
        becomes very slow. Cython may help. Complexity is approx.
        `O(2^{2*maxdepth})`. This algorithm has been optimized for
        speed, not memory - values from f(x,y) are recycled rather than
        calling the function multiple times. At high recursion depth, this
        may cause problems for some machines.

        Flat Triangles::

            sage: t = Tachyon(xres=512,yres=512, camera_center=(4,-4,3),viewdir=(-4,4,-3), raydepth=4)
            sage: t.light((4.4,-4.4,4.4), 0.2, (1,1,1))
            sage: def f(x,y): return float(sin(x*y))
            sage: t.texture('t0', ambient=0.1, diffuse=0.9, specular=0.1,  opacity=1.0, color=(1.0,0,0))
            sage: t.plot(f,(-4,4),(-4,4),"t0",max_depth=5,initial_depth=3, num_colors=60)  # increase min_depth for better picture
            sage: t.show(verbose=1)
            tachyon ...
            Scene contains 2713 objects.
            ...

        Plotting with Smooth Triangles (requires explicit gradient
        function)::

            sage: t = Tachyon(xres=512,yres=512, camera_center=(4,-4,3),viewdir=(-4,4,-3), raydepth=4)
            sage: t.light((4.4,-4.4,4.4), 0.2, (1,1,1))
            sage: def f(x,y): return float(sin(x*y))
            sage: def g(x,y): return ( float(y*cos(x*y)), float(x*cos(x*y)), 1 )
            sage: t.texture('t0', ambient=0.1, diffuse=0.9, specular=0.1,  opacity=1.0, color=(1.0,0,0))
            sage: t.plot(f,(-4,4),(-4,4),"t0",max_depth=5,initial_depth=3, grad_f = g)  # increase min_depth for better picture
            sage: t.show(verbose=1)
            tachyon ...
            Scene contains 2713 objects.
            ...

        Preconditions: f is a scalar function of two variables, grad_f is
        None or a triple-valued function of two variables, min_x !=
        max_x, min_y != max_y

        ::

            sage: f = lambda x,y: x*y
            sage: t = Tachyon()
            sage: t.plot(f,(2.,2.),(-2.,2.),'')
            Traceback (most recent call last):
            ...
            ValueError: Plot rectangle is really a line.  Make sure min_x != max_x and min_y != max_y.
        """
        (xmin, xmax) = xmin_xmax 
        (ymin, ymax) = ymin_ymax
        factory = TachyonTriangleFactory(self,texture)
        plot = TrianglePlot(factory, f, (xmin, xmax), (ymin, ymax), g = grad_f,
                             min_depth=initial_depth, max_depth=max_depth, max_bend=max_bend, num_colors = num_colors)
        self._objects.append(plot)


    def parametric_plot(self, f, t_0, t_f, tex, r=.1, cylinders = True, min_depth=4, max_depth=8, e_rel = .01, e_abs = .01):
        r"""
        Plots a space curve as a series of spheres and finite cylinders.
        Example (twisted cubic) ::

            sage: f = lambda t: (t,t^2,t^3)
            sage: t = Tachyon(camera_center=(5,0,4))
            sage: t.texture('t')
            sage: t.light((-20,-20,40), 0.2, (1,1,1))
            sage: t.parametric_plot(f,-5,5,'t',min_depth=6)
            sage: t.show(verbose=1)
            tachyon ...
            Scene contains 514 objects.
            ...
        """

        self._objects.append(ParametricPlot(f, t_0, t_f, tex, r=r, cylinders=cylinders,min_depth=min_depth,max_depth=max_depth,e_rel=.01,e_abs=.01))

#Doesn't seem to be used:
#    def collect(self, objects):
#        """
#        Add a set of objects to the scene from a collection.
#
#        EXAMPLES::
#
#            sage: t = Tachyon()
#            sage: t.texture('s')
#            sage: for i in range(10): t.sphere((0,0,i),i,'s')
#        """
#        self._objects.extend(objects)

class Light:
    r"""
    Represents lighting objects.

    EXAMPLES::

        sage: from sage.plot.plot3d.tachyon import Light
        sage: q = Light((1,1,1),1,(1,1,1))
        sage: q._center
        (1, 1, 1)
    """
    def __init__(self, center, radius, color):
        r"""
        Stores the center, radius and color.

        EXAMPLES::

            sage: from sage.plot.plot3d.tachyon import Light
            sage: q = Light((1,1,1),1,(1,1,1))
            sage: q._color
            (1, 1, 1)
        """
        self._center = center
        self._radius = radius
        self._color = color

    def str(self):
        r"""
        Returns the tachyon string defining the light source.

        EXAMPLES::

            sage: from sage.plot.plot3d.tachyon import Light
            sage: q = Light((1,1,1),1,(1,1,1))
            sage: q._radius
            1
        """
        return r"""
        light center %s
              rad %s
              color %s
        """%(tostr(self._center), float(self._radius),
             tostr(self._color))

class Texfunc:
    def __init__(self, type=0,center=(0,0,0), rotate=(0,0,0), scale=(1,1,1)):
        r"""
        Creates a texture function.

        EXAMPLES::

            sage: from sage.plot.plot3d.tachyon import Texfunc
            sage: t = Texfunc()
            sage: t._type
            0
        """
        self._type = type
        self._center = center
        self._rotate = rotate
        self._scale = scale

    def str(self):
        r"""
        Returns the scene string for this texture function.

        EXAMPLES::

            sage: from sage.plot.plot3d.tachyon import Texfunc
            sage: t = Texfunc()
            sage: t.str()
            '0 center  0.0 0.0 0.0  rotate  0.0 0.0 0.0  scale  1.0 1.0 1.0 '
        """
        if type == 0:
            return "0"
        return r"""%d center %s rotate %s scale %s"""%(self._type,
                                                      tostr(self._center),
                                                      tostr(self._rotate),
                                                      tostr(self._scale))

class Texture:
    def __init__(self, name, ambient=0.2, diffuse=0.8,
                 specular=0.0, opacity=1.0,
                 color=(1.0,0.0, 0.5), texfunc=0, phong=0, phongsize=0, phongtype="PLASTIC"):
        r"""
        Stores texture information.

        EXAMPLES::

            sage: from sage.plot.plot3d.tachyon import Texture
            sage: t = Texture('w')
            sage: t.str().split()[2:6]
            ['ambient', '0.2', 'diffuse', '0.8']
        """
        self._name = name
        self._ambient = ambient
        self._diffuse = diffuse
        self._specular = specular
        self._opacity = opacity
        self._color = color
        self._texfunc = texfunc
        self._phong = phong
        self._phongsize = phongsize
        self._phongtype = phongtype

    def recolor(self, name, color):
        r"""
        Returns a texture with the new given color.

        EXAMPLES::

            sage: from sage.plot.plot3d.tachyon import Texture
            sage: t2 = Texture('w')
            sage: t2w = t2.recolor('w2', (.1,.2,.3))
            sage: t2ws = t2w.str()
            sage: color_index = t2ws.find('color')
            sage: t2ws[color_index:color_index+20]
            'color  0.1 0.2 0.3  '
        """
        return Texture(name, self._ambient, self._diffuse, self._specular, self._opacity,
                             color, self._texfunc, self._phong, self._phongsize, self._phongtype)

    def str(self):
        r"""
        Returns the scene string for this texture.

        EXAMPLES::

            sage: from sage.plot.plot3d.tachyon import Texture
            sage: t = Texture('w')
            sage: t.str().split()[2:6]
            ['ambient', '0.2', 'diffuse', '0.8']

        """
        return r"""
        texdef %s ambient %s diffuse %s specular %s opacity %s
        phong %s %s phong_size %s
        color %s texfunc %s
        """%(self._name,
             self._ambient,
             self._diffuse,
             self._specular,
             self._opacity,
             self._phongtype,
             self._phong,
             self._phongsize,
             tostr(self._color),
             self._texfunc)

class Sphere:
    r"""
    A class for creating spheres in tachyon.
    """
    def __init__(self, center, radius, texture):
        r"""
        Stores the center, radius, and texture information in a class.

        EXAMPLES::

            sage: t = Tachyon()
            sage: from sage.plot.plot3d.tachyon import Sphere
            sage: t.texture('r', color=(.8,0,0), ambient = .1)
            sage: s = Sphere((1,1,1),1,'r')
            sage: s._radius
            1
        """
        self._center = center
        self._radius = radius
        self._texture = texture

    def str(self):
        r"""
        Returns the scene string for the sphere.

        EXAMPLES::

            sage: t = Tachyon()
            sage: from sage.plot.plot3d.tachyon import Sphere
            sage: t.texture('r', color=(.8,0,0), ambient = .1)
            sage: s = Sphere((1,1,1),1,'r')
            sage: s.str()
            '\n        sphere center  1.0 1.0 1.0  rad 1.0 r\n        '
        """
        return r"""
        sphere center %s rad %s %s
        """%(tostr(self._center), float(self._radius), self._texture)

class Ring:
    r"""
    An annulus of zero thickness.
    """
    def __init__(self, center, normal, inner, outer, texture):
        r"""
        Creates a ring with the given center, normal, inner radius,
        outer radius, and texture.

        EXAMPLES::

            sage: from sage.plot.plot3d.tachyon import Ring
            sage: r = Ring((1,1,1), (1,1,0), 1.0, 2.0, 's')
            sage: r._center
            (1, 1, 1)
        """
        self._center = center
        self._normal = normal
        self._inner = inner
        self._outer = outer
        self._texture = texture

    def str(self):
        r"""
        Returns the scene string of the ring.

        EXAMPLES::

            sage: from sage.plot.plot3d.tachyon import Ring
            sage: r = Ring((0,0,0), (1,1,0), 1.0, 2.0, 's')
            sage: r.str()
            '\n        ring center  0.0 0.0 0.0  normal  1.0 1.0 0.0  inner 1.0 outer 2.0 s\n        '
        """
        return r"""
        ring center %s normal %s inner %s outer %s %s
        """%(tostr(self._center), tostr(self._normal), float(self._inner), float(self._outer), self._texture)

class FractalLandscape:
    r"""
    Axis-aligned fractal landscape.
    Does not seem very useful at the moment, but perhaps will be improved in the future.
    """
    def __init__(self, res, scale, center, texture):
        r"""
        Creates a fractal landscape in tachyon.

        EXAMPLES::

            sage: from sage.plot.plot3d.tachyon import FractalLandscape
            sage: fl = FractalLandscape([20,20],[30,30],[1,2,3],'s')
            sage: fl._center
            [1, 2, 3]
        """
        self._res = res
        self._scale = scale
        self._center = center
        self._texture = texture

    def str(self):
        r"""
        Returns the scene string of the fractal landscape.

        EXAMPLES::

            sage: from sage.plot.plot3d.tachyon import FractalLandscape
            sage: fl = FractalLandscape([20,20],[30,30],[1,2,3],'s')
            sage: fl.str()
            '\n        scape res  20 20  scale  30 30  center  1.0 2.0 3.0  s\n        '
        """
        return r"""
        scape res %s scale %s center %s %s
        """%(tostr(self._res, 2, int), tostr(self._scale, 2, int), tostr(self._center), self._texture)

class Cylinder:
    r"""
    An infinite cylinder.
    """
    def __init__(self, center, axis, radius, texture):
        r"""
        Creates a cylinder with the given parameters.

        EXAMPLES::

            sage: t = Tachyon()
            sage: from sage.plot.plot3d.tachyon import Cylinder
            sage: c = Cylinder((0,0,0),(1,1,1),.1,'s')
            sage: c.str()
            '\n        cylinder center  0.0 0.0 0.0  axis  1.0 1.0 1.0  rad 0.1 s\n        '
        """
        self._center = center
        self._axis = axis
        self._radius = radius
        self._texture = texture

    def str(self):
        r"""
        Returns the scene string of the cylinder.

        EXAMPLES::

            sage: t = Tachyon()
            sage: from sage.plot.plot3d.tachyon import Cylinder
            sage: c = Cylinder((0,0,0),(1,1,1),.1,'s')
            sage: c.str()
            '\n        cylinder center  0.0 0.0 0.0  axis  1.0 1.0 1.0  rad 0.1 s\n        '
            """
        return r"""
        cylinder center %s axis %s rad %s %s
        """%(tostr(self._center), tostr(self._axis), float(self._radius), self._texture)

class Plane:
    r"""
    An infinite plane.
    """
    def __init__(self, center, normal, texture):
        r"""
        Creates the plane object.

        EXAMPLES::

            sage: from sage.plot.plot3d.tachyon import Plane
            sage: p = Plane((1,2,3),(1,2,4),'s')
            sage: p.str()
            '\n        plane center  1.0 2.0 3.0  normal  1.0 2.0 4.0  s\n        '
        """
        self._center = center
        self._normal = normal
        self._texture = texture

    def str(self):
        r"""
        Returns the scene string of the plane.

        EXAMPLES::

            sage: from sage.plot.plot3d.tachyon import Plane
            sage: p = Plane((1,2,3),(1,2,4),'s')
            sage: p.str()
            '\n        plane center  1.0 2.0 3.0  normal  1.0 2.0 4.0  s\n        '
        """
        return r"""
        plane center %s normal %s %s
        """%(tostr(self._center), tostr(self._normal), self._texture)

class FCylinder:
    r"""
    A finite cylinder.
    """
    def __init__(self, base, apex, radius, texture):
        r"""
        Creates a finite cylinder object.

        EXAMPLES::

            sage: from sage.plot.plot3d.tachyon import FCylinder
            sage: fc = FCylinder((0,0,0),(1,1,1),.1,'s')
            sage: fc.str()
            '\n        fcylinder base  0.0 0.0 0.0  apex  1.0 1.0 1.0  rad 0.1 s\n        '
        """
        self._center = base
        self._axis = apex
        self._radius = radius
        self._texture = texture

    def str(self):
        r"""
        Returns the scene string of the finite cylinder.

        EXAMPLES::

            sage: from sage.plot.plot3d.tachyon import FCylinder
            sage: fc = FCylinder((0,0,0),(1,1,1),.1,'s')
            sage: fc.str()
            '\n        fcylinder base  0.0 0.0 0.0  apex  1.0 1.0 1.0  rad 0.1 s\n        '
        """
        return r"""
        fcylinder base %s apex %s rad %s %s
        """%(tostr(self._center), tostr(self._axis), float(self._radius), self._texture)

class Axis_aligned_box():
    r"""
    Box with axis-aligned edges with the given min and max coordinates.
    """
    def __init__(self, min_p, max_p, texture):
        r"""
        Creates the axis-aligned box object.

        EXAMPLES::

            sage: from sage.plot.plot3d.tachyon import Axis_aligned_box
            sage: aab = Axis_aligned_box((0,0,0),(1,1,1),'s')
            sage: aab.str()
            '\n        box min  0.0 0.0 0.0  max  1.0 1.0 1.0  s\n        '
        """
        self._min_p = min_p
        self._max_p = max_p
        self._texture = texture

    def str(self):
        r"""
        Returns the scene string of the axis-aligned box.

        EXAMPLES::

            sage: from sage.plot.plot3d.tachyon import Axis_aligned_box
            sage: aab = Axis_aligned_box((0,0,0),(1,1,1),'s')
            sage: aab.str()
            '\n        box min  0.0 0.0 0.0  max  1.0 1.0 1.0  s\n        '
        """
        return r"""
        box min %s max %s %s
        """%(tostr(self._min_p), tostr(self._max_p), self._texture)

class TachyonTriangle(Triangle):
    r"""
    Basic triangle class.
    """
    def str(self):
        r"""
        Returns the scene string for a triangle.

        EXAMPLES::

            sage: from sage.plot.plot3d.tachyon import TachyonTriangle
            sage: t = TachyonTriangle([-1,-1,-1],[0,0,0],[1,2,3])
            sage: t.str()
            '\n        TRI V0  -1.0 -1.0 -1.0   V1  0.0 0.0 0.0    V2  1.0 2.0 3.0 \n            0\n        '
        """
        return r"""
        TRI V0 %s  V1 %s   V2 %s
            %s
        """%(tostr(self._a), tostr(self._b),tostr(self._c), self._color)


class TachyonSmoothTriangle(SmoothTriangle):
    r"""
    A triangle along with a normal vector, which is used for smoothing.
    """
    def str(self):
        r"""
        Return the scene string for a smoothed triangle.

        EXAMPLES::

            sage: from sage.plot.plot3d.tachyon import TachyonSmoothTriangle
            sage: t = TachyonSmoothTriangle([-1,-1,-1],[0,0,0],[1,2,3],[1,0,0],[0,1,0],[0,0,1])
            sage: t.str()
            '\n        STRI V0  ...  1.0 0.0 0.0  N1  0.0 1.0 0.0   N2  0.0 0.0 1.0 \n             0\n        '
        """
        return r"""
        STRI V0 %s V1 %s  V2 %s
             N0 %s N1 %s  N2 %s
             %s
        """%(tostr(self._a),  tostr(self._b),  tostr(self._c),
             tostr(self._da), tostr(self._db), tostr(self._dc), self._color)


class TachyonTriangleFactory(TriangleFactory):
    r"""
    A class to produce triangles of various rendering types.
    """
    def __init__(self, tach, tex):
        r"""
        Initializes with tachyon instance and texture.

        EXAMPLES::

            sage: from sage.plot.plot3d.tachyon import TachyonTriangleFactory
            sage: t = Tachyon()
            sage: t.texture('s')
            sage: ttf = TachyonTriangleFactory(t, 's')
            sage: ttf._texture
            's'
        """
        self._tachyon = tach
        self._texture = tex

    def triangle(self,a,b,c,color=None):
        r"""
        Creates a TachyonTriangle with vertices a, b, and c.

        EXAMPLES::

            sage: from sage.plot.plot3d.tachyon import TachyonTriangleFactory
            sage: t = Tachyon()
            sage: t.texture('s')
            sage: ttf = TachyonTriangleFactory(t, 's')
            sage: ttft = ttf.triangle([1,2,3],[3,2,1],[0,2,1])
            sage: ttft.str()
            '\n        TRI V0  1.0 2.0 3.0   V1  3.0 2.0 1.0    V2  0.0 2.0 1.0 \n            s\n        '
        """
        if color is None:
            return TachyonTriangle(a,b,c,self._texture)
        else:
            return TachyonTriangle(a,b,c,color)

    def smooth_triangle(self,a,b,c,da,db,dc,color=None):
        r"""
        Creates a TachyonSmoothTriangle.

        EXAMPLES::

            sage: from sage.plot.plot3d.tachyon import TachyonTriangleFactory
            sage: t = Tachyon()
            sage: t.texture('s')
            sage: ttf = TachyonTriangleFactory(t, 's')
            sage: ttfst = ttf.smooth_triangle([0,0,0],[1,0,0],[0,0,1],[1,1,1],[1,2,3],[-1,-1,2])
            sage: ttfst.str()
            '\n        STRI V0  0.0 0.0 0.0  ...'
        """
        if color is None:
            return TachyonSmoothTriangle(a,b,c,da,db,dc,self._texture)
        else:
            return TachyonSmoothTriangle(a,b,c,da,db,dc,color)

    def get_colors(self, list):
        r"""
        Returns a list of color labels.

        EXAMPLES::

            sage: from sage.plot.plot3d.tachyon import TachyonTriangleFactory
            sage: t = Tachyon()
            sage: t.texture('s')
            sage: ttf = TachyonTriangleFactory(t, 's')
            sage: ttf.get_colors([1])
            ['SAGETEX1_0']
        """
        return self._tachyon.texture_recolor(self._texture, list)

# following classes TachyonPlot and PlotBlock seems broken and not used anywhere, so commented out.  Please write to the sage-devel google-group if you are the author of these classes to comment.

#class TachyonPlot:
    #Recursively plots a function of two variables by building squares of 4 triangles, checking at
    # every stage whether or not each square should be split into four more squares.  This way,
    # more planar areas get fewer triangles, and areas with higher curvature get more triangles

#    def str(self):
#        return "".join([o.str() for o in self._objects])

#    def __init__(self, tachyon, f, (min_x, max_x), (min_y, max_y), tex, g = None,
#                              min_depth=4, max_depth=8, e_rel = .01, e_abs = .01, num_colors = None):
#        self._tachyon = tachyon
#        self._f = f
#        self._g = g
#        self._tex = tex
#        self._min_depth = min_depth
#        self._max_depth = max_depth
#        self._e_rel = e_rel
#        self._e_abs = e_abs
#        self._objects = []
#        self._eps = min(max_x - min_x, max_y - min_y)/(2**max_depth)
#        if self._eps == 0:
#            raise ValueError, 'Plot rectangle is really a line.  Make sure min_x != #max_x and min_y != max_y.'
#        self._num_colors = num_colors
#        if g is None:
#            def fcn(x,y):
#                return [self._f(x,y)]
#        else:
#            def fcn(x,y):
#                return [self._f(x,y), self._g(x,y)]

#        self._fcn = fcn


#        # generate the necessary data to kick-start the recursion
#        mid_x = (min_x + max_x)/2
#        mid_y = (min_y + max_y)/2
#        sw_z = fcn(min_x,min_y)
#        nw_z = fcn(min_x,max_y)
#        se_z = fcn(max_x,min_y)
#        ne_z = fcn(max_x,max_y)
#        mid_z = fcn(mid_x,mid_y)

#        self._min = min(sw_z[0], nw_z[0], se_z[0], ne_z[0], mid_z[0])
#        self._max = max(sw_z[0], nw_z[0], se_z[0], ne_z[0], mid_z[0])

#        # jump in and start building blocks
#        outer = self.plot_block(min_x, mid_x, max_x, min_y, mid_y, max_y, sw_z, nw_z, se_z, ne_z, mid_z, 0)
#
#        # build the boundary triangles
#        self.triangulate(outer.left, outer.left_c)
#        self.triangulate(outer.top, outer.top_c)
#        self.triangulate(outer.right, outer.right_c)
#        self.triangulate(outer.bottom, outer.bottom_c)

#        zrange = self._max - self._min
#        if num_colors is not None and zrange != 0:
#            colors = tachyon.texture_recolor(tex, [hue(float(i/num_colors)) for i in range(num_colors)])

#            for o in self._objects:
#                avg_z = (o._vertex_1[2] + o._vertex_2[2] + o._vertex_3[2])/3
#                o._texture = colors[int(num_colors * (avg_z - self._min) / zrange)]

#    def plot_block(self, min_x, mid_x, max_x, min_y, mid_y, max_y, sw_z, nw_z, se_z, ne_z, mid_z, depth):

#        if depth < self._max_depth:
#            # recursion is still an option -- step in one last level if we're within tolerance
#            # and just keep going if we're not.
#            # assumption: it's cheap to build triangles, so we might as well use all the data
#            # we calculate

#            # big square boundary midpoints
#            mid_w_z = self._fcn(min_x, mid_y)
#            mid_n_z = self._fcn(mid_x, max_y)
#            mid_e_z = self._fcn(max_x, mid_y)
#            mid_s_z = self._fcn(mid_x, min_y)

#            # midpoints locations of sub_squares
#            qtr1_x = (min_x + mid_x)/2
#            qtr1_y = (min_y + mid_y)/2
#            qtr3_x = (mid_x + max_x)/2
#           qtr3_y = (mid_y + max_y)/2

#            # function evaluated at these midpoints
#            mid_sw_z = self._fcn(qtr1_x,qtr1_y)
#            mid_nw_z = self._fcn(qtr1_x,qtr3_y)
#            mid_se_z = self._fcn(qtr3_x,qtr1_y)
#            mid_ne_z = self._fcn(qtr3_x,qtr3_y)

#            # linearization estimates of midpoints
#            est_sw_z = (mid_z[0] + sw_z[0])/2
#            est_nw_z = (mid_z[0] + nw_z[0])/2
#            est_se_z = (mid_z[0] + se_z[0])/2
#           est_ne_z = (mid_z[0] + ne_z[0])/2

#            self.extrema([mid_w_z[0], mid_n_z[0], mid_e_z[0], mid_s_z[0], mid_sw_z[0], mid_se_z[0], mid_nw_z[0], mid_sw_z[0]])

#            tol_check = [(est_sw_z, mid_sw_z[0]), (est_nw_z, mid_nw_z[0]), (est_se_z, mid_se_z[0]), (est_ne_z, mid_ne_z[0])]

#            if depth < self._min_depth or not self.tol_list(tol_check):
#                next_depth = depth + 1
#            else:
#                #lie about the depth to halt recursion
#                next_depth = self._max_depth

#            # recurse into the sub-squares
#            sw = self.plot_block(min_x, qtr1_x, mid_x, min_y, qtr1_y, mid_y, sw_z, mid_w_z, mid_s_z, mid_z, mid_sw_z, next_depth)
#            nw = self.plot_block(min_x, qtr1_x, mid_x, mid_y, qtr3_y, max_y, mid_w_z, nw_z, mid_z, mid_n_z, mid_nw_z, next_depth)
#            se = self.plot_block(mid_x, qtr3_x, max_x, min_y, qtr1_y, mid_y, mid_s_z, mid_z, se_z, mid_e_z, mid_se_z, next_depth)
#            ne = self.plot_block(mid_x, qtr3_x, max_x, mid_y, qtr3_y, max_y, mid_z, mid_n_z, mid_e_z, ne_z, mid_ne_z, next_depth)

#            # join the sub-squares
#            self.interface(1, sw.right, sw.right_c, se.left, se.left_c)
#            self.interface(1, nw.right, nw.right_c, ne.left, ne.left_c)
#            self.interface(0, sw.top, sw.top_c, nw.bottom, nw.bottom_c)
#            self.interface(0, se.top, se.top_c, ne.bottom, ne.bottom_c)

#            #get the boundary information about the subsquares
#            left     = sw.left     + nw.left[1:]
#            left_c   = sw.left_c   + nw.left_c
#            right    = se.right    + ne.right[1:]
#            right_c  = se.right_c  + ne.right_c
#            top      = nw.top      + ne.top[1:]
#            top_c    = nw.top_c    + ne.top_c
#            bottom   = sw.bottom   + se.bottom[1:]
#            bottom_c = sw.bottom_c + se.bottom_c

#        else:
#            # just build the square we're in
#            if self._g is None:
#                sw = [(min_x,min_y,sw_z[0])]
#                nw = [(min_x,max_y,nw_z[0])]
#                se = [(max_x,min_y,se_z[0])]
#                ne = [(max_x,max_y,ne_z[0])]
#                c  = [[(mid_x,mid_y,mid_z[0])]]
#            else:
#                sw = [(min_x,min_y,sw_z[0]),sw_z[1]]
#                nw = [(min_x,max_y,nw_z[0]),nw_z[1]]
#               se = [(max_x,min_y,se_z[0]),se_z[1]]
#               ne = [(max_x,max_y,ne_z[0]),ne_z[1]]
#               c  = [[(mid_x,mid_y,mid_z[0]),mid_z[1]]]


#            left = [sw,nw]
#            left_c = c
#            top = [nw,ne]
#            top_c = c
#            right = [se,ne]
#            right_c = c
#           bottom = [sw,se]
#            bottom_c = c

#        return PlotBlock(left, left_c, top, top_c, right, right_c, bottom, bottom_c)

#    def tol(self, (est, val)):
#        # Check relative, then absolute tolerance.  If both fail, return False
#        # This is a zero-safe error checker

#        if abs(est - val) < self._e_rel*abs(val):
#            return True
#        if abs(est - val) < self._e_abs:
#            return True
#        return False

#    def tol_list(self, l):
#        # Pass in a list of pairs of numbers, (est, val) to be passed to self.tol
#        # returns False if any pair does not fall within tolerance level

#        for p in l:
#            if not self.tol(p):
#                return False
#        return True

#    def interface(self, n, p, p_c, q, q_c):
#        # Takes a pair of lists of points, and compares the (n)th coordinate, and
#        # "zips" the lists together into one.  The "centers", supplied in p_c and
#        # q_c are matched up such that the lists describe triangles whose sides
#       # are "perfectly" aligned.  This algorithm assumes that p and q start and
#        # end at the same point, and are sorted smallest to largest.

#        m   = [p[0]] # a sorted union of p and q
#        mpc = [p_c[0]] # centers from p_c corresponding to m
#        mqc = [q_c[0]] # centers from q_c corresponding to m

#        i = 1
#        j = 1

#        while i < len(p_c) or j < len(q_c):
#            if abs(p[i][0][n] - q[j][0][n]) < self._eps:
#                m.append(p[i])
#                mpc.append(p_c[i])
#                mqc.append(q_c[j])
#               i += 1
#               j += 1
#            elif p[i][0][n] < q[j][0][n]:
#                m.append(p[i])
#                mpc.append(p_c[i])
#                mqc.append(mqc[-1])
#                i += 1
#            else:
#                m.append(q[j])
#               mpc.append(mpc[-1])
#                mqc.append(q_c[j])
#                j += 1

#        m.append(p[-1])

#        self.triangulate(m, mpc)
#        self.triangulate(m, mqc)


#    def triangulate(self, p, c):
#        # Pass in a list of edge points (p) and center points (c).
#        # Triangles will be rendered between consecutive edge points and the
#        # center point with the same index number as the earlier edge point.

#        if self._g is None:
#            for i in range(0,len(p)-1):
#                self._objects.append(Triangle(p[i][0], p[i+1][0], c[i][0], self._tex))
#        else:
#            for i in range(0,len(p)-1):
#                self._objects.append(SmoothTriangle(p[i][0], p[i+1][0], c[i][0],p[i][1], p[i+1][1], c[i][1], self._tex))


#    def extrema(self, list):
#        if self._num_colors is not None:
#            self._min = min(list+[self._min])
#            self._max = max(list+[self._max])


#class PlotBlock:
#   def __init__(self, left, left_c, top, top_c, right, right_c, bottom, bottom_c):
#       self.left = left
#       self.left_c = left_c
#       self.top = top
#      self.top_c = top_c
#       self.right = right
#       self.right_c = right_c
#       self.bottom = bottom
#       self.bottom_c = bottom_c

class ParametricPlot:
    r"""
    Parametric plotting routines.
    """
    def str(self):
        r"""
        Returns the tachyon string representation of the parameterized curve.

        EXAMPLES::

            sage: from sage.plot.plot3d.tachyon import ParametricPlot
            sage: t = var('t')
            sage: f = lambda t: (t,t^2,t^3)
            sage: q = ParametricPlot(f,0,1,'s')
            sage: q.str()[9:69]
            'sphere center  0.0 0.0 0.0  rad 0.1 s\n        \n        fcyli'
        """
        return "".join([o.str() for o in self._objects])

    def __init__(self, f, t_0, t_f, tex, r=.1, cylinders = True, min_depth=4, max_depth=8, e_rel = .01, e_abs = .01):
        r"""
        Creates the parametric plotting class.

        EXAMPLES::

            sage: from sage.plot.plot3d.tachyon import ParametricPlot
            sage: t = var('t')
            sage: f = lambda t: (t,t^2,t^3)
            sage: q = ParametricPlot(f,0,1,'s')
            sage: q._e_rel
            0.01
        """
        self._e_rel = e_rel
        self._e_abs = e_abs
        self._r = r
        self._f = f
        self._tex = tex
        self._cylinders = cylinders
        self._max_depth = max_depth
        self._min_depth = min_depth

        f_0 = f(t_0)
        f_f = f(t_f)
        self._objects = [Sphere(f_0, r, texture=tex) ]

        self._plot_step(0, t_0, t_f, f_0, f_f)

    def _plot_step(self, depth, t_0,t_f,f_0,f_f):
        r"""
        Recursively subdivides interval, eventually plotting with cylinders and spheres.

        EXAMPLES::

            sage: from sage.plot.plot3d.tachyon import ParametricPlot
            sage: t = var('t')
            sage: f = lambda t: (t,t^2,t^3)
            sage: q = ParametricPlot(f,0,1,'s')
            sage: q._plot_step(8,0,1,[0,0,0],[1,1,1])
            sage: len(q._objects)
            515
        """
        if depth < self._max_depth:
            t_mid = (t_f + t_0)/2
            f_mid = ((f_f[0] + f_0[0])/2, (f_f[1] + f_0[1])/2, (f_f[2] + f_0[2])/2)
            f_val = self._f(t_mid)
            if depth < self._min_depth or self.tol(f_mid, f_val):
                new_depth = depth + 1
            else:
                new_depth = self._max_depth

            self._plot_step(new_depth, t_0,t_mid, f_0, f_val)
            self._plot_step(new_depth, t_mid,t_f, f_val, f_f)
        else:
            if self._cylinders:
                self._objects.append(FCylinder(f_0,f_f,self._r,self._tex))
            self._objects.append(Sphere(f_f,self._r,self._tex))


    def tol(self, est, val):
        r"""
        Check relative, then absolute tolerance.  If both fail, return False.
        This is a zero-safe error checker.

        EXAMPLES::

            sage: from sage.plot.plot3d.tachyon import ParametricPlot
            sage: t = var('t')
            sage: f = lambda t: (t,t^2,t^3)
            sage: q = ParametricPlot(f,0,1,'s')
            sage: q.tol([0,0,0],[1,0,0])
            False
            sage: q.tol([0,0,0],[.0001,0,0])
            True
        """
        delta = sqrt((val[0]-est[0])**2 + (val[1]-est[1])**2 + (val[2]-val[2])**2)
        if delta < self._e_abs:
            return True

        r = sqrt(val[0]**2+val[1]**2+val[2]**2)
        if delta < self._e_rel*r:
            return True

        return False

def tostr(s, length = 3, out_type = float):
    r"""
    Converts vector information to a space-separated string.

    EXAMPLES::

        sage: from sage.plot.plot3d.tachyon import tostr
        sage: tostr((1,1,1))
        ' 1.0 1.0 1.0 '
        sage: tostr('2 3 2')
        '2 3 2'
    """
    if isinstance(s, str):
        return s
    output = ' '
    for an_item in s:
        output = output + str(out_type(an_item)) + ' '
    return output
<|MERGE_RESOLUTION|>--- conflicted
+++ resolved
@@ -38,17 +38,13 @@
 
 - Tom Boothby: 3d function plotting n'stuff
 
-- Leif Hille: key idea for bugfix for texfunc issue (trac #799)
+- Leif Hille: key idea for bugfix for texfunc issue (:trac:`799`)
 
 - Marshall Hampton: improved doctests, rings, axis-aligned boxes.
 
-<<<<<<< HEAD
+- Paul Graham: Respect global verbosity settings (:trac:`16228`)
+
 .. TODO:
-=======
-- Paul Graham: Respect global verbosity settings (trac #16228)
-
-TODO:
->>>>>>> 50f9a147
 
     - clean up trianglefactory stuff
 """
