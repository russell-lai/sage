--- conflicted
+++ resolved
@@ -2,11 +2,7 @@
 from sage.libs.ntl.ntl_ZZ_p_decl cimport ZZ_p_c
 from sage.libs.ntl.ntl_ZZ_pX_decl cimport ZZ_pX_c
 
-<<<<<<< HEAD
-cdef extern from "sage/libs/ntl/ntl_wrap.cpp":
-=======
 cdef extern from "sage/libs/ntl/ntlwrap.cpp":
->>>>>>> 0bd4c02e
     #### ZZ_pE_c
     ctypedef struct ZZ_pE_c "struct ZZ_pE":
         pass
