--- conflicted
+++ resolved
@@ -1,10 +1,6 @@
 from sage.libs.ntl.ntl_GF2_decl cimport GF2_c
 
-<<<<<<< HEAD
-cdef extern from "sage/libs/ntl/ntl_wrap.cpp":
-=======
 cdef extern from "sage/libs/ntl/ntlwrap.cpp":
->>>>>>> 0bd4c02e
     ctypedef struct vec_GF2_c "struct vec_GF2":
         void (*SetLength)(long n)
         void (*SetMaxLength)(long n)
