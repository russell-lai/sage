--- conflicted
+++ resolved
@@ -1407,11 +1407,7 @@
                     raise ValueError(msg)
                 else:
                     positions.append(tuple(NZ))
-<<<<<<< HEAD
-                L = sorted(uniq(c.list()))
-=======
                 L = sorted(set(c.list()))
->>>>>>> b22c33b8
 
                 if data.nrows() != (2 if len(NZ) == 2 else 1):
                     desirable = [-1, 0, 1] if len(NZ) == 2 else [0, 1]
@@ -1425,11 +1421,7 @@
             if weighted   is None: weighted  = False
             if multiedges is None:
                 total = len(positions)
-<<<<<<< HEAD
-                multiedges = (  len(uniq(positions)) < total  )
-=======
                 multiedges = (  len(set(positions)) < total  )
->>>>>>> b22c33b8
             num_verts = data.nrows()
         elif format == 'Graph':
             if loops is None: loops = data.allows_loops()
