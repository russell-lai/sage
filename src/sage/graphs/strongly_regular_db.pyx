--- conflicted
+++ resolved
@@ -441,9 +441,6 @@
     raise ValueError("I do not know how to build a {}-SRG from a RSHCD".format((v,k,l,mu)))
 
 @cached_function
-<<<<<<< HEAD
-def is_twograph_descendant_of_srg(int v, int k0, int l, int mu):
-=======
 def is_unitary_polar(int v,int k,int l,int mu):
     r"""
     Test whether some Unitary Polar graph is `(v,k,\lambda,\mu)`-strongly regular.
@@ -570,8 +567,7 @@
         return (UnitaryDualPolarGraph, 5, p**t)
 
 @cached_function
-def is_two_graph_descendant_of_srg(int v0, int k0, int l0, int mu0):
->>>>>>> 1765846d
+def is_twograph_descendant_of_srg(int v, int k0, int l, int mu):
     r"""
     Test whether some descendant graph of an s.r.g. is `(v,k_0,\lambda,\mu)`-s.r.g.
 
