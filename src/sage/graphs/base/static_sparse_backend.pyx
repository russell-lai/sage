--- conflicted
+++ resolved
@@ -40,12 +40,8 @@
 from c_graph import CGraphBackend
 from sage.data_structures.bitset cimport FrozenBitset
 from libc.stdint cimport uint32_t
-<<<<<<< HEAD
 include 'sage/data_structures/bitset.pxi'
-=======
 from libc.stdlib cimport calloc,free
-include 'sage/misc/bitset.pxi'
->>>>>>> 58cf2472
 
 cdef class StaticSparseCGraph(CGraph):
     """
