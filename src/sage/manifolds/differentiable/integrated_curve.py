--- conflicted
+++ resolved
@@ -1715,11 +1715,7 @@
                             # unfortunately building the tangent space is too
                             # slow, so we have to cheat a little and apply the
                             # change of frame manually (with a precompiled
-<<<<<<< HEAD
-                            # fonction)
-=======
                             # function)
->>>>>>> 9db4320e
 
                             new_vel = self._fast_changes_of_frame[(new_chart.frame().restrict(inter),
                                chart.frame().restrict(inter))](last_pts, last_vel)
