r"""
Semidirect product of groups

AUTHORS:

- Mark Shimozono (2013) initial version
"""
# ****************************************************************************
#       Copyright (C) 2013 Mark Shimozono <mshimo at math.vt.edu>
#
# This program is free software: you can redistribute it and/or modify
# it under the terms of the GNU General Public License as published by
# the Free Software Foundation, either version 2 of the License, or
# (at your option) any later version.
#                  https://www.gnu.org/licenses/
# ****************************************************************************
from sage.categories.commutative_additive_groups import CommutativeAdditiveGroups
from sage.categories.groups import Groups
from sage.sets.cartesian_product import CartesianProduct
from sage.misc.cachefunc import cached_method


class GroupSemidirectProductElement(CartesianProduct.Element):
    r"""
    Element class for :class:`GroupSemidirectProduct`.
    """

    def _repr_(self):
        r"""
        A string representing the semidirect product group.

        EXAMPLES::

            sage: def twist(x,y):
            ....:     return y
            sage: GroupSemidirectProduct(WeylGroup(['A',2],prefix="s"), WeylGroup(['A',3],prefix="t"),twist) # indirect doctest
            Semidirect product of Weyl Group of type ['A', 2]
            (as a matrix group acting on the ambient space) acting on
            Weyl Group of type ['A', 3]
            (as a matrix group acting on the ambient space)
        """
        def wrapper(prefix, s):
            if prefix is None:
                return s
            return "%s[%s]" % (prefix, s)

        par = self.parent()

        g = self.cartesian_projection(0)
        h = self.cartesian_projection(1)
        gstr = wrapper(par._prefix0, repr(g))
        hstr = wrapper(par._prefix1, repr(h))
        if par._print_tuple:
            return "(%s, %s)" % (gstr, hstr)

        if self == par.one():
            return "1"
        if g == g.parent().one():
            return hstr
        if h == h.parent().one():
            return gstr
        return gstr + " * " + hstr

    def __invert__(self):
        r"""
        Return the inverse of ``self``.

        EXAMPLES::

            sage: L = RootSystem(['A',2]).root_lattice()
            sage: from sage.groups.group_exp import GroupExp
            sage: EL = GroupExp()(L)
            sage: W = L.weyl_group(prefix="s")
            sage: def twist(w,v):
            ....:     return EL(w.action(v.value))
            sage: G = GroupSemidirectProduct(W, EL, twist, prefix1='t')
            sage: g = G.an_element(); g
            s1*s2 * t[2*alpha[1] + 2*alpha[2]]
            sage: g.inverse()
            s2*s1 * t[2*alpha[1]]
        """
        par = self.parent()
        g = self.cartesian_projection(0)
        h = self.cartesian_projection(1)

        if par.act_to_right():
            return self.__class__(par, (~g, par._twist(g, ~h)))
        else:
            hi = ~h
            return self.__class__(par, (par._twist(hi, ~g), hi))
<<<<<<< HEAD

    __invert__ = inverse
=======
>>>>>>> b5402d06

    def to_opposite(self):
        r"""
        Send an element to its image in the opposite semidirect product.

        EXAMPLES::

            sage: L = RootSystem(['A',2]).root_lattice(); L
            Root lattice of the Root system of type ['A', 2]
            sage: from sage.groups.group_exp import GroupExp
            sage: EL = GroupExp()(L)
            sage: W = L.weyl_group(prefix="s"); W
            Weyl Group of type ['A', 2]
            (as a matrix group acting on the root lattice)
            sage: def twist(w,v):
            ....:     return EL(w.action(v.value))
            sage: G = GroupSemidirectProduct(W, EL, twist, prefix1='t'); G
            Semidirect product of Weyl Group of type ['A', 2] (as a matrix
            group acting on the root lattice) acting on Multiplicative form of
            Root lattice of the Root system of type ['A', 2]
            sage: mu = L.an_element(); mu
            2*alpha[1] + 2*alpha[2]
            sage: w = W.an_element(); w
            s1*s2
            sage: g = G((w,EL(mu))); g
            s1*s2 * t[2*alpha[1] + 2*alpha[2]]
            sage: g.to_opposite()
            t[-2*alpha[1]] * s1*s2
            sage: g.to_opposite().parent()
            Semidirect product of Multiplicative form of Root lattice of the Root system of type ['A', 2] acted upon by Weyl Group of type ['A', 2] (as a matrix group acting on the root lattice)
        """
        par = self.parent()
        Gop = par.opposite_semidirect_product()
        g = self.cartesian_projection(0)
        h = self.cartesian_projection(1)
        if par.act_to_right():
            return Gop((par._twist(g, h), g))
        return Gop((h, par._twist(~h, g)))


class GroupSemidirectProduct(CartesianProduct):
    r"""
    Return the semidirect product of the groups ``G`` and ``H`` using the homomorphism ``twist``.

    INPUT:

    - ``G`` and ``H`` -- multiplicative groups
    - ``twist`` -- (default: ``None``) a function defining
      a homomorphism (see below)
    - ``act_to_right`` -- ``True`` or ``False`` (default: ``True``)
    - ``prefix0`` -- (default: ``None``) optional string
    - ``prefix1`` -- (default: ``None``) optional string
    - ``print_tuple`` -- ``True`` or ``False`` (default: ``False``)
    - ``category`` -- A category (default: Groups())

    A semidirect product of groups `G` and `H` is a group structure on
    the Cartesian product `G \times H` whose product agrees with that
    of `G` on `G \times 1_H` and with that of `H` on `1_G \times H`,
    such that either `1_G \times H` or `G \times 1_H` is a normal
    subgroup. In the former case, the group is denoted `G \ltimes H`
    and in the latter, `G \rtimes H`.

    If ``act_to_right`` is ``True``, this indicates the group `G \ltimes H`
    in which `G` acts on `H` by automorphisms. In this case there is a
    group homomorphism `\phi \in \mathrm{Hom}(G, \mathrm{Aut}(H))` such that

    .. MATH::

        g h g^{-1} = \phi(g)(h).

    The homomorphism `\phi` is specified by the input ``twist``, which
    syntactically is the function `G\times H\to H` defined by

    .. MATH::

        twist(g,h) = \phi(g)(h).

    The product on `G \ltimes H` is defined by

    .. MATH::

        \begin{aligned}
        (g_1,h_1)(g_2,h_2) &= g_1 h_1 g_2 h_2 \\
        &= g_1 g_2 g_2^{-1} h_1 g_2 h_2 \\
        &= (g_1g_2, twist(g_2^{-1}, h_1) h_2)
        \end{aligned}

    If ``act_to_right`` is ``False``, the group `G \rtimes H` is specified by
    a homomorphism `\psi\in \mathrm{Hom}(H,\mathrm{Aut}(G))` such that

    .. MATH::

        h g h^{-1} = \psi(h)(g)

    Then ``twist`` is the function `H\times G\to G` defined by

    .. MATH::

       twist(h,g) = \psi(h)(g).

    so that the product in `G \rtimes H` is defined by

    .. MATH::

        \begin{aligned}
        (g_1,h_1)(g_2,h_2) &= g_1 h_1 g_2 h_2 \\
        &= g_1 h_1 g_2 h_1^{-1} h_1 h_2 \\
        &= (g_1 twist(h_1,g_2), h_1 h_2)
        \end{aligned}

    If ``prefix0`` (resp. ``prefixl``) is not ``None`` then it is used
    as a wrapper for printing elements of ``G`` (resp. ``H``). If
    ``print_tuple`` is ``True`` then elements are printed in the style
    `(g,h)` and otherwise in the style `g * h`.

    EXAMPLES::

        sage: G = GL(2,QQ)
        sage: V = QQ^2
        sage: EV = GroupExp()(V) # make a multiplicative version of V
        sage: def twist(g,v):
        ....:     return EV(g*v.value)
        sage: H = GroupSemidirectProduct(G, EV, twist=twist, prefix1 = 't'); H
        Semidirect product of General Linear Group of degree 2
        over Rational Field acting on Multiplicative form of Vector space
        of dimension 2 over Rational Field
        sage: x = H.an_element(); x
        t[(1, 0)]
        sage: x^2
        t[(2, 0)]
        sage: cartan_type = CartanType(['A',2])
        sage: W = WeylGroup(cartan_type, prefix="s")
        sage: def twist(w,v):
        ....:     return w*v*(~w)
        sage: WW = GroupSemidirectProduct(W,W, twist=twist, print_tuple=True)
        sage: s = Family(cartan_type.index_set(), lambda i: W.simple_reflection(i))
        sage: y = WW((s[1],s[2])); y
        (s1, s2)
        sage: y^2
        (1, s2*s1)
        sage: y.inverse()
        (s1, s1*s2*s1)

    .. TODO::

        - Functorial constructor for semidirect products for various categories
        - Twofold Direct product as a special case of semidirect product
    """

    def __init__(self, G, H, twist=None, act_to_right=True, prefix0=None,
                 prefix1=None, print_tuple=False, category=Groups()):
        r"""

        EXAMPLES::

            sage: def twist(x,y):
            ....:     return y
            sage: import __main__
            sage: __main__.twist = twist
            sage: G = GroupSemidirectProduct(WeylGroup(['A',2],prefix="s"), WeylGroup(['A',3],prefix="t"),twist)
            sage: TestSuite(G).run()

        The ``__main__`` business is a trick to pass the pickling test.
        """

        self._act_to_right = act_to_right

        def check_implemented_group(x):
            if x in Groups():
                return
            error = ("The semidirect product construction for groups "
                     "is implemented only for multiplicative groups")
            if x in CommutativeAdditiveGroups():
                error += (f". Please change the commutative additive group {x}"
                          " into a multiplicative group "
                          "using the functor sage.groups.group_exp.GroupExp")
            raise TypeError(error)

        check_implemented_group(G)
        check_implemented_group(H)

        if twist is None:
            self._twist = lambda g, h: h  # use the trivial twist
        else:
            self._twist = twist

        self._prefix0 = prefix0
        self._prefix1 = prefix1
        self._print_tuple = print_tuple
        self._category = category
        CartesianProduct.__init__(self, (G, H), category=category)

    def act_to_right(self):
        r"""
        True if the left factor acts on the right factor and
        False if the right factor acts on the left factor.

        EXAMPLES::

            sage: def twist(x,y):
            ....:     return y
            sage: GroupSemidirectProduct(WeylGroup(['A',2],prefix="s"), WeylGroup(['A',3],prefix="t"),twist).act_to_right()
            True
        """
        return self._act_to_right

    def _repr_(self):
        r"""
        A string representing the semidirect product group.

        EXAMPLES::

            sage: def twist(x,y):
            ....:     return y
            sage: GroupSemidirectProduct(WeylGroup(['A',2],prefix="s"), WeylGroup(['A',3],prefix="t"),twist) # indirect doctest
            Semidirect product of Weyl Group of type ['A', 2] (as a matrix
            group acting on the ambient space) acting on Weyl Group
            of type ['A', 3] (as a matrix group acting on the ambient space)
        """
        cartesian_factors = self.cartesian_factors()
        if self.act_to_right():
            act_string = "acting on"
        else:
            act_string = "acted upon by"
        return "Semidirect product of %s %s %s" % (cartesian_factors[0],
                                                   act_string,
                                                   cartesian_factors[1])

    def _element_constructor_(self, x):
        r"""
        EXAMPLES::

            sage: def twist(x,y):
            ....:     return y
            sage: import __main__
            sage: __main__.twist = twist
            sage: g = GroupSemidirectProduct(WeylGroup(['A',2],prefix="s"), WeylGroup(['A',3],prefix="t"),twist).an_element()
            sage: TestSuite(g).run()
        """
        def type_error():
            raise TypeError(f"{x} cannot be converted into an element of {self}")

        if isinstance(x, self.element_class) and x.parent() == self:
            return x
        if not isinstance(x, GroupSemidirectProductElement):
            if not isinstance(x, tuple):
                type_error()
            if len(x) != 2:
                type_error()
            g, h = x
        else:
            g = x.cartesian_projection(0)
            h = x.cartesian_projection(1)
        gg = self.cartesian_factors()[0](g)
        hh = self.cartesian_factors()[1](h)
        return self.element_class(self, (gg, hh))

    @cached_method
    def one(self):
        r"""
        The identity element of the semidirect product group.

        EXAMPLES::

            sage: G = GL(2,QQ)
            sage: V = QQ^2
            sage: EV = GroupExp()(V) # make a multiplicative version of V
            sage: def twist(g,v):
            ....:     return EV(g*v.value)
            sage: one = GroupSemidirectProduct(G, EV, twist=twist, prefix1 = 't').one(); one
            1
            sage: one.cartesian_projection(0)
            [1 0]
            [0 1]
            sage: one.cartesian_projection(1)
            (0, 0)
        """
        return self((self.cartesian_factors()[0].one(),
                     self.cartesian_factors()[1].one()))

    def group_generators(self):
        r"""
        Return generators of ``self``.

        EXAMPLES::

            sage: twist = lambda x,y: y
            sage: import __main__
            sage: __main__.twist = twist
            sage: EZ = GroupExp()(ZZ)
            sage: GroupSemidirectProduct(EZ,EZ,twist,print_tuple=True).group_generators()
            ((1, 0), (0, 1))
        """
        def has_gens(G):
            if not hasattr(G, 'group_generators'):
                return False
            return G.group_generators()

        factors = self.cartesian_factors()
        g0 = has_gens(factors[0])
        if g0 is not False:
            g1 = has_gens(factors[1])
            if g1 is not False:
                return tuple([self((x, factors[1].one())) for x in g0] +
                             [self((factors[0].one(), x)) for x in g1])
        raise NotImplementedError("one of the factors does not "
                                  "implement 'group_generators'")

    def product(self, x, y):
        r"""
        The product of elements `x` and `y` in the semidirect product group.

        EXAMPLES::

            sage: G = GL(2,QQ)
            sage: V = QQ^2
            sage: EV = GroupExp()(V) # make a multiplicative version of V
            sage: def twist(g,v):
            ....:     return EV(g*v.value)
            sage: S = GroupSemidirectProduct(G, EV, twist=twist, prefix1 = 't')
            sage: g = G([[2,1],[3,1]]); g
            [2 1]
            [3 1]
            sage: v = EV.an_element(); v
            (1, 0)
            sage: x = S((g,v)); x
            [2 1]
            [3 1] * t[(1, 0)]
            sage: x*x # indirect doctest
            [7 3]
            [9 4] * t[(0, 3)]
        """
        xg = x.cartesian_projection(0)
        xh = x.cartesian_projection(1)
        yg = y.cartesian_projection(0)
        yh = y.cartesian_projection(1)
        if self.act_to_right():
            g = xg * yg
            h = self._twist(~yg, xh) * yh
        else:
            h = xh * yh
            g = xg * self._twist(xh, yg)
        return self((g, h))

    @cached_method
    def opposite_semidirect_product(self):
        r"""
        Create the same semidirect product but with the positions of the groups exchanged.

        EXAMPLES::

            sage: G = GL(2,QQ)
            sage: L = QQ^2
            sage: EL = GroupExp()(L)
            sage: H = GroupSemidirectProduct(G, EL, twist = lambda g,v: EL(g*v.value), prefix1 = 't'); H
            Semidirect product of General Linear Group of degree 2
            over Rational Field acting on Multiplicative form of Vector space
            of dimension 2 over Rational Field
            sage: h = H((Matrix([[0,1],[1,0]]), EL.an_element())); h
            [0 1]
            [1 0] * t[(1, 0)]
            sage: Hop = H.opposite_semidirect_product(); Hop
            Semidirect product of Multiplicative form of Vector space
            of dimension 2 over Rational Field acted upon by
            General Linear Group of degree 2 over Rational Field
            sage: hop = h.to_opposite(); hop
            t[(0, 1)] * [0 1]
            [1 0]
            sage: hop in Hop
            True
        """
        return GroupSemidirectProduct(self.cartesian_factors()[1],
                                      self.cartesian_factors()[0],
                                      twist=self._twist,
                                      act_to_right=not self.act_to_right(),
                                      prefix0=self._prefix1,
                                      prefix1=self._prefix0,
                                      print_tuple=self._print_tuple,
                                      category=self._category)

    def construction(self):
        r"""
        Return ``None``.

        This overrides the construction functor inherited from
        ``CartesianProduct``.

        EXAMPLES::

            sage: def twist(x,y):
            ....:     return y
            sage: H = GroupSemidirectProduct(WeylGroup(['A',2],prefix="s"), WeylGroup(['A',3],prefix="t"), twist)
            sage: H.construction()
        """
        return None


GroupSemidirectProduct.Element = GroupSemidirectProductElement<|MERGE_RESOLUTION|>--- conflicted
+++ resolved
@@ -88,11 +88,6 @@
         else:
             hi = ~h
             return self.__class__(par, (par._twist(hi, ~g), hi))
-<<<<<<< HEAD
-
-    __invert__ = inverse
-=======
->>>>>>> b5402d06
 
     def to_opposite(self):
         r"""
