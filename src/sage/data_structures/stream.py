r"""
Streams

This module provides lazy implementations of basic operators on
streams. The classes implemented in this module can be used to build
up more complex streams for different kinds of series (Laurent,
Dirichlet, etc.).

EXAMPLES:

Streams can be used as data structure for lazy Laurent series::

    sage: L.<z> = LazyLaurentSeriesRing(ZZ)
    sage: f = L(lambda n: n, valuation=0)
    sage: f
    z + 2*z^2 + 3*z^3 + 4*z^4 + 5*z^5 + 6*z^6 + O(z^7)
    sage: type(f._coeff_stream)
    <class 'sage.data_structures.stream.Stream_function'>

There are basic unary and binary operators available for streams. For
example, we can add two streams::

    sage: from sage.data_structures.stream import *
    sage: f = Stream_function(lambda n: n, True, 0)
    sage: [f[i] for i in range(10)]
    [0, 1, 2, 3, 4, 5, 6, 7, 8, 9]
    sage: g = Stream_function(lambda n: 1, True, 0)
    sage: [g[i] for i in range(10)]
    [1, 1, 1, 1, 1, 1, 1, 1, 1, 1]
    sage: h = Stream_add(f, g, True)
    sage: [h[i] for i in range(10)]
    [1, 2, 3, 4, 5, 6, 7, 8, 9, 10]

We can subtract one stream from another::

    sage: h = Stream_sub(f, g, True)
    sage: [h[i] for i in range(10)]
    [-1, 0, 1, 2, 3, 4, 5, 6, 7, 8]

There is a Cauchy product on streams::

    sage: h = Stream_cauchy_mul(f, g, True)
    sage: [h[i] for i in range(10)]
    [0, 1, 3, 6, 10, 15, 21, 28, 36, 45]

We can compute the inverse corresponding to the Cauchy product::

    sage: ginv = Stream_cauchy_invert(g)
    sage: h = Stream_cauchy_mul(f, ginv, True)
    sage: [h[i] for i in range(10)]
    [0, 1, 1, 1, 1, 1, 1, 1, 1, 1]

Two streams can be composed::

    sage: g = Stream_function(lambda n: n, True, 1)
    sage: h = Stream_cauchy_compose(f, g, True)
    sage: [h[i] for i in range(10)]
    [0, 1, 4, 14, 46, 145, 444, 1331, 3926, 11434]

There is a unary negation operator::

    sage: h = Stream_neg(f, True)
    sage: [h[i] for i in range(10)]
    [0, -1, -2, -3, -4, -5, -6, -7, -8, -9]

More generally, we can multiply by a scalar::

    sage: h = Stream_lmul(f, 2, True)
    sage: [h[i] for i in range(10)]
    [0, 2, 4, 6, 8, 10, 12, 14, 16, 18]

Finally, we can apply an arbitrary functions to the elements of a stream::

    sage: h = Stream_map_coefficients(f, lambda n: n^2, True)
    sage: [h[i] for i in range(10)]
    [0, 1, 4, 9, 16, 25, 36, 49, 64, 81]

AUTHORS:

- Kwankyu Lee (2019-02-24): initial version
- Tejasvi Chebrolu, Martin Rubey, Travis Scrimshaw (2021-08):
  refactored and expanded functionality
"""

# ****************************************************************************
#       Copyright (C) 2019 Kwankyu Lee <ekwankyu@gmail.com>
#                     2022 Martin Rubey <martin.rubey at tuwien.ac.at>
#                     2022 Travis Scrimshaw <tcscrims at gmail.com>
#
# This program is free software: you can redistribute it and/or modify
# it under the terms of the GNU General Public License as published by
# the Free Software Foundation, either version 2 of the License, or
# (at your option) any later version.
#                  https://www.gnu.org/licenses/
# ****************************************************************************

from sage.rings.integer_ring import ZZ
from sage.rings.infinity import infinity
from sage.arith.misc import divisors
from sage.misc.misc_c import prod
from sage.misc.lazy_attribute import lazy_attribute
from sage.combinat.integer_vector_weighted import iterator_fast as wt_int_vec_iter
from sage.combinat.sf.sfa import _variables_recursive, _raise_variables
from sage.categories.hopf_algebras_with_basis import HopfAlgebrasWithBasis


class Stream():
    """
    Abstract base class for all streams.

    INPUT:

    - ``true_order`` -- boolean; if the approximate order is the actual order

    .. NOTE::

        An implementation of a stream class depending on other stream
        classes must not access coefficients or the approximate order
        of these, in order not to interfere with lazy definitions for
        :class:`Stream_uninitialized`.

        If an approximate order or even the true order is known, it
        must be set after calling ``super().__init__``.

        Otherwise, a lazy attribute ``_approximate_order`` has to be
        defined.  Any initialization code depending on the
        approximate orders of input streams can be put into this
        definition.

        However, keep in mind that (trivially) this initialization
        code is not executed if ``_approximate_order`` is set to a
        value before it is accessed.

    """
    def __init__(self, true_order):
        """
        Initialize ``self``.

        EXAMPLES::

            sage: from sage.data_structures.stream import Stream
            sage: CS = Stream(1)
        """
        self._true_order = true_order

    @lazy_attribute
    def _approximate_order(self):
        """
        Compute and return the approximate order of ``self``.

        EXAMPLES::

            sage: from sage.data_structures.stream import Stream_exact
            sage: f = Stream_exact([0,3])
            sage: f._approximate_order
            1
        """
        raise NotImplementedError

    def __ne__(self, other):
        """
        Return whether ``self`` and ``other`` are known to be different.

        The default is to always return ``False`` as it usually
        cannot be decided whether they are equal.

        INPUT:

        - ``other`` -- a stream

        EXAMPLES::

            sage: from sage.data_structures.stream import Stream
            sage: CS = Stream(1)
            sage: CS != CS
            False
            sage: CS != Stream(-2)
            False

        """
        return False

    def is_nonzero(self):
        r"""
        Return ``True`` if and only if this stream is known
        to be nonzero.

        The default implementation is ``False``.

        EXAMPLES::

            sage: from sage.data_structures.stream import Stream
            sage: CS = Stream(1)
            sage: CS.is_nonzero()
            False
        """
        return False


class Stream_inexact(Stream):
    """
    An abstract base class for the stream when we do not know it is
    eventually constant.

    In particular, a cache is provided.

    INPUT:

    - ``is_sparse`` -- boolean; whether the implementation of the stream is sparse
    - ``true_order`` -- boolean; if the approximate order is the actual order

    If the cache is dense, it begins with the first non-zero term.
    """
    def __init__(self, is_sparse, true_order):
        """
        Initialize the stream class for a stream whose
        coefficients are not necessarily eventually constant.

        TESTS::

            sage: from sage.data_structures.stream import Stream_inexact
            sage: from sage.data_structures.stream import Stream_function
            sage: g = Stream_function(lambda n: n, False, 0)
            sage: isinstance(g, Stream_inexact)
            True
        """
        super().__init__(true_order)
        self._is_sparse = is_sparse
        if self._is_sparse:
            self._cache = dict()  # cache of known coefficients
        else:
            self._cache = list()
            self._iter = self.iterate_coefficients()

    def is_nonzero(self):
        r"""
        Return ``True`` if and only if the cache contains a nonzero element.

        EXAMPLES::

            sage: from sage.data_structures.stream import Stream_function
            sage: CS = Stream_function(lambda n: 1/n, False, 1)
            sage: CS.is_nonzero()
            False
            sage: CS[1]
            1
            sage: CS.is_nonzero()
            True
        """
        if self._is_sparse:
            return any(self._cache.values())
        return any(self._cache)

    def __getstate__(self):
        """
        Build the dictionary for pickling ``self``.

        We remove the cache from the pickle information when it is a dense
        implementation as iterators cannot be pickled.

        EXAMPLES::

            sage: from sage.data_structures.stream import Stream_exact
            sage: from sage.data_structures.stream import Stream_cauchy_mul
            sage: h = Stream_exact([1])
            sage: g = Stream_exact([1, -1, -1])
            sage: u = Stream_cauchy_mul(h, g, True)
            sage: [u[i] for i in range(10)]
            [1, -1, -1, 0, 0, 0, 0, 0, 0, 0]
            sage: u._cache
            {0: 1, 1: -1, 2: -1, 3: 0, 4: 0, 5: 0, 6: 0, 7: 0, 8: 0, 9: 0}
            sage: m = loads(dumps(u))
            sage: m._cache
            {0: 1, 1: -1, 2: -1, 3: 0, 4: 0, 5: 0, 6: 0, 7: 0, 8: 0, 9: 0}
            sage: [m[i] for i in range(10)]
            [1, -1, -1, 0, 0, 0, 0, 0, 0, 0]

            sage: h = Stream_exact([1])
            sage: g = Stream_exact([1, -1, -1])
            sage: u = Stream_cauchy_mul(h, g, False)
            sage: [u[i] for i in range(10)]
            [1, -1, -1, 0, 0, 0, 0, 0, 0, 0]
            sage: u._cache
            [1, -1, -1, 0, 0, 0, 0, 0, 0, 0]
            sage: m = loads(dumps(u))
            sage: m._cache
            []
            sage: [m[i] for i in range(10)]
            [1, -1, -1, 0, 0, 0, 0, 0, 0, 0]
        """
        d = dict(self.__dict__)
        if not self._is_sparse:
            # We cannot pickle a generator object, so we remove it
            # and the cache from the pickle information.
            del d["_iter"]
            del d["_cache"]
        return d

    def __setstate__(self, d):
        """
        Build an object from ``d``.

        INPUT:

        - ``d`` -- a dictionary that needs to be unpickled

        EXAMPLES::

            sage: from sage.data_structures.stream import Stream_exact
            sage: h = Stream_exact([-1])
            sage: g = Stream_exact([1, -1])
            sage: from sage.data_structures.stream import Stream_cauchy_mul
            sage: u = Stream_cauchy_mul(h, g, True)
            sage: [u[i] for i in range(10)]
            [-1, 1, 0, 0, 0, 0, 0, 0, 0, 0]
            sage: loads(dumps(u)) == u
            True
        """
        self.__dict__ = d
        if not self._is_sparse:
            self._iter = self.iterate_coefficients()
            self._cache = []

    def __getitem__(self, n):
        """
        Return the `n`-th coefficient of ``self``.

        INPUT:

        - ``n`` -- integer; the index

        EXAMPLES::

            sage: from sage.data_structures.stream import Stream_function
            sage: f = Stream_function(lambda n: n^2, True, 0)
            sage: f[3]
            9
            sage: f._cache
            {3: 9}
            sage: [f[i] for i in range(10)]
            [0, 1, 4, 9, 16, 25, 36, 49, 64, 81]
            sage: f._cache
            {1: 1, 2: 4, 3: 9, 4: 16, 5: 25, 6: 36, 7: 49, 8: 64, 9: 81}

            sage: f = Stream_function(lambda n: n^2, False, 0)
            sage: f[3]
            9
            sage: f._cache
            [1, 4, 9]
            sage: [f[i] for i in range(10)]
            [0, 1, 4, 9, 16, 25, 36, 49, 64, 81]
            sage: f._cache
            [1, 4, 9, 16, 25, 36, 49, 64, 81]
        """
        if n < self._approximate_order:
            return ZZ.zero()

        if self._is_sparse:
            try:
                return self._cache[n]
            except KeyError:
                pass

            c = self.get_coefficient(n)
            if self._true_order or n > self._approximate_order:
                self._cache[n] = c
                return c

            if c:
                self._true_order = True
                self._cache[n] = c
                return c

            # self._approximate_order is not in self._cache if
            # self._true_order is False
            ao = self._approximate_order + 1
            while ao in self._cache:
                if self._cache[ao]:
                    self._true_order = True
                    break
                ao += 1
            self._approximate_order = ao
            return c

        # Dense implementation
        while not self._true_order and n >= self._approximate_order:
            c = next(self._iter)
            if c:
                self._true_order = True
                self._cache.append(c)
            else:
                self._approximate_order += 1

        if self._true_order:
            # It is important to extend by generator:
            # self._iter might recurse, and thereby extend the
            # cache itself, too.
            i = n - self._approximate_order
            self._cache.extend(next(self._iter)
                               for _ in range(i - len(self._cache) + 1))
            return self._cache[i]

        return ZZ.zero()

    def iterate_coefficients(self):
        """
        A generator for the coefficients of ``self``.

        EXAMPLES::

            sage: from sage.data_structures.stream import Stream_function, Stream_cauchy_compose
            sage: f = Stream_function(lambda n: 1, False, 1)
            sage: g = Stream_function(lambda n: n^3, False, 1)
            sage: h = Stream_cauchy_compose(f, g, True)
            sage: n = h.iterate_coefficients()
            sage: [next(n) for i in range(10)]
            [1, 9, 44, 207, 991, 4752, 22769, 109089, 522676, 2504295]
        """
        n = self._approximate_order
        while True:
            yield self.get_coefficient(n)
            n += 1

    def order(self):
        r"""
        Return the order of ``self``, which is the minimum index ``n`` such
        that ``self[n]`` is nonzero.

        EXAMPLES::

            sage: from sage.data_structures.stream import Stream_function
            sage: f = Stream_function(lambda n: n, True, 0)
            sage: f.order()
            1

        TESTS::

            sage: f = Stream_function(lambda n: n*(n+1), False, -1)
            sage: f.order()
            1
            sage: f._true_order
            True

            sage: f = Stream_function(lambda n: n*(n+1), True, -1)
            sage: f.order()
            1
            sage: f._true_order
            True
        """
        if self._true_order:
            return self._approximate_order
        n = self._approximate_order
        while not self[n]:
            n += 1
        return n

    def __ne__(self, other):
        """
        Return whether ``self`` and ``other`` are known to be different.

        Only the elements in the caches are considered.
<<<<<<< HEAD

        INPUT:

=======

        INPUT:

>>>>>>> 4fc560b7
        - ``other`` -- a stream

        EXAMPLES::

            sage: from sage.data_structures.stream import Stream_function
            sage: f = Stream_function(lambda n: n, True, 0)
            sage: g = Stream_function(lambda n: n^2, True, 0)
            sage: f != g
            False
            sage: f[1], g[1]
            (1, 1)
            sage: f != g
            False
            sage: f[3], g[4]
            (3, 16)
            sage: f != g
            False
            sage: f[2], g[2]
            (2, 4)
            sage: f != g
            True

        Checking the dense implementation::

            sage: f = Stream_function(lambda n: n if n > 0 else 0, False, -3)
            sage: g = Stream_function(lambda n: n^2, False, 0)
            sage: f != g
            False
            sage: g != f
            False
            sage: _ = f[1], g[1]
            sage: f != g
            False
            sage: g != f
            False
            sage: _ = f[2], g[2]
            sage: f != g
            True
            sage: g != f
            True

            sage: f = Stream_function(lambda n: n if n > 0 else 0, False, -3)
            sage: g = Stream_function(lambda n: n^2, False, 0)
            sage: _ = f[5], g[1]
            sage: f != g
            False
            sage: g != f
            False
            sage: _ = g[2]
            sage: f != g
            True
            sage: g != f
            True

            sage: f = Stream_function(lambda n: n if n > 0 else 0, False, -3)
            sage: g = Stream_function(lambda n: n^2, False, 0)
            sage: _ = g[5], f[1]
            sage: f != g
            False
            sage: g != f
            False
            sage: _ = f[2]
            sage: f != g
            True
            sage: g != f
            True

        """
        # TODO: more cases, in particular mixed implementations,
        # could be detected
        if not isinstance(other, Stream_inexact):
            return False

        if self._is_sparse and other._is_sparse:
            for i in self._cache:
                if i in other._cache and other._cache[i] != self._cache[i]:
                    return True

        elif not self._is_sparse and not other._is_sparse:
            if ((self._true_order
                 and other._approximate_order > self._approximate_order)
                or (other._true_order
                    and self._approximate_order > other._approximate_order)):
                return True

            if not self._true_order or not other._true_order:
                return False

            if any(i != j for i, j in zip(self._cache, other._cache)):
                return True

        return False


class Stream_exact(Stream):
    r"""
    A stream of eventually constant coefficients.

    INPUT:

    - ``initial_values`` -- a list of initial values
    - ``is_sparse`` -- boolean; specifies whether the stream is sparse
    - ``order`` -- integer (default: 0); determining the degree
      of the first element of ``initial_values``
    - ``degree`` -- integer (optional); determining the degree
      of the first element which is known to be equal to ``constant``
    - ``constant`` -- integer (default: 0); the coefficient
      of every index larger than or equal to ``degree``

    .. WARNING::

        The convention for ``order`` is different to the one in
        :class:`sage.rings.lazy_series_ring.LazySeriesRing`, where
        the input is shifted to have the prescribed order.

    """
    def __init__(self, initial_coefficients, constant=None, degree=None, order=None):
        """
        Initialize a stream with eventually constant coefficients.

        TESTS::

            sage: from sage.data_structures.stream import Stream_exact
            sage: Stream_exact([])
            Traceback (most recent call last):
            ...
            AssertionError: Stream_exact should only be used for non-zero streams

            sage: s = Stream_exact([0, 0, 1, 0, 0])
            sage: s._initial_coefficients, s._approximate_order, s._degree, s._true_order
            ((1,), 2, 3, True)

            sage: s = Stream_exact([0, 0, 1, 0, 0], constant=0)
            sage: s._initial_coefficients, s._approximate_order, s._degree, s._true_order
            ((1,), 2, 3, True)

            sage: s = Stream_exact([0, 0, 1, 0, 0], constant=0, degree=10)
            sage: s._initial_coefficients, s._approximate_order, s._degree, s._true_order
            ((1,), 2, 3, True)

            sage: s = Stream_exact([0, 0, 1, 0, 0], constant=1)
            sage: s._initial_coefficients, s._approximate_order, s._degree, s._true_order
            ((1,), 2, 5, True)

            sage: s = Stream_exact([0, 0, 1, 0, 1], constant=1, degree=10)
            sage: s._initial_coefficients, s._approximate_order, s._degree, s._true_order
            ((1, 0, 1), 2, 10, True)

            sage: s = Stream_exact([0, 0, 1, 0, 1], constant=1, degree=5)
            sage: s._initial_coefficients, s._approximate_order, s._degree, s._true_order
            ((1,), 2, 4, True)

            sage: s = Stream_exact([0, 0, 1, 2, 0, 1], constant=1)
            sage: s._initial_coefficients, s._approximate_order, s._degree, s._true_order
            ((1, 2), 2, 5, True)

            sage: s = Stream_exact([0, 0, 1, 2, 1, 1], constant=1)
            sage: s._initial_coefficients, s._approximate_order, s._degree, s._true_order
            ((1, 2), 2, 4, True)

            sage: s = Stream_exact([0, 0, 1, 2, 1, 1], constant=1, order=-2)
            sage: s._initial_coefficients, s._approximate_order, s._degree, s._true_order
            ((1, 2), 0, 2, True)
        """
        if constant is None:
            self._constant = ZZ.zero()
        else:
            self._constant = constant

        if order is None:
            order = 0
        if (degree is None
            or (not self._constant
                and degree > order + len(initial_coefficients))):
            self._degree = order + len(initial_coefficients)
        else:
            self._degree = degree
        assert order + len(initial_coefficients) <= self._degree

        # we remove leading and trailing zeros from
        # initial_coefficients

        # if the degree is order + len(initial_coefficients), we also
        # insist that the last entry of initial_coefficients is
        # different from constant, because __eq__ below would become
        # complicated otherwise
        for i, v in enumerate(initial_coefficients):
            if v:
                # We have found the first nonzero coefficient
                order += i
                initial_coefficients = initial_coefficients[i:]
                if order + len(initial_coefficients) == self._degree:
                    # Strip off the constant values at the end
                    for w in reversed(initial_coefficients):
                        if w != self._constant:
                            break
                        initial_coefficients.pop()
                        self._degree -= 1
                # Strip off all remaining zeros at the end
                for w in reversed(initial_coefficients):
                    if w:
                        break
                    initial_coefficients.pop()
                self._initial_coefficients = tuple(initial_coefficients)
                break
        else:
            order = self._degree
            self._initial_coefficients = tuple()

        assert self._initial_coefficients or self._constant, "Stream_exact should only be used for non-zero streams"

        super().__init__(True)
        self._approximate_order = order

    def __getitem__(self, n):
        """
        Return the ``n``-th coefficient of ``self``.

        INPUT:

        - ``n`` -- integer; the index

        EXAMPLES::

            sage: from sage.data_structures.stream import Stream_exact
            sage: s = Stream_exact([1])
            sage: [s[i] for i in range(-2, 5)]
            [0, 0, 1, 0, 0, 0, 0]

            sage: s = Stream_exact([], constant=1)
            sage: [s[i] for i in range(-2, 5)]
            [0, 0, 1, 1, 1, 1, 1]

            sage: s = Stream_exact([2], constant=1)
            sage: [s[i] for i in range(-2, 5)]
            [0, 0, 2, 1, 1, 1, 1]

            sage: s = Stream_exact([2], order=-1, constant=1)
            sage: [s[i] for i in range(-2, 5)]
            [0, 2, 1, 1, 1, 1, 1]

            sage: s = Stream_exact([2], order=-1, degree=2, constant=1)
            sage: [s[i] for i in range(-2, 5)]
            [0, 2, 0, 0, 1, 1, 1]

            sage: t = Stream_exact([0, 2, 0], order=-2, degree=2, constant=1)
            sage: t == s
            True

            sage: s = Stream_exact([0,1,2,1,0,0,1,1], constant=1)
            sage: [s[i] for i in range(10)]
            [0, 1, 2, 1, 0, 0, 1, 1, 1, 1]

            sage: t = Stream_exact([0,1,2,1,0,0], constant=1)
            sage: s == t
            True
        """
        if n >= self._degree:
            return self._constant
        i = n - self._approximate_order
        if i < 0 or i >= len(self._initial_coefficients):
            return ZZ.zero()
        return self._initial_coefficients[i]

    def order(self):
        r"""
        Return the order of ``self``, which is the minimum index
        ``n`` such that ``self[n]`` is nonzero.

        EXAMPLES::

            sage: from sage.data_structures.stream import Stream_exact
            sage: s = Stream_exact([1])
            sage: s.order()
            0

        """
        return self._approximate_order

    def __hash__(self):
        """
        Return the hash of ``self``.

        EXAMPLES::

            sage: from sage.data_structures.stream import Stream_exact
            sage: s = Stream_exact([1])
            sage: hash(s) == hash(s)
            True
        """
        return hash((self._initial_coefficients, self._degree, self._constant))

    def __eq__(self, other):
        """
        Return whether ``self`` and ``other`` are known to be equal.

        If ``other`` is also exact, equality is computable.

        INPUT:

        - ``other`` -- a stream

        EXAMPLES::

            sage: from sage.data_structures.stream import Stream_exact
            sage: s = Stream_exact([2], order=-1, degree=2, constant=1)
            sage: t = Stream_exact([0, 2, 0], 1, 2, -2)
            sage: [s[i] for i in range(10)]
            [0, 0, 1, 1, 1, 1, 1, 1, 1, 1]
            sage: [t[i] for i in range(10)]
            [0, 0, 1, 1, 1, 1, 1, 1, 1, 1]
            sage: s == t
            True
            sage: s = Stream_exact([2], constant=1)
            sage: t = Stream_exact([2], order=-1, constant=1)
            sage: [s[i] for i in range(10)]
            [2, 1, 1, 1, 1, 1, 1, 1, 1, 1]
            sage: [t[i] for i in range(10)]
            [1, 1, 1, 1, 1, 1, 1, 1, 1, 1]
            sage: s == t
            False
            sage: t == t
            True

            sage: s = Stream_exact([2], order=0, degree=5, constant=1)
            sage: t = Stream_exact([2], order=-1, degree=5, constant=1)
            sage: s == t
            False

        """
        return (isinstance(other, type(self))
                and self._degree == other._degree
                and self._approximate_order == other._approximate_order
                and self._initial_coefficients == other._initial_coefficients
                and self._constant == other._constant)

    def __ne__(self, other):
        """
        Return whether ``self`` and ``other`` are known to be different.

        The argument ``other`` may be exact or inexact, but is
        assumed to be non-zero.

        INPUT:

        - ``other`` -- a stream

        EXAMPLES::

            sage: from sage.data_structures.stream import Stream_exact
            sage: s = Stream_exact([2], order=-1, degree=2, constant=1)
            sage: t = Stream_exact([0, 2, 0], 1, 2, -2)
            sage: s != t
            False
            sage: s = Stream_exact([2], constant=1)
            sage: t = Stream_exact([2], order=-1, constant=1)
            sage: s != t
            True

        When it is not known, then both equality and inequality
        return ``False``::

            sage: from sage.data_structures.stream import Stream_function
            sage: f = Stream_function(lambda n: 2 if n == 0 else 1, False, 0)
            sage: s == f
            False
            sage: s != f
            False
            sage: [s[i] for i in range(-3, 5)]
            [0, 0, 0, 2, 1, 1, 1, 1]
            sage: [f[i] for i in range(-3, 5)]
            [0, 0, 0, 2, 1, 1, 1, 1]

        """
        if isinstance(other, type(self)):
            return (self._degree != other._degree
                    or self._approximate_order != other._approximate_order
                    or self._initial_coefficients != other._initial_coefficients
                    or self._constant != other._constant)
        # if other is not exact, we can at least compare with the
        # elements in its cache
        if other._is_sparse:
            for i in other._cache:
                if self[i] != other._cache[i]:
                    return True
        else:
            if other._true_order:
                return any(self[i] != c
                           for i, c in enumerate(other._cache,
                                                 other._approximate_order))
            if other._approximate_order > self._approximate_order:
                return True

        return False

    def is_nonzero(self):
        r"""
        Return ``True`` if and only if this stream is known
        to be nonzero.

        An assumption of this class is that it is nonzero.

        EXAMPLES::

            sage: from sage.data_structures.stream import Stream_exact
            sage: s = Stream_exact([2], order=-1, degree=2, constant=1)
            sage: s.is_nonzero()
            True
        """
        return True

    def _polynomial_part(self, R):
        """
        Return the initial part of ``self`` as a Laurent polynomial in ``R``.

        EXAMPLES::

            sage: from sage.data_structures.stream import Stream_exact
            sage: s = Stream_exact([2], order=-1, degree=2, constant=1)
            sage: L.<z> = LazyLaurentSeriesRing(ZZ)
            sage: s._polynomial_part(L._laurent_poly_ring)
            2*z^-1
        """
        v = self._approximate_order
        return R(self._initial_coefficients).shift(v)


class Stream_iterator(Stream_inexact):
    r"""
    Class that creates a stream from an iterator.

    INPUT:

    - ``iter`` -- a function that generates the coefficients of the
      stream
    - ``approximate_order`` -- integer; a lower bound for the order
      of the stream

    Instances of this class are always dense.

    EXAMPLES::

        sage: from sage.data_structures.stream import Stream_iterator
        sage: f = Stream_iterator(iter(NonNegativeIntegers()), 0)
        sage: [f[i] for i in range(10)]
        [0, 1, 2, 3, 4, 5, 6, 7, 8, 9]

        sage: f = Stream_iterator(iter(NonNegativeIntegers()), 1)
        sage: [f[i] for i in range(10)]
        [0, 0, 1, 2, 3, 4, 5, 6, 7, 8]

    """
    def __init__(self, iter, approximate_order, true_order=False):
        """
        Initialize.

        TESTS::

            sage: from sage.data_structures.stream import Stream_iterator
            sage: f = Stream_iterator(iter(NonNegativeIntegers()), 0)
            sage: TestSuite(f).run(skip="_test_pickling")
        """
        self.iterate_coefficients = lambda: iter
        super().__init__(False, true_order)
        self._approximate_order = approximate_order


class Stream_function(Stream_inexact):
    r"""
    Class that creates a stream from a function on the integers.

    INPUT:

    - ``function`` -- a function that generates the
      coefficients of the stream
    - ``is_sparse`` -- boolean; specifies whether the stream is sparse
    - ``approximate_order`` -- integer; a lower bound for the order
      of the stream

    EXAMPLES::

        sage: from sage.data_structures.stream import Stream_function
        sage: f = Stream_function(lambda n: n^2, False, 1)
        sage: f[3]
        9
        sage: [f[i] for i in range(10)]
        [0, 1, 4, 9, 16, 25, 36, 49, 64, 81]

        sage: f = Stream_function(lambda n: 1, False, 0)
        sage: n = f.iterate_coefficients()
        sage: [next(n) for _ in range(10)]
        [1, 1, 1, 1, 1, 1, 1, 1, 1, 1]

        sage: f = Stream_function(lambda n: n, True, 0)
        sage: f[4]
        4
    """
    def __init__(self, function, is_sparse, approximate_order, true_order=False):
        """
        Initialize.

        TESTS::

            sage: from sage.data_structures.stream import Stream_function
            sage: f = Stream_function(lambda n: 1, False, 1)
            sage: TestSuite(f).run(skip="_test_pickling")
        """
        self.get_coefficient = function
        super().__init__(is_sparse, true_order)
        self._approximate_order = approximate_order


class Stream_uninitialized(Stream_inexact):
    r"""
    Coefficient stream for an uninitialized series.

    INPUT:

    - ``approximate_order`` -- integer; a lower bound for the order
      of the stream

    Instances of this class are always dense.

    .. TODO::

        shouldn't instances of this class share the cache with its
        ``_target``?

    EXAMPLES::

        sage: from sage.data_structures.stream import Stream_uninitialized
        sage: from sage.data_structures.stream import Stream_exact
        sage: one = Stream_exact([1])
        sage: C = Stream_uninitialized(0)
        sage: C._target
        sage: C._target = one
        sage: C[4]
        0

    """
    def __init__(self, approximate_order, true_order=False):
        """
        Initialize ``self``.

        TESTS::

            sage: from sage.data_structures.stream import Stream_uninitialized
            sage: C = Stream_uninitialized(0)
            sage: TestSuite(C).run(skip="_test_pickling")
        """
        self._target = None
        if approximate_order is None:
            raise ValueError("the valuation must be specified for undefined series")
        super().__init__(False, true_order)
        self._approximate_order = approximate_order

    def iterate_coefficients(self):
        """
        A generator for the coefficients of ``self``.

        EXAMPLES::

            sage: from sage.data_structures.stream import Stream_uninitialized
            sage: from sage.data_structures.stream import Stream_exact
            sage: z = Stream_exact([1], order=1)
            sage: C = Stream_uninitialized(0)
            sage: C._target
            sage: C._target = z
            sage: n = C.iterate_coefficients()
            sage: [next(n) for _ in range(10)]
            [0, 1, 0, 0, 0, 0, 0, 0, 0, 0]
        """
        n = self._approximate_order
        while True:
            yield self._target[n]
            n += 1


class Stream_unary(Stream_inexact):
    r"""
    Base class for unary operators on coefficient streams.

    INPUT:

    - ``series`` -- :class:`Stream` the operator acts on

    EXAMPLES::

        sage: from sage.data_structures.stream import (Stream_function, Stream_cauchy_invert, Stream_lmul)
        sage: f = Stream_function(lambda n: 2*n, False, 1)
        sage: g = Stream_cauchy_invert(f)
        sage: [g[i] for i in range(10)]
        [-1, 1/2, 0, 0, 0, 0, 0, 0, 0, 0]
        sage: g = Stream_lmul(f, 2, True)
        sage: [g[i] for i in range(10)]
        [0, 4, 8, 12, 16, 20, 24, 28, 32, 36]
    """

    def __init__(self, series, is_sparse):
        """
        Initialize ``self``.

        TESTS::

            sage: from sage.data_structures.stream import Stream_unary
            sage: from sage.data_structures.stream import (Stream_cauchy_invert, Stream_exact)
            sage: f = Stream_exact([1, -1])
            sage: g = Stream_cauchy_invert(f)
            sage: isinstance(g, Stream_unary)
            True
            sage: TestSuite(g).run()
        """
        self._series = series
        super().__init__(is_sparse, False)

    def __hash__(self):
        """
        Return the hash of ``self``.

        EXAMPLES::

            sage: from sage.data_structures.stream import Stream_unary
            sage: from sage.data_structures.stream import Stream_function
            sage: M = Stream_unary(Stream_function(lambda n: 1, False, 1), True)
            sage: hash(M) == hash(M)
            True
        """
        return hash((type(self), self._series))

    def __eq__(self, other):
        """
        Return whether ``self`` and ``other`` are known to be equal.

        INPUT:

        - ``other`` -- a stream

        EXAMPLES::

            sage: from sage.data_structures.stream import (Stream_function, Stream_rmul)
            sage: f = Stream_function(lambda n: 2*n, False, 1)
            sage: g = Stream_function(lambda n: n, False, 1)
            sage: h = Stream_rmul(f, 2, True)
            sage: n = Stream_rmul(g, 2, True)
            sage: h == n
            False
            sage: n == n
            True
            sage: h == h
            True
        """
        return isinstance(other, type(self)) and self._series == other._series


class Stream_binary(Stream_inexact):
    """
    Base class for binary operators on coefficient streams.

    INPUT:

    - ``left`` -- :class:`Stream` for the left side of the operator
    - ``right`` -- :class:`Stream` for the right side of the operator

    EXAMPLES::

        sage: from sage.data_structures.stream import (Stream_function, Stream_add, Stream_sub)
        sage: f = Stream_function(lambda n: 2*n, True, 0)
        sage: g = Stream_function(lambda n: n, True, 1)
        sage: h = Stream_add(f, g, True)
        sage: [h[i] for i in range(10)]
        [0, 3, 6, 9, 12, 15, 18, 21, 24, 27]
        sage: h = Stream_sub(f, g, True)
        sage: [h[i] for i in range(10)]
        [0, 1, 2, 3, 4, 5, 6, 7, 8, 9]
    """

    def __init__(self, left, right, is_sparse):
        """
        Initialize ``self``.

        TESTS::

            sage: from sage.data_structures.stream import Stream_binary
            sage: from sage.data_structures.stream import (Stream_add, Stream_cauchy_invert, Stream_exact)
            sage: f1 = Stream_exact([1, -1])
            sage: g1 = Stream_cauchy_invert(f1)
            sage: f2 = Stream_exact([1, 1])
            sage: g2 = Stream_cauchy_invert(f2)
            sage: O = Stream_add(g1, g2, True)
            sage: isinstance(O, Stream_binary)
            True
            sage: TestSuite(O).run()
        """
        self._left = left
        self._right = right
        super().__init__(is_sparse, False)

    def __hash__(self):
        """
        Return the hash of ``self``.

        EXAMPLES::

            sage: from sage.data_structures.stream import Stream_binary
            sage: from sage.data_structures.stream import Stream_function
            sage: M = Stream_function(lambda n: n, True, 0)
            sage: N = Stream_function(lambda n: -2*n, True, 0)
            sage: O = Stream_binary(M, N, True)
            sage: hash(O) == hash(O)
            True
        """
        return hash((type(self), self._left, self._right))

    def __eq__(self, other):
        """
        Return whether ``self`` and ``other`` are known to be equal.

        INPUT:

        - ``other`` -- a stream

        EXAMPLES::

            sage: from sage.data_structures.stream import (Stream_function, Stream_cauchy_mul)
            sage: f = Stream_function(lambda n: 2*n, False, 1)
            sage: g = Stream_function(lambda n: n, False, 1)
            sage: h = Stream_function(lambda n: 1, False, 1)
            sage: t = Stream_cauchy_mul(f, g, True)
            sage: u = Stream_cauchy_mul(g, h, True)
            sage: v = Stream_cauchy_mul(h, f, True)
            sage: t == u
            False
            sage: t == t
            True
            sage: u == v
            False
        """
        if not isinstance(other, type(self)):
            return False
        return self._left == other._left and self._right == other._right


class Stream_binaryCommutative(Stream_binary):
    r"""
    Base class for commutative binary operators on coefficient streams.

    EXAMPLES::

        sage: from sage.data_structures.stream import (Stream_function, Stream_add)
        sage: f = Stream_function(lambda n: 2*n, True, 0)
        sage: g = Stream_function(lambda n: n, True, 1)
        sage: h = Stream_add(f, g, True)
        sage: [h[i] for i in range(10)]
        [0, 3, 6, 9, 12, 15, 18, 21, 24, 27]
        sage: u = Stream_add(g, f, True)
        sage: [u[i] for i in range(10)]
        [0, 3, 6, 9, 12, 15, 18, 21, 24, 27]
        sage: h == u
        True
    """
    def __hash__(self):
        """
        Return the hash of ``self``.

        EXAMPLES::

            sage: from sage.data_structures.stream import (Stream_function, Stream_add)
            sage: f = Stream_function(lambda n: 2*n, True, 0)
            sage: g = Stream_function(lambda n: n, True, 1)
            sage: h = Stream_add(f, g, True)
            sage: u = Stream_add(g, f, True)
            sage: hash(h) == hash(u)
            True
        """
        return hash((type(self), frozenset([self._left, self._right])))

    def __eq__(self, other):
        """
        Return whether ``self`` and ``other`` are known to be equal.

        INPUT:

        - ``other`` -- a stream

        EXAMPLES::

            sage: from sage.data_structures.stream import (Stream_function, Stream_add)
            sage: f = Stream_function(lambda n: 2*n, True, 0)
            sage: g = Stream_function(lambda n: n, True, 1)
            sage: h = Stream_add(f, g, True)
            sage: [h[i] for i in range(10)]
            [0, 3, 6, 9, 12, 15, 18, 21, 24, 27]
            sage: u = Stream_add(g, f, True)
            sage: [u[i] for i in range(10)]
            [0, 3, 6, 9, 12, 15, 18, 21, 24, 27]
            sage: h == u
            True
        """
        if not isinstance(other, type(self)):
            return False
        if self._left == other._left and self._right == other._right:
            return True
        if self._left == other._right and self._right == other._left:
            return True
        return False


class Stream_zero(Stream):
    """
    A coefficient stream that is exactly equal to zero.

    EXAMPLES::

        sage: from sage.data_structures.stream import Stream_zero
        sage: s = Stream_zero()
        sage: s[5]
        0
    """

    def __init__(self):
        """
        Initialize ``self``.

        TESTS::

            sage: from sage.data_structures.stream import Stream_zero
            sage: s = Stream_zero()
            sage: TestSuite(s).run()

        """
        super().__init__(True)
        self._approximate_order = infinity

    def __getitem__(self, n):
        """
        Return the ``n``-th coefficient of ``self``.

        INPUT:

        - ``n`` -- integer; the index

        EXAMPLES::

            sage: from sage.data_structures.stream import Stream_zero
            sage: s = Stream_zero()
            sage: s[1]
            0
            sage: sum([s[i] for i in range(10)])
            0
        """
        return ZZ.zero()

    def order(self):
        r"""
        Return the order of ``self``, which is ``infinity``.

        EXAMPLES::

            sage: from sage.data_structures.stream import Stream_zero
            sage: s = Stream_zero()
            sage: s.order()
            +Infinity
        """
        return self._approximate_order # == infinity

    def __eq__(self, other):
        """
        Return whether ``self`` and ``other`` are known to be equal.

        INPUT:

        - ``other`` -- a stream

        EXAMPLES::

            sage: from sage.data_structures.stream import Stream_zero
            sage: Stream_zero() == Stream_zero()
            True
        """
        return self is other or isinstance(other, Stream_zero)

    def __hash__(self):
        """
        Return the hash of ``self``.

        EXAMPLES::

            sage: from sage.data_structures.stream import Stream_zero
            sage: s = Stream_zero()
            sage: hash(s)
            0
        """
        return 0


#####################################################################
# Binary operations

class Stream_add(Stream_binaryCommutative):
    """
    Operator for addition of two coefficient streams.

    INPUT:

    - ``left`` -- :class:`Stream` of coefficients on the left side of the operator
    - ``right`` -- :class:`Stream` of coefficients on the right side of the operator

    EXAMPLES::

        sage: from sage.data_structures.stream import (Stream_add, Stream_function)
        sage: f = Stream_function(lambda n: n, True, 0)
        sage: g = Stream_function(lambda n: 1, True, 0)
        sage: h = Stream_add(f, g, True)
        sage: [h[i] for i in range(10)]
        [1, 2, 3, 4, 5, 6, 7, 8, 9, 10]
        sage: u = Stream_add(g, f, True)
        sage: [u[i] for i in range(10)]
        [1, 2, 3, 4, 5, 6, 7, 8, 9, 10]
    """
    @lazy_attribute
    def _approximate_order(self):
        """
        Compute and return the approximate order of ``self``.

        EXAMPLES::

            sage: from sage.data_structures.stream import Stream_exact
            sage: h = Stream_exact([0,3])
            sage: h._approximate_order
            1
        """
        # this is not the true order, because we may have cancellation
        return min(self._left._approximate_order, self._right._approximate_order)

    def get_coefficient(self, n):
        """
        Return the ``n``-th coefficient of ``self``.

        INPUT:

        - ``n`` -- integer; the degree for the coefficient

        EXAMPLES::

            sage: from sage.data_structures.stream import (Stream_function, Stream_add)
            sage: f = Stream_function(lambda n: n, True, 0)
            sage: g = Stream_function(lambda n: n^2, True, 0)
            sage: h = Stream_add(f, g, True)
            sage: h.get_coefficient(5)
            30
            sage: [h.get_coefficient(i) for i in range(10)]
            [0, 2, 6, 12, 20, 30, 42, 56, 72, 90]
        """
        return self._left[n] + self._right[n]


class Stream_sub(Stream_binary):
    """
    Operator for subtraction of two coefficient streams.

    INPUT:

    - ``left`` -- :class:`Stream` of coefficients on the left side of the operator
    - ``right`` -- :class:`Stream` of coefficients on the right side of the operator

    EXAMPLES::

        sage: from sage.data_structures.stream import (Stream_sub, Stream_function)
        sage: f = Stream_function(lambda n: n, True, 0)
        sage: g = Stream_function(lambda n: 1, True, 0)
        sage: h = Stream_sub(f, g, True)
        sage: [h[i] for i in range(10)]
        [-1, 0, 1, 2, 3, 4, 5, 6, 7, 8]
        sage: u = Stream_sub(g, f, True)
        sage: [u[i] for i in range(10)]
        [1, 0, -1, -2, -3, -4, -5, -6, -7, -8]
    """
    @lazy_attribute
    def _approximate_order(self):
        """
        Compute and return the approximate order of ``self``.

        EXAMPLES::

            sage: from sage.data_structures.stream import Stream_exact, Stream_function, Stream_add
            sage: f = Stream_exact([0,3])
            sage: g = Stream_function(lambda n: -3*n, True, 1)
            sage: h = Stream_add(f, g, True)
            sage: h._approximate_order
            1
            sage: [h[i] for i in range(5)]
            [0, 0, -6, -9, -12]
        """
        # this is not the true order, because we may have cancellation
        return min(self._left._approximate_order, self._right._approximate_order)

    def get_coefficient(self, n):
        """
        Return the ``n``-th coefficient of ``self``.

        INPUT:

        - ``n`` -- integer; the degree for the coefficient

        EXAMPLES::

            sage: from sage.data_structures.stream import (Stream_function, Stream_sub)
            sage: f = Stream_function(lambda n: n, True, 0)
            sage: g = Stream_function(lambda n: n^2, True, 0)
            sage: h = Stream_sub(f, g, True)
            sage: h.get_coefficient(5)
            -20
            sage: [h.get_coefficient(i) for i in range(10)]
            [0, 0, -2, -6, -12, -20, -30, -42, -56, -72]
        """
        return self._left[n] - self._right[n]


class Stream_cauchy_mul(Stream_binary):
    """
    Operator for multiplication of two coefficient streams using the
    Cauchy product.

    We are *not* assuming commutativity of the coefficient ring here,
    only that the coefficient ring commutes with the (implicit) variable.

    INPUT:

    - ``left`` -- :class:`Stream` of coefficients on the left side of the operator
    - ``right`` -- :class:`Stream` of coefficients on the right side of the operator

    EXAMPLES::

        sage: from sage.data_structures.stream import (Stream_cauchy_mul, Stream_function)
        sage: f = Stream_function(lambda n: n, True, 0)
        sage: g = Stream_function(lambda n: 1, True, 0)
        sage: h = Stream_cauchy_mul(f, g, True)
        sage: [h[i] for i in range(10)]
        [0, 1, 3, 6, 10, 15, 21, 28, 36, 45]
        sage: u = Stream_cauchy_mul(g, f, True)
        sage: [u[i] for i in range(10)]
        [0, 1, 3, 6, 10, 15, 21, 28, 36, 45]
    """
    @lazy_attribute
    def _approximate_order(self):
        """
        Compute and return the approximate order of ``self``.

        EXAMPLES::

            sage: from sage.data_structures.stream import Stream_exact, Stream_function, Stream_cauchy_mul
            sage: f = Stream_exact([0, Zmod(6)(2)])
            sage: g = Stream_function(lambda n: Zmod(6)(3*n), True, 1)
            sage: h = Stream_cauchy_mul(f, g, True)
            sage: h._approximate_order
            2
            sage: [h[i] for i in range(5)]
            [0, 0, 0, 0, 0]
        """
        # this is not the true order, unless we have an integral domain
        return self._left._approximate_order + self._right._approximate_order

    def get_coefficient(self, n):
        """
        Return the ``n``-th coefficient of ``self``.

        INPUT:

        - ``n`` -- integer; the degree for the coefficient

        EXAMPLES::

            sage: from sage.data_structures.stream import (Stream_function, Stream_cauchy_mul)
            sage: f = Stream_function(lambda n: n, True, 0)
            sage: g = Stream_function(lambda n: n^2, True, 0)
            sage: h = Stream_cauchy_mul(f, g, True)
            sage: h.get_coefficient(5)
            50
            sage: [h.get_coefficient(i) for i in range(10)]
            [0, 0, 1, 6, 20, 50, 105, 196, 336, 540]
        """
        c = ZZ.zero()
        for k in range(self._left._approximate_order,
                       n - self._right._approximate_order + 1):
            val = self._left[k]
            if val:
                c += val * self._right[n-k]
        return c

    def is_nonzero(self):
        r"""
        Return ``True`` if and only if this stream is known
        to be nonzero.

        EXAMPLES::

            sage: from sage.data_structures.stream import (Stream_function,
            ....:     Stream_cauchy_mul, Stream_cauchy_invert)
            sage: f = Stream_function(lambda n: n, True, 1)
            sage: g = Stream_cauchy_mul(f, f, True)
            sage: g.is_nonzero()
            False
            sage: fi = Stream_cauchy_invert(f)
            sage: h = Stream_cauchy_mul(fi, fi, True)
            sage: h.is_nonzero()
            True
        """
        return self._left.is_nonzero() and self._right.is_nonzero()


class Stream_dirichlet_convolve(Stream_binary):
    r"""
    Operator for the Dirichlet convolution of two streams.

    INPUT:

    - ``left`` -- :class:`Stream` of coefficients on the left side of the operator
    - ``right`` -- :class:`Stream` of coefficients on the right side of the operator

    The coefficient of `n^{-s}` in the convolution of `l` and `r`
    equals `\sum_{k | n} l_k r_{n/k}`.

    EXAMPLES::

        sage: from sage.data_structures.stream import (Stream_dirichlet_convolve, Stream_function, Stream_exact)
        sage: f = Stream_function(lambda n: n, True, 1)
        sage: g = Stream_exact([0], constant=1)
        sage: h = Stream_dirichlet_convolve(f, g, True)
        sage: [h[i] for i in range(1, 10)]
        [1, 3, 4, 7, 6, 12, 8, 15, 13]
        sage: [sigma(n) for n in range(1, 10)]
        [1, 3, 4, 7, 6, 12, 8, 15, 13]

        sage: u = Stream_dirichlet_convolve(g, f, True)
        sage: [u[i] for i in range(1, 10)]
        [1, 3, 4, 7, 6, 12, 8, 15, 13]
    """
    @lazy_attribute
    def _approximate_order(self):
        """
        Compute and return the approximate order of ``self``.

        EXAMPLES::

            sage: from sage.data_structures.stream import Stream_exact, Stream_function, Stream_dirichlet_convolve
            sage: f = Stream_exact([0, 2])
            sage: g = Stream_function(lambda n: 3*n, True, 1)
            sage: h = Stream_dirichlet_convolve(f, g, True)
            sage: h._approximate_order
            1
            sage: [h[i] for i in range(5)]
            [0, 6, 12, 18, 24]
        """
        # this is not the true order, unless we have an integral domain
        if (self._left._approximate_order <= 0
            or self._right._approximate_order <= 0):
            raise ValueError("Dirichlet convolution is only defined for "
                             "coefficient streams with minimal index of "
                             "nonzero coefficient at least 1")
        return self._left._approximate_order * self._right._approximate_order

    def get_coefficient(self, n):
        """
        Return the ``n``-th coefficient of ``self``.

        INPUT:

        - ``n`` -- integer; the degree for the coefficient

        EXAMPLES::

            sage: from sage.data_structures.stream import (Stream_dirichlet_convolve, Stream_function, Stream_exact)
            sage: f = Stream_function(lambda n: n, True, 1)
            sage: g = Stream_exact([0], constant=1)
            sage: h = Stream_dirichlet_convolve(f, g, True)
            sage: h.get_coefficient(7)
            8
            sage: [h[i] for i in range(1, 10)]
            [1, 3, 4, 7, 6, 12, 8, 15, 13]
        """
        c = ZZ.zero()
        for k in divisors(n):
            if k < self._left._approximate_order or n // k < self._right._approximate_order:
                continue
            val = self._left[k]
            if val:
                c += val * self._right[n//k]
        return c


class Stream_dirichlet_invert(Stream_unary):
    r"""
    Operator for inverse with respect to Dirichlet convolution of the stream.

    INPUT:

    - ``series`` -- a :class:`Stream`

    EXAMPLES::

        sage: from sage.data_structures.stream import (Stream_dirichlet_invert, Stream_function)
        sage: f = Stream_function(lambda n: 1, True, 1)
        sage: g = Stream_dirichlet_invert(f, True)
        sage: [g[i] for i in range(10)]
        [0, 1, -1, -1, 0, -1, 1, -1, 0, 0]
        sage: [moebius(i) for i in range(10)]
        [0, 1, -1, -1, 0, -1, 1, -1, 0, 0]
    """
    def __init__(self, series, is_sparse):
        """
        Initialize.

        TESTS::

            sage: from sage.data_structures.stream import (Stream_exact, Stream_dirichlet_invert)
            sage: f = Stream_exact([0, 0], constant=1)
            sage: g = Stream_dirichlet_invert(f, True)
            sage: g[1]
            Traceback (most recent call last):
            ...
            ZeroDivisionError: the Dirichlet inverse only exists if the coefficient with index 1 is non-zero
        """
        super().__init__(series, is_sparse)
        self._zero = ZZ.zero()

    @lazy_attribute
    def _approximate_order(self):
        """
        Compute and return the approximate order of ``self``.

        EXAMPLES::

            sage: from sage.data_structures.stream import Stream_function, Stream_dirichlet_invert
            sage: f = Stream_function(lambda n: n, True, 1)
            sage: h = Stream_dirichlet_invert(f, True)
            sage: h._approximate_order
            1
            sage: [h[i] for i in range(5)]
            [0, -2, -8, -12, -48]
        """
        # this is the true order, but we want to check first
        if self._series._approximate_order > 1:
            raise ZeroDivisionError("the Dirichlet inverse only exists if the "
                                    "coefficient with index 1 is non-zero")
        self._true_order = True
        return 1

    @lazy_attribute
    def _ainv(self):
        """
        The inverse of the leading coefficient.

        EXAMPLES::

            sage: from sage.data_structures.stream import (Stream_exact, Stream_dirichlet_invert)
            sage: f = Stream_exact([0, 3], constant=2)
            sage: g = Stream_dirichlet_invert(f, True)
            sage: g._ainv
            1/3

            sage: f = Stream_exact([Zmod(6)(5)], constant=2, order=1)
            sage: g = Stream_dirichlet_invert(f, True)
            sage: g._ainv
            5
        """
        try:
            return ~self._series[1]
        except TypeError:
            return self._series[1].inverse_of_unit()

    def get_coefficient(self, n):
        """
        Return the ``n``-th coefficient of ``self``.

        INPUT:

        - ``n`` -- integer; the degree for the coefficient

        EXAMPLES::

            sage: from sage.data_structures.stream import (Stream_exact, Stream_dirichlet_invert)
            sage: f = Stream_exact([0, 3], constant=2)
            sage: g = Stream_dirichlet_invert(f, True)
            sage: g.get_coefficient(6)
            2/27
            sage: [g[i] for i in range(8)]
            [0, 1/3, -2/9, -2/9, -2/27, -2/9, 2/27, -2/9]
        """
        if n == 1:
            return self._ainv
        c = self._zero
        for k in divisors(n):
            if k < n:
                val = self._series[n//k]
                if val:
                    c += self[k] * val
        return -c * self._ainv


class Stream_cauchy_compose(Stream_binary):
    r"""
    Return ``f`` composed by ``g``.

    This is the composition `(f \circ g)(z) = f(g(z))`.

    INPUT:

    - ``f`` -- a :class:`Stream`
    - ``g`` -- a :class:`Stream` with positive order

    EXAMPLES::

        sage: from sage.data_structures.stream import Stream_cauchy_compose, Stream_function
        sage: f = Stream_function(lambda n: n, True, 1)
        sage: g = Stream_function(lambda n: 1, True, 1)
        sage: h = Stream_cauchy_compose(f, g, True)
        sage: [h[i] for i in range(10)]
        [0, 1, 3, 8, 20, 48, 112, 256, 576, 1280]
        sage: u = Stream_cauchy_compose(g, f, True)
        sage: [u[i] for i in range(10)]
        [0, 1, 3, 8, 21, 55, 144, 377, 987, 2584]
    """
    def __init__(self, f, g, is_sparse):
        """
        Initialize ``self``.

        TESTS::

            sage: from sage.data_structures.stream import Stream_function, Stream_cauchy_compose
            sage: f = Stream_function(lambda n: 1, True, 1)
            sage: g = Stream_function(lambda n: n^2, True, 1)
            sage: h = Stream_cauchy_compose(f, g, True)
        """
        if g._true_order and g._approximate_order <= 0:
            raise ValueError("can only compose with a series of positive valuation")
        super().__init__(f, g, is_sparse)

    @lazy_attribute
    def _approximate_order(self):
        """
        Compute and return the approximate order of ``self``.

        EXAMPLES::

            sage: from sage.data_structures.stream import Stream_function, Stream_cauchy_compose
            sage: f = Stream_function(lambda n: n, True, 1)
            sage: g = Stream_function(lambda n: n^2, True, 1)
            sage: h = Stream_cauchy_compose(f, g, True)
            sage: h._approximate_order
            1
            sage: [h[i] for i in range(5)]
            [0, 1, 6, 28, 124]

        .. TODO::

            check similarities with :class:`Stream_plethysm`
        """
        # this is very likely not the true order
        if self._right._approximate_order <= 0:
            raise ValueError("can only compose with a series of positive valuation")

        if self._left._approximate_order < 0:
            ginv = Stream_cauchy_invert(self._right)
            # The constant part makes no contribution to the negative.
            # We need this for the case so self._neg_powers[0][n] => 0.
            self._neg_powers = [Stream_zero(), ginv]
            for i in range(1, -self._left._approximate_order):
                # TODO: possibly we always want a dense cache here?
                self._neg_powers.append(Stream_cauchy_mul(self._neg_powers[-1], ginv, self._is_sparse))
        # placeholder None to make this 1-based.
        self._pos_powers = [None, self._right]

        return self._left._approximate_order * self._right._approximate_order

    def get_coefficient(self, n):
        """
        Return the ``n``-th coefficient of ``self``.

        INPUT:

        - ``n`` -- integer; the degree for the coefficient

        EXAMPLES::

            sage: from sage.data_structures.stream import Stream_function, Stream_cauchy_compose
            sage: f = Stream_function(lambda n: n, True, 1)
            sage: g = Stream_function(lambda n: n^2, True, 1)
            sage: h = Stream_cauchy_compose(f, g, True)
            sage: h[5] # indirect doctest
            527
            sage: [h[i] for i in range(10)] # indirect doctest
            [0, 1, 6, 28, 124, 527, 2172, 8755, 34704, 135772]
        """
        fv = self._left._approximate_order
        gv = self._right._approximate_order
        if n < 0:
            return sum(f_coeff_i * self._neg_powers[-i][n]
                       for i in range(fv, n // gv + 1)
                       if (f_coeff_i := self._left[i]))
        # n > 0
        while len(self._pos_powers) <= n // gv:
            # TODO: possibly we always want a dense cache here?
            self._pos_powers.append(Stream_cauchy_mul(self._pos_powers[-1], self._right, self._is_sparse))
        ret = sum(f_coeff_i * self._neg_powers[-i][n] for i in range(fv, 0)
                  if (f_coeff_i := self._left[i]))
        if n == 0:
            ret += self._left[0]
        return ret + sum(f_coeff_i * self._pos_powers[i][n] for i in range(1, n // gv + 1)
                         if (f_coeff_i := self._left[i]))


class Stream_plethysm(Stream_binary):
    r"""
    Return the plethysm of ``f`` composed by ``g``.

    This is the plethysm `f \circ g = f(g)` when `g` is an element of
    a ring of symmetric functions.

    INPUT:

    - ``f`` -- a :class:`Stream`
    - ``g`` -- a :class:`Stream` with positive order, unless ``f`` is
      of :class:`Stream_exact`.
    - ``p`` -- the ring of powersum symmetric functions containing ``g``
    - ``ring`` (optional, default ``None``) -- the ring the result
      should be in, by default ``p``
    - ``include`` -- a list of variables to be treated as degree one
      elements instead of the default degree one elements
    - ``exclude`` -- a list of variables to be excluded from the
      default degree one elements

    EXAMPLES::

        sage: from sage.data_structures.stream import Stream_function, Stream_plethysm
        sage: s = SymmetricFunctions(QQ).s()
        sage: p = SymmetricFunctions(QQ).p()
        sage: f = Stream_function(lambda n: s[n], True, 1)
        sage: g = Stream_function(lambda n: s[[1]*n], True, 1)
        sage: h = Stream_plethysm(f, g, True, p, s)
        sage: [h[i] for i in range(5)]
        [0,
         s[1],
         s[1, 1] + s[2],
         2*s[1, 1, 1] + s[2, 1] + s[3],
         3*s[1, 1, 1, 1] + 2*s[2, 1, 1] + s[2, 2] + s[3, 1] + s[4]]
        sage: u = Stream_plethysm(g, f, True, p, s)
        sage: [u[i] for i in range(5)]
        [0,
         s[1],
         s[1, 1] + s[2],
         s[1, 1, 1] + s[2, 1] + 2*s[3],
         s[1, 1, 1, 1] + s[2, 1, 1] + 3*s[3, 1] + 2*s[4]]

    This class also handles the plethysm of an exact stream with a
    stream of order `0`::

        sage: from sage.data_structures.stream import Stream_exact
        sage: f = Stream_exact([s[1]], order=1)
        sage: g = Stream_function(lambda n: s[n], True, 0)
        sage: r = Stream_plethysm(f, g, True, p, s)
        sage: [r[n] for n in range(3)]
        [s[], s[1], s[2]]

    TESTS:

    Check corner cases::

        sage: f0 = Stream_exact([p([])])
        sage: f1 = Stream_exact([p[1]], order=1)
        sage: f2 = Stream_exact([p[2]], order=2 )
        sage: f11 = Stream_exact([p[1,1]], order=2 )
        sage: r = Stream_plethysm(f0, f1, True, p); [r[n] for n in range(3)]
        [p[], 0, 0]
        sage: r = Stream_plethysm(f0, f2, True, p); [r[n] for n in range(3)]
        [p[], 0, 0]
        sage: r = Stream_plethysm(f0, f11, True, p); [r[n] for n in range(3)]
        [p[], 0, 0]

    Check that degree one elements are treated in the correct way::

        sage: R.<a1,a2,a11,b1,b21,b111> = QQ[]; p = SymmetricFunctions(R).p()
        sage: f_s = a1*p[1] + a2*p[2] + a11*p[1,1]
        sage: g_s = b1*p[1] + b21*p[2,1] + b111*p[1,1,1]
        sage: r_s = f_s(g_s)
        sage: f = Stream_exact([f_s.restrict_degree(k) for k in range(f_s.degree()+1)])
        sage: g = Stream_exact([g_s.restrict_degree(k) for k in range(g_s.degree()+1)])
        sage: r = Stream_plethysm(f, g, True, p)
        sage: r_s == sum(r[n] for n in range(2*(r_s.degree()+1)))
        True

        sage: r_s - f_s(g_s, include=[])
        (a2*b1^2-a2*b1)*p[2] + (a2*b111^2-a2*b111)*p[2, 2, 2] + (a2*b21^2-a2*b21)*p[4, 2]

        sage: r2 = Stream_plethysm(f, g, True, p, include=[])
        sage: r_s - sum(r2[n] for n in range(2*(r_s.degree()+1)))
        (a2*b1^2-a2*b1)*p[2] + (a2*b111^2-a2*b111)*p[2, 2, 2] + (a2*b21^2-a2*b21)*p[4, 2]

    """
    def __init__(self, f, g, is_sparse, p, ring=None, include=None, exclude=None):
        r"""
        Initialize ``self``.

        TESTS::

            sage: from sage.data_structures.stream import Stream_function, Stream_plethysm
            sage: s = SymmetricFunctions(QQ).s()
            sage: p = SymmetricFunctions(QQ).p()
            sage: f = Stream_function(lambda n: s[n], True, 1)
            sage: g = Stream_function(lambda n: s[n-1,1], True, 2)
            sage: h = Stream_plethysm(f, g, True, p)
        """
        if isinstance(f, Stream_exact):
            self._degree_f = f._degree
        else:
            self._degree_f = None

        if g._true_order and g._approximate_order == 0 and self._degree_f is None:
            raise ValueError("can only compute plethysm with a series of valuation 0 for symmetric functions of finite support")

        if ring is None:
            self._basis = p
        else:
            self._basis = ring
        self._p = p
        g = Stream_map_coefficients(g, lambda x: p(x), is_sparse)
        self._powers = [g]  # a cache for the powers of g
        R = self._basis.base_ring()
        self._degree_one = _variables_recursive(R, include=include, exclude=exclude)

        if HopfAlgebrasWithBasis(R).TensorProducts() in p.categories():
            self._tensor_power = len(p._sets)
            p_f = p._sets[0]
            f = Stream_map_coefficients(f, lambda x: p_f(x), is_sparse)
        else:
            self._tensor_power = None
            f = Stream_map_coefficients(f, lambda x: p(x), is_sparse)
        super().__init__(f, g, is_sparse)

    @lazy_attribute
    def _approximate_order(self):
        """
        Compute and return the approximate order of ``self``.

        EXAMPLES::

            sage: from sage.data_structures.stream import Stream_function, Stream_plethysm
            sage: p = SymmetricFunctions(QQ).p()
            sage: f = Stream_function(lambda n: p[n], True, 1)
            sage: h = Stream_plethysm(f, f, True, p)
            sage: h._approximate_order
            1
            sage: [h[i] for i in range(5)]
            [0, p[1], 2*p[2], 2*p[3], 3*p[4]]
        """
        # this is very likely not the true order
#        if self._right._approximate_order == 0 and self._degree_f is None:
#            raise ValueError("can only compute plethysm with a series of "
#                             " valuation 0 for symmetric functions of finite "
#                             " support")
        return self._left._approximate_order * self._right._approximate_order


    def get_coefficient(self, n):
        r"""
        Return the ``n``-th coefficient of ``self``.

        INPUT:

        - ``n`` -- integer; the degree for the coefficient

        EXAMPLES::

            sage: from sage.data_structures.stream import Stream_function, Stream_plethysm
            sage: s = SymmetricFunctions(QQ).s()
            sage: p = SymmetricFunctions(QQ).p()
            sage: f = Stream_function(lambda n: s[n], True, 1)
            sage: g = Stream_function(lambda n: s[[1]*n], True, 1)
            sage: h = Stream_plethysm(f, g, True, p)
            sage: s(h.get_coefficient(5))
            4*s[1, 1, 1, 1, 1] + 4*s[2, 1, 1, 1] + 2*s[2, 2, 1] + 2*s[3, 1, 1] + s[3, 2] + s[4, 1] + s[5]
            sage: [s(h.get_coefficient(i)) for i in range(6)]
            [0,
             s[1],
             s[1, 1] + s[2],
             2*s[1, 1, 1] + s[2, 1] + s[3],
             3*s[1, 1, 1, 1] + 2*s[2, 1, 1] + s[2, 2] + s[3, 1] + s[4],
             4*s[1, 1, 1, 1, 1] + 4*s[2, 1, 1, 1] + 2*s[2, 2, 1] + 2*s[3, 1, 1] + s[3, 2] + s[4, 1] + s[5]]
        """
        if not n:  # special case of 0
            if self._right[0]:
                assert self._degree_f is not None, "the plethysm with a lazy symmetric function of valuation 0 is defined only for symmetric functions of finite support"

                return sum((c * self.compute_product(n, la)
                            for k in range(self._left._approximate_order, self._degree_f)
                            if self._left[k]
                            for la, c in self._left[k]),
                           self._basis.zero())

        res = sum((c * self.compute_product(n, la)
                   for k in range(self._left._approximate_order, n+1)
                   if self._left[k]
                   for la, c in self._left[k]),
                  self._basis.zero())
        return res

    def compute_product(self, n, la):
        r"""
        Compute the product ``c * p[la](self._right)`` in degree ``n``.

        EXAMPLES::

            sage: from sage.data_structures.stream import Stream_plethysm, Stream_exact, Stream_function, Stream_zero
            sage: s = SymmetricFunctions(QQ).s()
            sage: p = SymmetricFunctions(QQ).p()
            sage: f = Stream_exact([1]) # irrelevant for this test
            sage: g = Stream_exact([s[2], s[3]], 0, 4, 2)
            sage: h = Stream_plethysm(f, g, True, p)
            sage: A = h.compute_product(7, Partition([2, 1])); A
            1/12*p[2, 2, 1, 1, 1] + 1/4*p[2, 2, 2, 1] + 1/6*p[3, 2, 2]
             + 1/12*p[4, 1, 1, 1] + 1/4*p[4, 2, 1] + 1/6*p[4, 3]
            sage: A == p[2, 1](s[2] + s[3]).homogeneous_component(7)
            True

            sage: p2 = tensor([p, p])
            sage: f = Stream_exact([1]) # irrelevant for this test
            sage: g = Stream_function(lambda n: sum(tensor([p[k], p[n-k]]) for k in range(n+1)), True, 1)
            sage: h = Stream_plethysm(f, g, True, p2)
            sage: A = h.compute_product(7, Partition([2, 1]))
            sage: B = p[2, 1](sum(g[n] for n in range(7)))
            sage: B = p2.element_class(p2, {m: c for m, c in B if sum(mu.size() for mu in m) == 7})
            sage: A == B
            True

            sage: f = Stream_exact([1]) # irrelevant for this test
            sage: g = Stream_function(lambda n: s[n], True, 0)
            sage: h = Stream_plethysm(f, g, True, p)
            sage: B = p[2, 2, 1](sum(p(s[i]) for i in range(7)))
            sage: all(h.compute_product(k, Partition([2, 2, 1])) == B.restrict_degree(k) for k in range(7))
            True
        """
        # This is the approximate order of the result
        rao = self._right._approximate_order
        ret_approx_order = rao * sum(la)
        ret = self._basis.zero()
        if n < ret_approx_order:
            return ret

        la_exp = la.to_exp()
        wgt = [i for i, m in enumerate(la_exp, 1) if m]
        exp = [m for m in la_exp if m]
        # the docstring of wt_int_vec_iter, i.e., iterator_fast,
        # states that the weights should be weakly decreasing
        wgt.reverse()
        exp.reverse()
        for k in wt_int_vec_iter(n - ret_approx_order, wgt):
            # TODO: it may make a big difference here if the
            #   approximate order would be updated.
            # The test below is based on not removing the fixed block
            #if any(d < self._right._approximate_order * m
            #       for m, d in zip(exp, k)):
            #    continue
            ret += prod(self.stretched_power_restrict_degree(i, m, rao * m + d)
                        for i, m, d in zip(wgt, exp, k))
        return ret

    def stretched_power_restrict_degree(self, i, m, d):
        r"""
        Return the degree ``d*i`` part of ``p([i]*m)(g)``.

        EXAMPLES::

            sage: from sage.data_structures.stream import Stream_plethysm, Stream_exact, Stream_function, Stream_zero
            sage: s = SymmetricFunctions(QQ).s()
            sage: p = SymmetricFunctions(QQ).p()
            sage: f = Stream_exact([1]) # irrelevant for this test
            sage: g = Stream_exact([s[2], s[3]], 0, 4, 2)
            sage: h = Stream_plethysm(f, g, True, p)
            sage: A = h.stretched_power_restrict_degree(2, 3, 6)
            sage: A == p[2,2,2](s[2] + s[3]).homogeneous_component(12)
            True

            sage: p2 = tensor([p, p])
            sage: f = Stream_exact([1]) # irrelevant for this test
            sage: g = Stream_function(lambda n: sum(tensor([p[k], p[n-k]]) for k in range(n+1)), True, 1)
            sage: h = Stream_plethysm(f, g, True, p2)
            sage: A = h.stretched_power_restrict_degree(2, 3, 6)
            sage: B = p[2,2,2](sum(g[n] for n in range(7)))  # long time
            sage: B = p2.element_class(p2, {m: c for m, c in B if sum(mu.size() for mu in m) == 12})  # long time
            sage: A == B  # long time
            True
        """
        while len(self._powers) < m:
            # TODO: possibly we always want a dense cache here?
            self._powers.append(Stream_cauchy_mul(self._powers[-1], self._powers[0], self._is_sparse))
        power_d = self._powers[m-1][d]
        # we have to check power_d for zero because it might be an
        # integer and not a symmetric function
        if power_d:
            if self._tensor_power is None:
                terms = {mon.stretch(i): raised_c for mon, c in power_d
                         if (raised_c := _raise_variables(c, i, self._degree_one))}
            else:
                terms = {tuple((mu.stretch(i) for mu in mon)): raised_c
                         for mon, c in power_d
                         if (raised_c := _raise_variables(c, i, self._degree_one))}
            return self._p.element_class(self._p, terms)

        return self._p.zero()


#####################################################################
# Unary operations

class Stream_scalar(Stream_inexact):
    """
    Base class for operators multiplying a coefficient stream by a
    scalar.

    .. TODO::

        This does not inherit from :class:`Stream_unary`, because of
        the extra argument ``scalar``.  However, we could also
        override :meth:`Stream_unary.hash`,
        :meth:`Stream_unary.__eq__`.  Would this be any better?

    """
    def __init__(self, series, scalar, is_sparse):
        """
        Initialize ``self``.

        TESTS::

            sage: from sage.data_structures.stream import (Stream_rmul, Stream_function)
            sage: f = Stream_function(lambda n: -1, True, 0)
            sage: g = Stream_rmul(f, 3, True)
        """
        self._series = series
        self._scalar = scalar
        assert scalar, "the scalar must not be equal to 0"
        super().__init__(is_sparse, series._true_order)

    @lazy_attribute
    def _approximate_order(self):
        """
        Compute and return the approximate order of ``self``.

        EXAMPLES::

            sage: from sage.data_structures.stream import Stream_function, Stream_rmul
            sage: f = Stream_function(lambda n: Zmod(6)(n), True, 2)
            sage: h = Stream_rmul(f, 3, True) # indirect doctest
            sage: h._approximate_order
            2
            sage: [h[i] for i in range(5)]
            [0, 0, 0, 3, 0]
        """
        # this is not the true order, unless we have an integral domain
        return self._series._approximate_order

    def __hash__(self):
        """
        Return the hash of ``self``.

        EXAMPLES::

            sage: from sage.data_structures.stream import Stream_function
            sage: from sage.data_structures.stream import Stream_rmul
            sage: a = Stream_function(lambda n: 2*n, False, 1)
            sage: f = Stream_rmul(a, 2, True)
            sage: hash(f) == hash(f)
            True
        """
        return hash((type(self), self._series, self._scalar))

    def __eq__(self, other):
        """
        Return whether ``self`` and ``other`` are known to be equal.

        INPUT:

        - ``other`` -- a stream

        EXAMPLES::

            sage: from sage.data_structures.stream import Stream_function
            sage: from sage.data_structures.stream import Stream_rmul, Stream_lmul
            sage: a = Stream_function(lambda n: 2*n, False, 1)
            sage: b = Stream_function(lambda n: n, False, 1)
            sage: f = Stream_rmul(a, 2, True)
            sage: f == Stream_rmul(b, 2, True)
            False
            sage: f == Stream_rmul(a, 2, False)
            True
            sage: f == Stream_rmul(a, 3, True)
            False
            sage: f == Stream_lmul(a, 3, True)
            False
        """
        return (isinstance(other, type(self)) and self._series == other._series
                and self._scalar == other._scalar)

    def is_nonzero(self):
        r"""
        Return ``True`` if and only if this stream is known
        to be nonzero.

        EXAMPLES::

            sage: from sage.data_structures.stream import (Stream_rmul, Stream_function)
            sage: f = Stream_function(lambda n: n, True, 1)
            sage: g = Stream_rmul(f, 2, True)
            sage: g.is_nonzero()
            False

            sage: from sage.data_structures.stream import Stream_cauchy_invert
            sage: fi = Stream_cauchy_invert(f)
            sage: g = Stream_rmul(fi, 2, True)
            sage: g.is_nonzero()
            True
        """
        return self._series.is_nonzero()


class Stream_rmul(Stream_scalar):
    """
    Operator for multiplying a coefficient stream with a scalar
    as ``scalar * self``.

    INPUT:

    - ``series`` -- a :class:`Stream`
    - ``scalar`` -- a scalar

    EXAMPLES::

        sage: from sage.data_structures.stream import (Stream_rmul, Stream_function)
        sage: W = algebras.DifferentialWeyl(QQ, names=('x',))
        sage: x, dx = W.gens()
        sage: f = Stream_function(lambda n: x^n, True, 1)
        sage: g = Stream_rmul(f, dx, True)
        sage: [g[i] for i in range(5)]
        [0, x*dx + 1, x^2*dx + 2*x, x^3*dx + 3*x^2, x^4*dx + 4*x^3]
    """
    def get_coefficient(self, n):
        """
        Return the ``n``-th coefficient of ``self``.

        INPUT:

        - ``n`` -- integer; the degree for the coefficient

        EXAMPLES::

            sage: from sage.data_structures.stream import (Stream_rmul, Stream_function)
            sage: f = Stream_function(lambda n: n, True, 1)
            sage: g = Stream_rmul(f, 3, True)
            sage: g.get_coefficient(5)
            15
            sage: [g.get_coefficient(i) for i in range(10)]
            [0, 3, 6, 9, 12, 15, 18, 21, 24, 27]
        """
        return self._scalar * self._series[n]


class Stream_lmul(Stream_scalar):
    """
    Operator for multiplying a coefficient stream with a scalar
    as ``self * scalar``.

    INPUT:

    - ``series`` -- a :class:`Stream`
    - ``scalar`` -- a scalar

    EXAMPLES::

        sage: from sage.data_structures.stream import (Stream_lmul, Stream_function)
        sage: W = algebras.DifferentialWeyl(QQ, names=('x',))
        sage: x, dx = W.gens()
        sage: f = Stream_function(lambda n: x^n, True, 1)
        sage: g = Stream_lmul(f, dx, True)
        sage: [g[i] for i in range(5)]
        [0, x*dx, x^2*dx, x^3*dx, x^4*dx]
    """
    def get_coefficient(self, n):
        """
        Return the ``n``-th coefficient of ``self``.

        INPUT:

        - ``n`` -- integer; the degree for the coefficient

        EXAMPLES::

            sage: from sage.data_structures.stream import (Stream_lmul, Stream_function)
            sage: f = Stream_function(lambda n: n, True, 1)
            sage: g = Stream_lmul(f, 3, True)
            sage: g.get_coefficient(5)
            15
            sage: [g.get_coefficient(i) for i in range(10)]
            [0, 3, 6, 9, 12, 15, 18, 21, 24, 27]
        """
        return self._series[n] * self._scalar


class Stream_neg(Stream_unary):
    """
    Operator for negative of the stream.

    INPUT:

    - ``series`` -- a :class:`Stream`

    EXAMPLES::

        sage: from sage.data_structures.stream import (Stream_neg, Stream_function)
        sage: f = Stream_function(lambda n: 1, True, 1)
        sage: g = Stream_neg(f, True)
        sage: [g[i] for i in range(10)]
        [0, -1, -1, -1, -1, -1, -1, -1, -1, -1]
    """
    # TODO: maybe we should just inherit from `Stream` instead of
    # inheriting from `Stream_unary` and do not create a copy of the
    # cache
    def __init__(self, series, is_sparse):
        """
        Initialize ``self``.

        TESTS::

            sage: from sage.data_structures.stream import (Stream_neg, Stream_function)
            sage: f = Stream_function(lambda n: -1, True, 0)
            sage: g = Stream_neg(f, True)
        """
        super().__init__(series, is_sparse)
        self._true_order = self._series._true_order

    @lazy_attribute
    def _approximate_order(self):
        """
        Compute and return the approximate order of ``self``.

        EXAMPLES::

            sage: from sage.data_structures.stream import Stream_function, Stream_neg
            sage: f = Stream_function(lambda n: Zmod(6)(n), True, 2)
            sage: h = Stream_neg(f, True)
            sage: h._approximate_order
            2
            sage: [h[i] for i in range(5)]
            [0, 0, 4, 3, 2]
        """
        # this is the true order, if self._series._true_order
        return self._series._approximate_order

    def get_coefficient(self, n):
        """
        Return the ``n``-th coefficient of ``self``.

        INPUT:

        - ``n`` -- integer; the degree for the coefficient

        EXAMPLES::

            sage: from sage.data_structures.stream import (Stream_neg, Stream_function)
            sage: f = Stream_function(lambda n: n, True, 1)
            sage: g = Stream_neg(f, True)
            sage: g.get_coefficient(5)
            -5
            sage: [g.get_coefficient(i) for i in range(10)]
            [0, -1, -2, -3, -4, -5, -6, -7, -8, -9]
        """
        return -self._series[n]

    def is_nonzero(self):
        r"""
        Return ``True`` if and only if this stream is known
        to be nonzero.

        EXAMPLES::

            sage: from sage.data_structures.stream import (Stream_neg, Stream_function)
            sage: f = Stream_function(lambda n: n, True, 1)
            sage: g = Stream_neg(f, True)
            sage: g.is_nonzero()
            False

            sage: from sage.data_structures.stream import Stream_cauchy_invert
            sage: fi = Stream_cauchy_invert(f)
            sage: g = Stream_neg(fi, True)
            sage: g.is_nonzero()
            True
        """
        return self._series.is_nonzero()


class Stream_cauchy_invert(Stream_unary):
    """
    Operator for multiplicative inverse of the stream.

    INPUT:

    - ``series`` -- a :class:`Stream`
    - ``approximate_order`` -- ``None``, or a lower bound on the
      order of the resulting stream

    Instances of this class are always dense.

    EXAMPLES::

        sage: from sage.data_structures.stream import (Stream_cauchy_invert, Stream_function)
        sage: f = Stream_function(lambda n: 1, True, 1)
        sage: g = Stream_cauchy_invert(f)
        sage: [g[i] for i in range(10)]
        [-1, 0, 0, 0, 0, 0, 0, 0, 0, 0]

    """
    def __init__(self, series, approximate_order=None):
        """
        Initialize ``self``.

        TESTS::

            sage: from sage.data_structures.stream import (Stream_cauchy_invert, Stream_exact)
            sage: f = Stream_exact([1, -1])
            sage: g = Stream_cauchy_invert(f)
        """
        super().__init__(series, False)
        if approximate_order is not None:
            self._approximate_order = approximate_order
        self._zero = ZZ.zero()

    @lazy_attribute
    def _approximate_order(self):
        """
        Compute and return the approximate order of ``self``.

        EXAMPLES::

            sage: from sage.data_structures.stream import Stream_function, Stream_cauchy_invert
            sage: f = Stream_function(lambda n: GF(7)(n), True, 0)
            sage: [f[i] for i in range(5)]
            [0, 1, 2, 3, 4]
            sage: h = Stream_cauchy_invert(f)
            sage: h._approximate_order
            -1
            sage: [h[i] for i in range(-2, 5)]
            [0, 1, 5, 1, 0, 0, 0]
        """
        try:
            return -self._series.order()
        except (ValueError, RecursionError):
            raise ValueError("inverse does not exist")

    @lazy_attribute
    def _ainv(self):
        r"""
        The inverse of the leading coefficient.

        EXAMPLES::

            sage: from sage.data_structures.stream import (Stream_cauchy_invert, Stream_exact)
            sage: f = Stream_exact([2, -3])
            sage: g = Stream_cauchy_invert(f)
            sage: g._ainv
            1/2

            sage: f = Stream_exact([Zmod(6)(5)], constant=2)
            sage: g = Stream_cauchy_invert(f)
            sage: g._ainv
            5
        """
        v = self._series.order()
        try:
            return ~self._series[v]
        except TypeError:
            return self._series[v].inverse_of_unit()

    def iterate_coefficients(self):
        """
        A generator for the coefficients of ``self``.

        EXAMPLES::

            sage: from sage.data_structures.stream import (Stream_cauchy_invert, Stream_function)
            sage: f = Stream_function(lambda n: n^2, False, 1)
            sage: g = Stream_cauchy_invert(f)
            sage: n = g.iterate_coefficients()
            sage: [next(n) for i in range(10)]
            [1, -4, 7, -8, 8, -8, 8, -8, 8, -8]
        """
        yield self._ainv
        # This is the true order, which is computed in self._ainv
        v = self._approximate_order
        n = 0  # Counts the number of places from v.
        # Note that the first entry of the cache will correspond to
        # z^v, when the stream corresponds to a Laurent series.

        while True:
            n += 1
            c = self._zero
            m = min(len(self._cache), n)
            for k in range(m):
                l = self._cache[k]
                if l:
                    c += l * self._series[n - v - k]
            for k in range(v+m, v+n):
                l = self[k]
                if l:
                    c += l * self._series[n - k]
            yield -c * self._ainv

    def is_nonzero(self):
        r"""
        Return ``True`` if and only if this stream is known
        to be nonzero.

        An assumption of this class is that it is nonzero.

        EXAMPLES::

            sage: from sage.data_structures.stream import (Stream_cauchy_invert, Stream_function)
            sage: f = Stream_function(lambda n: n^2, False, 1)
            sage: g = Stream_cauchy_invert(f)
            sage: g.is_nonzero()
            True
        """
        return True


class Stream_map_coefficients(Stream_inexact):
    r"""
    The stream with ``function`` applied to each nonzero coefficient
    of ``series``.

    INPUT:

    - ``series`` -- a :class:`Stream`
    - ``function`` -- a function that modifies the elements of the stream

    EXAMPLES::

        sage: from sage.data_structures.stream import (Stream_map_coefficients, Stream_function)
        sage: f = Stream_function(lambda n: 1, True, 1)
        sage: g = Stream_map_coefficients(f, lambda n: -n, True)
        sage: [g[i] for i in range(10)]
        [0, -1, -1, -1, -1, -1, -1, -1, -1, -1]

    """
    def __init__(self, series, function, is_sparse, approximate_order=None, true_order=False):
        """
        Initialize ``self``.

        TESTS::

            sage: from sage.data_structures.stream import (Stream_map_coefficients, Stream_function)
            sage: f = Stream_function(lambda n: -1, True, 0)
            sage: g = Stream_map_coefficients(f, lambda n: n + 1, True)
            sage: TestSuite(g).run(skip="_test_pickling")
        """
        self._function = function
        self._series = series
        super().__init__(is_sparse, true_order)
        if approximate_order is not None:
            self._approximate_order = approximate_order

    @lazy_attribute
    def _approximate_order(self):
        """
        Compute and return the approximate order of ``self``.

        EXAMPLES::

            sage: from sage.data_structures.stream import Stream_function, Stream_map_coefficients
            sage: f = Stream_function(lambda n: Zmod(6)(n), True, 2)
            sage: h = Stream_map_coefficients(f, lambda c: 3*c, True)
            sage: h._approximate_order
            2
            sage: [h[i] for i in range(5)]
            [0, 0, 0, 3, 0]
        """
        # this is not the true order
        return self._series._approximate_order

    def get_coefficient(self, n):
        """
        Return the ``n``-th coefficient of ``self``.

        INPUT:

        - ``n`` -- integer; the degree for the coefficient

        EXAMPLES::

            sage: from sage.data_structures.stream import (Stream_map_coefficients, Stream_function)
            sage: f = Stream_function(lambda n: n, True, -1)
            sage: g = Stream_map_coefficients(f, lambda n: n^2 + 1, True)
            sage: g.get_coefficient(5)
            26
            sage: [g.get_coefficient(i) for i in range(-1, 10)]
            [2, 0, 2, 5, 10, 17, 26, 37, 50, 65, 82]

            sage: R.<x,y> = ZZ[]
            sage: f = Stream_function(lambda n: n, True, -1)
            sage: g = Stream_map_coefficients(f, lambda n: R(n).degree() + 1, True)
            sage: [g.get_coefficient(i) for i in range(-1, 3)]
            [1, 0, 1, 1]
        """
        c = self._series[n]
        if c:
            return self._function(c)
        return c

    def __hash__(self):
        """
        Return the hash of ``self``.

        EXAMPLES::

            sage: from sage.data_structures.stream import (Stream_map_coefficients, Stream_function)
            sage: f = Stream_function(lambda n: -1, True, 0)
            sage: g = Stream_map_coefficients(f, lambda n: n + 1, True)
            sage: hash(g) == hash(g)
            True
        """
        # We don't hash the function as it might not be hashable.
        return hash((type(self), self._series))

    def __eq__(self, other):
        """
        Return whether ``self`` and ``other`` are known to be equal.

        INPUT:

        - ``other`` -- a stream

        EXAMPLES::

            sage: from sage.data_structures.stream import (Stream_map_coefficients, Stream_function)
            sage: f = Stream_function(lambda n: -1, True, 0)
            sage: def plus_one(n): return n + 1
            sage: g = Stream_map_coefficients(f, plus_one, True)
            sage: g == f
            False
            sage: g == Stream_map_coefficients(f, lambda n: n + 1, True)
            False
        """
        return (isinstance(other, type(self)) and self._series == other._series
                and self._function == other._function)


class Stream_shift(Stream):
    """
    Operator for shifting a nonzero, nonexact stream.

    Instances of this class share the cache with its input stream.

    INPUT:

    - ``series`` -- a :class:`Stream`
    - ``shift`` -- an integer
    """
    def __init__(self, series, shift):
        """
        Initialize ``self``.

        EXAMPLES::

            sage: from sage.data_structures.stream import Stream_shift
            sage: from sage.data_structures.stream import Stream_function
            sage: h = Stream_function(lambda n: n, True, -5)
            sage: M = Stream_shift(h, 2)
            sage: TestSuite(M).run(skip="_test_pickling")
        """
        self._series = series
        self._shift = shift
        super().__init__(series._true_order)

    @lazy_attribute
    def _approximate_order(self):
        """
        Compute and return the approximate order of ``self``.

        EXAMPLES::

            sage: from sage.data_structures.stream import Stream_function, Stream_shift
            sage: f = Stream_function(lambda n: Zmod(6)(n), True, 2)
            sage: h = Stream_shift(f, -2)
            sage: h._approximate_order
            0
            sage: [h[i] for i in range(5)]
            [2, 3, 4, 5, 0]
        """
        # this is the true order, if self._series._true_order
        return self._series._approximate_order + self._shift

    def order(self):
        r"""
        Return the order of ``self``, which is the minimum index
        ``n`` such that ``self[n]`` is nonzero.

        EXAMPLES::

            sage: from sage.data_structures.stream import Stream_function, Stream_shift
            sage: s = Stream_shift(Stream_function(lambda n: n, True, 0), 2)
            sage: s.order()
            3
        """
        return self._series.order() + self._shift

    def __getitem__(self, n):
        """
        Return the ``n``-th coefficient of ``self``.

        EXAMPLES::

            sage: from sage.data_structures.stream import Stream_shift
            sage: from sage.data_structures.stream import Stream_function
            sage: F = Stream_function(lambda n: n, False, 1)
            sage: M = Stream_shift(F, 2)
            sage: [F[i] for i in range(6)]
            [0, 1, 2, 3, 4, 5]
            sage: [M[i] for i in range(6)]
            [0, 0, 0, 1, 2, 3]
        """
        return self._series[n-self._shift]

    def __hash__(self):
        """
        Return the hash of ``self``.

        EXAMPLES::

            sage: from sage.data_structures.stream import Stream_shift
            sage: from sage.data_structures.stream import Stream_function
            sage: F = Stream_function(lambda n: n, False, 1)
            sage: M = Stream_shift(F, 2)
            sage: hash(M) == hash(M)
            True
        """
        return hash((type(self), self._series))

    def __eq__(self, other):
        """
        Return whether ``self`` and ``other`` are known to be equal.

        INPUT:

        - ``other`` -- a stream

        EXAMPLES::

            sage: from sage.data_structures.stream import Stream_shift
            sage: from sage.data_structures.stream import Stream_function
            sage: F = Stream_function(lambda n: 1, False, 1)
            sage: M2 = Stream_shift(F, 2)
            sage: M3 = Stream_shift(F, 3)
            sage: M2 == M3
            False
            sage: M2 == Stream_shift(F, 2)
            True
        """
        return (isinstance(other, type(self)) and self._shift == other._shift
                and self._series == other._series)

    def is_nonzero(self):
        r"""
        Return ``True`` if and only if this stream is known
        to be nonzero.

        An assumption of this class is that it is nonzero.

        EXAMPLES::

            sage: from sage.data_structures.stream import (Stream_cauchy_invert, Stream_function)
            sage: f = Stream_function(lambda n: n^2, False, 1)
            sage: g = Stream_cauchy_invert(f)
            sage: g.is_nonzero()
            True
        """
        return self._series.is_nonzero()


class Stream_truncated(Stream_inexact):
    """
    Operator for shifting a nonzero, nonexact stream that has
    been shifted below its minimal valuation.

    Instances of this class share the cache with its input stream.

    INPUT:

    - ``series`` -- a :class:`Stream_inexact`
    - ``shift`` -- an integer
    - ``minimal_valuation`` -- an integer; this is also the approximate order
    """
    def __init__(self, series, shift, minimal_valuation):
        """
        Initialize ``self``.

        EXAMPLES::

            sage: from sage.data_structures.stream import Stream_function, Stream_truncated
            sage: def fun(n): return 1 if ZZ(n).is_power_of(2) else 0
            sage: s = Stream_truncated(Stream_function(fun, True, 0), -5, 0)
            sage: TestSuite(s).run(skip="_test_pickling")
            sage: s = Stream_truncated(Stream_function(fun, False, 0), -5, 0)
            sage: TestSuite(s).run(skip="_test_pickling")

        Verify that we have used the cache to see if we can get the
        true order at initialization::

            sage: f = Stream_function(fun, True, 0)
            sage: [f[i] for i in range(0, 10)]
            [0, 1, 1, 0, 1, 0, 0, 0, 1, 0]
            sage: f._cache
            {1: 1, 2: 1, 3: 0, 4: 1, 5: 0, 6: 0, 7: 0, 8: 1, 9: 0}
            sage: s = Stream_truncated(f, -5, 0)
            sage: s._true_order
            True
            sage: s._approximate_order
            3
            sage: f = Stream_function(fun, False, 0)
            sage: [f[i] for i in range(0, 10)]
            [0, 1, 1, 0, 1, 0, 0, 0, 1, 0]
            sage: f._cache
            [1, 1, 0, 1, 0, 0, 0, 1, 0]
            sage: s = Stream_truncated(f, -5, 0)
            sage: s._true_order
            True
            sage: s._approximate_order
            3
        """
        super().__init__(series._is_sparse, False)
        assert isinstance(series, Stream_inexact)
        self._series = series
        # We share self._series._cache but not self._series._approximate order
        # self._approximate_order cannot be updated by self._series.__getitem__
        self._cache = series._cache
        self._shift = shift
        ao = minimal_valuation
        # Try to find the true order based on the values already computed
        if self._is_sparse:
            ao -= shift
            while ao in self._cache:
                if self._cache[ao]:
                    self._true_order = True
                    break
                ao += 1
            ao += shift
        else:
            start = ao - (series._approximate_order + shift)
            for val in self._cache[start:]:
                if val:
                    self._true_order = True
                    break
                ao += 1
        self._approximate_order = ao

    def __getitem__(self, n):
        """
        Return the ``n``-th coefficient of ``self``.

        EXAMPLES::

            sage: from sage.data_structures.stream import Stream_function, Stream_truncated
            sage: def fun(n): return 1 if ZZ(n).is_power_of(2) else 0
            sage: s = Stream_truncated(Stream_function(fun, True, 0), -5, 0)
            sage: [s[i] for i in range(10)]
            [0, 0, 0, 1, 0, 0, 0, 0, 0, 0]
            sage: s._approximate_order
            3
            sage: s._true_order
            True
            sage: s = Stream_truncated(Stream_function(fun, False, 0), -5, 0)
            sage: s[10]
            0
            sage: s._approximate_order
            3
            sage: s._true_order
            True
        """
        if n < self._approximate_order:
            return ZZ.zero()
        ret = self._series[n-self._shift]
        if not self._true_order:
            if self._is_sparse:
                ao = self._approximate_order - self._shift
                while ao in self._cache:
                    if self._cache[ao]:
                        self._true_order = True
                        break
                    ao += 1
                self._approximate_order = ao + self._shift
            else:  # dense case
                offset = self._series._approximate_order + self._shift
                start = self._approximate_order - offset
                for val in self._cache[start:]:
                    if val:
                        self._true_order = True
                        break
                    self._approximate_order += 1
        return ret

    def __hash__(self):
        """
        Return the hash of ``self``.

        EXAMPLES::

            sage: from sage.data_structures.stream import Stream_function, Stream_truncated
            sage: def fun(n): return 1 if ZZ(n).is_power_of(2) else 0
            sage: s = Stream_truncated(Stream_function(fun, True, 0), -5, 0)
            sage: hash(s) == hash(s)
            True
        """
        return hash((type(self), self._series))

    def __eq__(self, other):
        """
        Test equality.

        INPUT:

        - ``other`` -- a stream of coefficients

        EXAMPLES::

            sage: from sage.data_structures.stream import Stream_function, Stream_truncated
            sage: def fun(n): return 1 if ZZ(n).is_power_of(2) else 0
            sage: f = Stream_function(fun, True, 0)
            sage: sm5 = Stream_truncated(f, -5, 0)
            sage: sm2 = Stream_truncated(f, -2, 0)
            sage: sm2 == sm5
            False
            sage: sm5 == Stream_truncated(f, -5, 0)
            True
        """
        # We assume that comparisons of this class are done only by elements in
        #    a common ring; in particular, the minimum order will be the same.
        return (isinstance(other, type(self)) and self._shift == other._shift
                and self._series == other._series)

    def order(self):
        """
        Return the order of ``self``, which is the minimum index ``n`` such
        that ``self[n]`` is nonzero.

        EXAMPLES::

            sage: from sage.data_structures.stream import Stream_function, Stream_truncated
            sage: def fun(n): return 1 if ZZ(n).is_power_of(2) else 0
            sage: s = Stream_truncated(Stream_function(fun, True, 0), -5, 0)
            sage: s.order()
            3
            sage: s = Stream_truncated(Stream_function(fun, False, 0), -5, 0)
            sage: s.order()
            3

        Check that it also worked properly with the cache partially filled::

            sage: f = Stream_function(fun, True, 0)
            sage: dummy = [f[i] for i in range(10)]
            sage: s = Stream_truncated(f, -5, 0)
            sage: s.order()
            3
            sage: f = Stream_function(fun, False, 0)
            sage: dummy = [f[i] for i in range(10)]
            sage: s = Stream_truncated(f, -5, 0)
            sage: s.order()
            3
        """
        if self._true_order:
            return self._approximate_order
        if self._is_sparse:
            n = self._approximate_order
            cache = self._series._cache
            while True:
                if n - self._shift in cache:
                    if cache[n-self._shift]:
                        self._approximate_order = n
                        self._true_order = True
                        return n
                elif self[n]:
                    return n
                n += 1
        # dense case
        return super().order()

    def is_nonzero(self):
        r"""
        Return ``True`` if and only if this stream is known
        to be nonzero.

        EXAMPLES::

            sage: from sage.data_structures.stream import Stream_function, Stream_truncated
            sage: def fun(n): return 1 if ZZ(n).is_power_of(2) else 0
            sage: f = Stream_function(fun, False, 0)
            sage: [f[i] for i in range(0, 4)]
            [0, 1, 1, 0]
            sage: f._cache
            [1, 1, 0]
            sage: s = Stream_truncated(f, -5, 0)
            sage: s.is_nonzero()
            False
            sage: [f[i] for i in range(7,10)]  # updates the cache of s
            [0, 1, 0]
            sage: s.is_nonzero()
            True

            sage: f = Stream_function(fun, True, 0)
            sage: [f[i] for i in range(0, 4)]
            [0, 1, 1, 0]
            sage: f._cache
            {1: 1, 2: 1, 3: 0}
            sage: s = Stream_truncated(f, -5, 0)
            sage: s.is_nonzero()
            False
            sage: [f[i] for i in range(7,10)]  # updates the cache of s
            [0, 1, 0]
            sage: s.is_nonzero()
            True
        """
        if self._is_sparse:
            return any(c for n, c in self._series._cache.items()
                       if n + self._shift >= self._approximate_order)
        offset = self._series._approximate_order + self._shift
        start = self._approximate_order - offset
        return any(self._cache[start:])


class Stream_derivative(Stream_inexact):
    """
    Operator for taking derivatives of a stream.

    INPUT:

    - ``series`` -- a :class:`Stream`
    - ``shift`` -- a positive integer
    """
    def __init__(self, series, shift, is_sparse):
        """
        Initialize ``self``.

        EXAMPLES::

            sage: from sage.data_structures.stream import Stream_exact, Stream_derivative
            sage: f = Stream_exact([1,2,3])
            sage: f2 = Stream_derivative(f, 2, True)
            sage: TestSuite(f2).run()
        """
        self._series = series
        self._shift = shift
        super().__init__(is_sparse, False)

    @lazy_attribute
    def _approximate_order(self):
        """
        Compute and return the approximate order of ``self``.

        EXAMPLES::

            sage: from sage.data_structures.stream import Stream_function, Stream_derivative
            sage: f = Stream_function(lambda n: Zmod(6)(n), True, 2)
            sage: h = Stream_derivative(f, 3, True)
            sage: h._approximate_order
            0
            sage: [h[i] for i in range(5)]
            [0, 0, 0, 0, 0]
        """
        # this is not the true order, unless multiplying by an
        # integer cannot give 0
        if 0 <= self._series._approximate_order <= self._shift:
            return 0
        return self._series._approximate_order - self._shift

    def __getitem__(self, n):
        """
        Return the ``n``-th coefficient of ``self``.

        EXAMPLES::

            sage: from sage.data_structures.stream import Stream_function, Stream_derivative
            sage: f = Stream_function(lambda n: 1/n if n else 0, True, -2)
            sage: [f[i] for i in range(-5, 3)]
            [0, 0, 0, -1/2, -1, 0, 1, 1/2]
            sage: f2 = Stream_derivative(f, 2, True)
            sage: [f2[i] for i in range(-5, 3)]
            [0, -3, -2, 0, 0, 1, 2, 3]

            sage: f = Stream_function(lambda n: 1/n, True, 2)
            sage: [f[i] for i in range(-1, 4)]
            [0, 0, 0, 1/2, 1/3]
            sage: f2 = Stream_derivative(f, 3, True)
            sage: [f2[i] for i in range(-1, 4)]
            [0, 2, 6, 12, 20]
        """
        return (prod(n+k for k in range(1, self._shift + 1))
                * self._series[n + self._shift])

    def __hash__(self):
        """
        Return the hash of ``self``.

        EXAMPLES::

            sage: from sage.data_structures.stream import Stream_function
            sage: from sage.data_structures.stream import Stream_derivative
            sage: a = Stream_function(lambda n: 2*n, False, 1)
            sage: f = Stream_derivative(a, 1, True)
            sage: g = Stream_derivative(a, 2, True)
            sage: hash(f) == hash(f)
            True
            sage: hash(f) == hash(g)
            False

        """
        return hash((type(self), self._series, self._shift))

    def __eq__(self, other):
        """
        Return whether ``self`` and ``other`` are known to be equal.

        INPUT:

        - ``other`` -- a stream

        EXAMPLES::

            sage: from sage.data_structures.stream import Stream_function
            sage: from sage.data_structures.stream import Stream_derivative
            sage: a = Stream_function(lambda n: 2*n, False, 1)
            sage: f = Stream_derivative(a, 1, True)
            sage: g = Stream_derivative(a, 2, True)
            sage: f == g
            False
            sage: f == Stream_derivative(a, 1, True)
            True
        """
        return (isinstance(other, type(self)) and self._shift == other._shift
                and self._series == other._series)

    def is_nonzero(self):
        r"""
        Return ``True`` if and only if this stream is known
        to be nonzero.

        EXAMPLES::

            sage: from sage.data_structures.stream import Stream_exact, Stream_derivative
            sage: f = Stream_exact([1,2])
            sage: Stream_derivative(f, 1, True).is_nonzero()
            True
            sage: Stream_derivative(f, 2, True).is_nonzero() # it might be nice if this gave False
            True
        """
        return self._series.is_nonzero()<|MERGE_RESOLUTION|>--- conflicted
+++ resolved
@@ -459,15 +459,9 @@
         Return whether ``self`` and ``other`` are known to be different.
 
         Only the elements in the caches are considered.
-<<<<<<< HEAD
 
         INPUT:
 
-=======
-
-        INPUT:
-
->>>>>>> 4fc560b7
         - ``other`` -- a stream
 
         EXAMPLES::
