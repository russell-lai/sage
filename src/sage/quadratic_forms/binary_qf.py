--- conflicted
+++ resolved
@@ -1050,9 +1050,6 @@
         b1 = self(v + w) - a1 - c1
         return BinaryQF([a1, b1, c1])
 
-<<<<<<< HEAD
-def BinaryQF_reduced_representatives(D, primitive_only=True):
-=======
     def small_prime_value(self, Bmax=1000):
         r"""
         Returns a prime represented by this (primitive positive definite) binary form.
@@ -1136,10 +1133,9 @@
                     return (x,y)
         return None
 
-def BinaryQF_reduced_representatives(D, primitive_only=False):
->>>>>>> f16112c7
+def BinaryQF_reduced_representatives(D, primitive_only=True):
     r"""
-    Return representatives of the classes of binary quadratic forms
+    Return representatives for the classes of binary quadratic forms
     of discriminant `D`.
 
     INPUT:
