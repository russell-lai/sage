r"""
Morphisms on affine varieties

A morphism of schemes determined by rational functions that define
what the morphism does on points in the ambient affine space.


AUTHORS:

- David Kohel, William Stein

- Volker Braun (2011-08-08): Renamed classes, more documentation, misc
  cleanups.

- Ben Hutz (2013-03) iteration functionality and new directory structure
  for affine/projective
"""

# Historical note: in trac #11599, V.B. renamed
# * _point_morphism_class -> _morphism
# * _homset_class -> _point_homset

#*****************************************************************************
#       Copyright (C) 2011 Volker Braun <vbraun.name@gmail.com>
#       Copyright (C) 2006 David Kohel <kohel@maths.usyd.edu.au>
#       Copyright (C) 2006 William Stein <wstein@gmail.com>
#
#  Distributed under the terms of the GNU General Public License (GPL)
#  as published by the Free Software Foundation; either version 2 of
#  the License, or (at your option) any later version.
#                  http://www.gnu.org/licenses/
#*****************************************************************************


from sage.calculus.functions import jacobian
from sage.categories.homset        import Hom
from sage.matrix.constructor       import matrix, identity_matrix
from sage.misc.misc                import prod
from sage.rings.all                import Integer, moebius
from sage.rings.arith              import lcm, gcd
from sage.rings.complex_field      import ComplexField
from sage.rings.finite_rings.constructor import GF, is_PrimeFiniteField
<<<<<<< HEAD
=======
from sage.rings.fraction_field     import FractionField
>>>>>>> f16112c7
from sage.rings.integer_ring       import ZZ
from sage.rings.polynomial.polynomial_ring_constructor import PolynomialRing
from sage.rings.quotient_ring      import QuotientRing_generic
from sage.rings.real_mpfr          import RealField
from sage.schemes.generic.morphism import SchemeMorphism_polynomial
from sage.misc.lazy_attribute      import lazy_attribute
from sage.ext.fast_callable        import fast_callable
import sys

class SchemeMorphism_polynomial_affine_space(SchemeMorphism_polynomial):
    """
    A morphism of schemes determined by rational functions that define
    what the morphism does on points in the ambient affine space.

    EXAMPLES::

        sage: RA.<x,y> = QQ[]
        sage: A2 = AffineSpace(RA)
        sage: RP.<u,v,w> = QQ[]
        sage: P2 = ProjectiveSpace(RP)
        sage: H = A2.Hom(P2)
        sage: f = H([x, y, 1])
        sage: f
        Scheme morphism:
          From: Affine Space of dimension 2 over Rational Field
          To:   Projective Space of dimension 2 over Rational Field
          Defn: Defined on coordinates by sending (x, y) to
                (x : y : 1)
    """
    def __init__(self, parent, polys, check=True):
        r"""
        The Python constructor.

        See :class:`SchemeMorphism_polynomial` for details.

        INPUT:

        - ``parent`` -- Hom

        - ``polys`` -- list or tuple of polynomial or rational functions

        - ``check`` -- Boolean

        OUTPUT:

        - :class:`SchemeMorphism_polynomial_affine_space`

        EXAMPLES::

            sage: A.<x,y>=AffineSpace(ZZ,2)
            sage: H=Hom(A,A)
            sage: H([3/5*x^2,y^2/(2*x^2)])
            Traceback (most recent call last):
            ...
            TypeError: polys (=[3/5*x^2, y^2/(2*x^2)]) must be rational functions in
            Multivariate Polynomial Ring in x, y over Integer Ring

        ::

            sage: A.<x,y>=AffineSpace(ZZ,2)
            sage: H=Hom(A,A)
            sage: H([3*x^2/(5*y),y^2/(2*x^2)])
            Scheme endomorphism of Affine Space of dimension 2 over Integer Ring
              Defn: Defined on coordinates by sending (x, y) to
                    (3*x^2/(5*y), y^2/(2*x^2))


            sage: A.<x,y>=AffineSpace(QQ,2)
            sage: H=Hom(A,A)
            sage: H([3/2*x^2,y^2])
            Scheme endomorphism of Affine Space of dimension 2 over Rational Field
              Defn: Defined on coordinates by sending (x, y) to
                    (3/2*x^2, y^2)


            sage: A.<x,y>=AffineSpace(QQ,2)
            sage: X=A.subscheme([x-y^2])
            sage: H=Hom(X,X)
            sage: H([9/4*x^2,3/2*y])
            Scheme endomorphism of Closed subscheme of Affine Space of dimension 2
            over Rational Field defined by:
              -y^2 + x
              Defn: Defined on coordinates by sending (x, y) to
                    (9/4*x^2, 3/2*y)

            sage: P.<x,y,z>=ProjectiveSpace(ZZ,2)
            sage: H=Hom(P,P)
            sage: f=H([5*x^3 + 3*x*y^2-y^3,3*z^3 + y*x^2, x^3-z^3])
            sage: f.dehomogenize(2)
            Scheme endomorphism of Affine Space of dimension 2 over Integer Ring
              Defn: Defined on coordinates by sending (x0, x1) to
                    ((5*x0^3 + 3*x0*x1^2 - x1^3)/(x0^3 - 1), (x0^2*x1 + 3)/(x0^3 - 1))
        """
        if check:
            if not isinstance(polys, (list, tuple)):
                raise TypeError("polys (=%s) must be a list or tuple"%polys)
            source_ring =parent.domain().ambient_space().coordinate_ring()
            target = parent.codomain().ambient_space()
            if len(polys) != target.ngens():
                raise ValueError("there must be %s polynomials"%target.ngens())
            try:
                polys = [source_ring(poly) for poly in polys]
            except TypeError:
                if all(p.base_ring()==source_ring.base_ring() for p in polys)==False:
                    raise TypeError("polys (=%s) must be rational functions in %s"%(polys,source_ring))
                try:
                    polys = [source_ring(poly.numerator())/source_ring(poly.denominator()) for poly in polys]
                except TypeError:
                    raise TypeError("polys (=%s) must be rational functions in %s"%(polys,source_ring))
            if isinstance(source_ring, QuotientRing_generic):
                polys = [f.lift() for f in polys]
        self._is_prime_finite_field = is_PrimeFiniteField(polys[0].base_ring()) # Needed for _fast_eval and _fastpolys
        SchemeMorphism_polynomial.__init__(self, parent,polys, False)

    def __call__(self, x, check=True):
        """
        Evaluate affine morphism at point described by ``x``.

        EXAMPLES::

            sage: P.<x,y,z> = AffineSpace(QQ,3)
            sage: H = Hom(P,P)
            sage: f = H([x^2+y^2,y^2,z^2 + y*z])
            sage: f(P([1,1,1]))
            (2, 1, 2)
        """
        from sage.schemes.affine.affine_point import SchemeMorphism_point_affine
        if check:
            if not isinstance(x, SchemeMorphism_point_affine):
                try:
                    x = self.domain()(x)
                except (TypeError, NotImplementedError):
                    raise TypeError, "%s fails to convert into the map's domain %s, but a `pushforward` method is not properly implemented"%(x, self.domain())
            elif self.domain()!=x.codomain():
                raise TypeError, "%s fails to convert into the map's domain %s, but a `pushforward` method is not properly implemented"%(x, self.domain())

        # Passes the array of args to _fast_eval
        P = self._fast_eval(x._coords)
        return self.codomain().point(P, check)

    @lazy_attribute
    def _fastpolys(self):
        """
        Lazy attribute for fast_callable polynomials for ``self``.

        EXAMPLES::

            sage: P.<x,y> = AffineSpace(QQ,2)
            sage: H = Hom(P,P)
            sage: f = H([x^2+y^2,y^2/(1+x)])
            sage: [t.op_list() for g in f._fastpolys for t in g]
            [[('load_const', 0), ('load_const', 1), ('load_arg', 1), ('ipow', 2),
            'mul', 'add', ('load_const', 1), ('load_arg', 0), ('ipow', 2), 'mul',
            'add', 'return'], [('load_const', 0), ('load_const', 1), ('load_arg',
            1), ('ipow', 2), 'mul', 'add', 'return'], [('load_const', 0),
            ('load_const', 1), 'add', 'return'], [('load_const', 0), ('load_const',
            1), ('load_arg', 0), ('ipow', 1), 'mul', 'add', ('load_const', 1),
            'add', 'return']]
        """
        polys = self._polys

        R = self.domain().ambient_space().coordinate_ring()
        # fastpolys[0] corresponds to the numerator polys, fastpolys[1] corresponds to denominator polys
        fastpolys = [[], []]
        for poly in polys:
            # Determine if truly polynomials. Store the numerator and denominator as separate polynomials
            # and repeat the normal process for both.
            try:
                poly_numerator=R(poly)
                poly_denominator=R.one()
            except TypeError:
                poly_numerator=R(poly.numerator())
                poly_denominator=R(poly.denominator())

            # These tests are in place because the float and integer domain evaluate
            # faster than using the base_ring
            if self._is_prime_finite_field:
                prime = polys[0].base_ring().characteristic()
                degree = max(poly_numerator.degree(), poly_denominator.degree())
                height = max([abs(c.lift()) for c in poly_numerator.coefficients()]\
                              + [abs(c.lift()) for c in poly_denominator.coefficients()])
                num_terms = max(len(poly_numerator.coefficients()), len(poly_denominator.coefficients()))
                largest_value = num_terms * height * (prime - 1) ** degree
                # If the calculations will not overflow the float data type use domain float
                # Else use domain integer
                if largest_value < (2 ** sys.float_info.mant_dig):
                    fastpolys[0].append(fast_callable(poly_numerator, domain=float))
                    fastpolys[1].append(fast_callable(poly_denominator, domain=float))
                else:
                    fastpolys[0].append(fast_callable(poly_numerator, domain=ZZ))
                    fastpolys[1].append(fast_callable(poly_denominator, domain=ZZ))
            else:
                fastpolys[0].append(fast_callable(poly_numerator, domain=poly.base_ring()))
                fastpolys[1].append(fast_callable(poly_denominator, domain=poly.base_ring()))
        return fastpolys

    def _fast_eval(self, x):
        """
        Evaluate affine morphism at point described by ``x``.

        EXAMPLES::

            sage: P.<x,y,z> = AffineSpace(QQ,3)
            sage: H = Hom(P,P)
            sage: f = H([x^2+y^2,y^2,z^2 + y*z])
            sage: f._fast_eval([1,1,1])
            [2, 1, 2]

        ::

            sage: P.<x,y,z> = AffineSpace(QQ,3)
            sage: H = Hom(P,P)
            sage: f = H([x^2/y, y/x, (y^2+z)/(x*y)])
            sage: f._fast_eval([2,3,1])
            [4/3, 3/2, 5/3]
        """
        R = self.domain().ambient_space().coordinate_ring()

        P=[]
        for i in range(len(self._fastpolys[0])):
            # Check if denominator is the identity; if not, then must append the fraction evaluated at the point
            if self._fastpolys[1][i] is R.one():
                P.append(self._fastpolys[0][i](*x))
            else:
                P.append(self._fastpolys[0][i](*x)/self._fastpolys[1][i](*x))
        return P

    def homogenize(self,n):
        r"""
        Return the homogenization of ``self``. If ``self.domain()`` is a subscheme, the domain of
        the homogenized map is the projective embedding of ``self.domain()``. The domain and codomain
        can be homogenized at different coordinates: ``n[0]`` for the domain and ``n[1]`` for the codomain.

        INPUT:

        - ``n`` -- a tuple of nonnegative integers. If ``n`` is an integer, then the two values of
            the tuple are assumed to be the same.

        OUTPUT:

        - :class:`SchemMorphism_polynomial_projective_space`

        EXAMPLES::

            sage: A.<x,y> = AffineSpace(ZZ,2)
            sage: H = Hom(A,A)
            sage: f = H([(x^2-2)/x^5,y^2])
            sage: f.homogenize(2)
            Scheme endomorphism of Projective Space of dimension 2 over Integer Ring
              Defn: Defined on coordinates by sending (x0 : x1 : x2) to
                    (x0^2*x2^5 - 2*x2^7 : x0^5*x1^2 : x0^5*x2^2)

        ::

            sage: A.<x,y> = AffineSpace(CC,2)
            sage: H = Hom(A,A)
            sage: f = H([(x^2-2)/(x*y),y^2-x])
            sage: f.homogenize((2,0))
            Scheme morphism:
              From: Projective Space of dimension 2 over Complex Field with 53 bits of precision
              To:   Projective Space of dimension 2 over Complex Field with 53 bits of precision
              Defn: Defined on coordinates by sending (x0 : x1 : x2) to
                    (x0*x1*x2^2 : x0^2*x2^2 + (-2.00000000000000)*x2^4 : x0*x1^3 - x0^2*x1*x2)

        ::

            sage: A.<x,y> = AffineSpace(ZZ,2)
            sage: X = A.subscheme([x-y^2])
            sage: H = Hom(X,X)
            sage: f = H([9*y^2,3*y])
            sage: f.homogenize(2)
            Scheme endomorphism of Closed subscheme of Projective Space of dimension 2 over Integer Ring defined by:
              -x1^2 + x0*x2
              Defn: Defined on coordinates by sending (x0 : x1 : x2) to
                    (9*x0*x2 : 3*x1*x2 : x2^2)

        ::

            sage: R.<t> = PolynomialRing(ZZ)
            sage: A.<x,y> = AffineSpace(R,2)
            sage: H = Hom(A,A)
            sage: f = H([(x^2-2)/y,y^2-x])
            sage: f.homogenize((2,0))
            Scheme morphism:
              From: Projective Space of dimension 2 over Univariate Polynomial Ring in t over Integer Ring
              To:   Projective Space of dimension 2 over Univariate Polynomial Ring in t over Integer Ring
              Defn: Defined on coordinates by sending (x0 : x1 : x2) to
                    (x1*x2^2 : x0^2*x2 + (-2)*x2^3 : x1^3 - x0*x1*x2)

        ::

            sage: A.<x> = AffineSpace(QQ,1)
            sage: H = End(A)
            sage: f = H([x^2-1])
            sage: f.homogenize((1,0))
            Scheme morphism:
              From: Projective Space of dimension 1 over Rational Field
              To:   Projective Space of dimension 1 over Rational Field
              Defn: Defined on coordinates by sending (x0 : x1) to
                    (x1^2 : x0^2 - x1^2)

        ::

            R.<a> = PolynomialRing(QQbar)
            A.<x,y> = AffineSpace(R,2)
            H = End(A)
            f = H([QQbar(sqrt(2))*x*y,a*x^2])
            f.homogenize(2)
            Scheme endomorphism of Projective Space of dimension 2 over Univariate
            Polynomial Ring in a over Algebraic Field
              Defn: Defined on coordinates by sending (x0 : x1 : x2) to
                    (1.414213562373095?*x0*x1 : a*x0^2 : x2^2)
        """
        #it is possible to homogenize the domain and codomain at different coordinates
        if isinstance(n,(tuple,list)):
            ind = tuple(n)
        else:
            ind = (n,n)

        #homogenize the domain and codomain
        A = self.domain().projective_embedding(ind[0]).codomain()
        B = self.codomain().projective_embedding(ind[1]).codomain()
        H = Hom(A,B)
        newvar = A.ambient_space().coordinate_ring().gen(ind[0])

        N = A.ambient_space().dimension_relative()  
        M = B.ambient_space().dimension_relative()  

        #create dictionary for mapping of coordinate rings
        R = self.domain().ambient_space().coordinate_ring()
        S = A.ambient_space().coordinate_ring()
        Rvars = R.gens()
        vars = list(S.gens())
        vars.remove(S.gen(ind[0]))
        D = dict([[Rvars[i],vars[i]] for i in range(N)])

        #clear the denominators if a rational function
        L = [self[i].denominator() for i in range(M)]
        l = [prod(L[:j] + L[j+1:M]) for j in range(M)]
        F = [S(R(self[i].numerator()*l[i]).subs(D)) for i in range(M)]

        #homogenize
        F.insert(ind[1], S(prod(L).subs(D))) #coerce in case l is a constant
        try:
            #remove possible gcd of the polynomials
            g = gcd(F)
            F = [S(f/g) for f in F]
            #remove possible gcd of coefficients
            gc = gcd([f.content() for f in F])
            F = [S(f/gc) for f in F]
        except AttributeError: #no gcd
            pass
        d = max([F[i].degree() for i in range(M+1)])
        F = [F[i].homogenize(str(newvar))*newvar**(d-F[i].degree()) for i in range(M+1)]
        return(H(F))

    def dynatomic_polynomial(self,period):
        r"""
        For a map `f:\mathbb{A}^1 \to \mathbb{A}^1` this function computes the (affine) dynatomic polynomial.
        The dynatomic polynomial is the analog of the cyclotomic polynomial and its roots are the points
        of formal period `n`.

        ALGORITHM:

        Homogenize to a map `f:\mathbb{P}^1 \to \mathbb{P}^1` and compute the dynatomic polynomial there.
        Then, dehomogenize.

        INPUT:

        - ``period`` -- a positive integer or a list/tuple `[m,n]` where `m` is the preperiod and `n` is the period

        OUTPUT:

        - If possible, a single variable polynomial in the coordinate ring of ``self``.
          Otherwise a fraction field element of the coordinate ring of ``self``

        EXAMPLES::

            sage: A.<x,y> = AffineSpace(QQ,2)
            sage: H = Hom(A,A)
            sage: f = H([x^2+y^2,y^2])
            sage: f.dynatomic_polynomial(2)
            Traceback (most recent call last):
            ...
            TypeError: Does not make sense in dimension >1

        ::

            sage: A.<x> = AffineSpace(ZZ,1)
            sage: H = Hom(A,A)
            sage: f = H([(x^2+1)/x])
            sage: f.dynatomic_polynomial(4)
            2*x^12 + 18*x^10 + 57*x^8 + 79*x^6 + 48*x^4 + 12*x^2 + 1

        ::

            sage: A.<x> = AffineSpace(CC,1)
            sage: H = Hom(A,A)
            sage: f = H([(x^2+1)/(3*x)])
            sage: f.dynatomic_polynomial(3)
            13.0000000000000*x^6 + 117.000000000000*x^4 + 78.0000000000000*x^2 +
            1.00000000000000

        ::

            sage: A.<x> = AffineSpace(QQ,1)
            sage: H = Hom(A,A)
            sage: f = H([x^2-10/9])
            sage: f.dynatomic_polynomial([2,1])
            531441*x^4 - 649539*x^2 - 524880

        ::

            sage: A.<x> = AffineSpace(CC,1)
            sage: H = Hom(A,A)
            sage: f = H([x^2+CC.0])
            sage: f.dynatomic_polynomial(2)
            x^2 + x + 1.00000000000000 + 1.00000000000000*I
        """
        if self.domain() != self.codomain():
            raise TypeError("Must have same domain and codomain to iterate")
        from sage.schemes.affine.affine_space import is_AffineSpace
        if is_AffineSpace(self.domain())==False:
            raise NotImplementedError("Not implemented for subschemes")
        if self.domain().dimension_relative()>1:
            raise TypeError("Does not make sense in dimension >1")
        F = self.homogenize(1).dynatomic_polynomial(period)
        if F.denominator() == 1:
            R = F.parent()
            S = self.coordinate_ring()
            phi = R.hom([S.gen(0),1],S)
            return(phi(F))
        else:
            R = F.numerator().parent()
            S = self.coordinate_ring()
            phi = R.hom([S.gen(0),1],S)
            return(phi(F.numerator())/phi(F.denominator()))

    def nth_iterate_map(self,n):
        r"""
        This function returns the nth iterate of ``self``

        ALGORITHM:

        Uses a form of successive squaring to reducing computations.

        .. TODO:: This could be improved.

        INPUT:

        - ``n`` - a positive integer.

        OUTPUT:

        - A map between Affine spaces

        EXAMPLES::

            sage: A.<x,y>=AffineSpace(ZZ,2)
            sage: H=Hom(A,A)
            sage: f=H([(x^2-2)/(2*y),y^2-3*x])
            sage: f.nth_iterate_map(2)
            Scheme endomorphism of Affine Space of dimension 2 over Integer Ring
              Defn: Defined on coordinates by sending (x, y) to
                    ((x^4 - 4*x^2 - 8*y^2 + 4)/(8*y^4 - 24*x*y^2), (2*y^5 - 12*x*y^3
            + 18*x^2*y - 3*x^2 + 6)/(2*y))

        ::

            sage: A.<x>=AffineSpace(QQ,1)
            sage: H=Hom(A,A)
            sage: f=H([(3*x^2-2)/(x)])
            sage: f.nth_iterate_map(3)
            Scheme endomorphism of Affine Space of dimension 1 over Rational Field
              Defn: Defined on coordinates by sending (x) to
                    ((2187*x^8 - 6174*x^6 + 6300*x^4 - 2744*x^2 + 432)/(81*x^7 -
            168*x^5 + 112*x^3 - 24*x))

        ::

            sage: A.<x,y>=AffineSpace(ZZ,2)
            sage: X=A.subscheme([x-y^2])
            sage: H=Hom(X,X)
            sage: f=H([9*x^2,3*y])
            sage: f.nth_iterate_map(2)
            Scheme endomorphism of Closed subscheme of Affine Space of dimension 2
            over Integer Ring defined by:
              -y^2 + x
              Defn: Defined on coordinates by sending (x, y) to
                    (729*x^4, 9*y)
        """
        if self.domain() != self.codomain():
            raise TypeError("Domain and Codomain of function not equal")
        N=self.codomain().ambient_space().dimension_relative()
        F=list(self._polys)
        R=F[0].parent()
        Coord_ring=self.codomain().coordinate_ring()
        D=Integer(n).digits(2)
        if isinstance(Coord_ring, QuotientRing_generic):
            PHI=[Coord_ring.gen(i).lift() for i in range(N)]
        else:
            PHI=[Coord_ring.gen(i) for i in range(N)]
        for i in range(len(D)):
            T=[F[j] for j in range(N)]
            for k in range(D[i]):
                PHI=[PHI[j](T) for j in range(N)]
            if i!=len(D)-1: #avoid extra iterate
                F=[R(F[j](T)) for j in range(N)] #'square'
        H=Hom(self.domain(),self.codomain())
        return(H(PHI))

    def nth_iterate(self,P,n):
        r"""
        Returns the point `self^n(P)`

        INPUT:

        - ``P`` -- a point in ``self.domain()``
        - ``n`` -- a positive integer.

        OUTPUT:

        - a point in ``self.codomain()``

        EXAMPLES::

            sage: A.<x,y>=AffineSpace(QQ,2)
            sage: H=Hom(A,A)
            sage: f=H([(x-2*y^2)/x,3*x*y])
            sage: f.nth_iterate(A(9,3),3)
            (-104975/13123, -9566667)

        ::

            sage: A.<x,y>=AffineSpace(ZZ,2)
            sage: X=A.subscheme([x-y^2])
            sage: H=Hom(X,X)
            sage: f=H([9*y^2,3*y])
            sage: f.nth_iterate(X(9,3),4)
            (59049, 243)

        ::

            sage: R.<t>=PolynomialRing(QQ)
            sage: A.<x,y>=AffineSpace(FractionField(R),2)
            sage: H=Hom(A,A)
            sage: f=H([(x-t*y^2)/x,t*x*y])
            sage: f.nth_iterate(A(1,t),3)
            ((-t^16 + 3*t^13 - 3*t^10 + t^7 + t^5 + t^3 - 1)/(t^5 + t^3 - 1), -t^9 - t^7 + t^4)

        """
        return(P.nth_iterate(self,n))

    def orbit(self,P,n):
        r"""
        Returns the orbit of `P` by ``self``. If `n` is an integer it returns `[P,self(P),\ldots,self^n(P)]`.

        If `n` is a list or tuple `n=[m,k]` it returns `[self^m(P),\ldots,self^k(P)]`

        INPUT:

        - ``P`` -- a point in ``self.domain()``
        - ``n`` -- a non-negative integer or list or tuple of two non-negative integers

        OUTPUT:

        - a list of points in ``self.codomain()``

        EXAMPLES::

            sage: A.<x,y>=AffineSpace(QQ,2)
            sage: H=Hom(A,A)
            sage: f=H([(x-2*y^2)/x,3*x*y])
            sage: f.orbit(A(9,3),3)
            [(9, 3), (-1, 81), (13123, -243), (-104975/13123, -9566667)]

        ::

            sage: A.<x>=AffineSpace(QQ,1)
            sage: H=Hom(A,A)
            sage: f=H([(x-2)/x])
            sage: f.orbit(A(1/2),[1,3])
            [(-3), (5/3), (-1/5)]

        ::

            sage: A.<x,y>=AffineSpace(ZZ,2)
            sage: X=A.subscheme([x-y^2])
            sage: H=Hom(X,X)
            sage: f=H([9*y^2,3*y])
            sage: f.orbit(X(9,3),(0,4))
            [(9, 3), (81, 9), (729, 27), (6561, 81), (59049, 243)]

        ::

            sage: R.<t>=PolynomialRing(QQ)
            sage: A.<x,y>=AffineSpace(FractionField(R),2)
            sage: H=Hom(A,A)
            sage: f=H([(x-t*y^2)/x,t*x*y])
            sage: f.orbit(A(1,t),3)
            [(1, t), (-t^3 + 1, t^2), ((-t^5 - t^3 + 1)/(-t^3 + 1), -t^6 + t^3),
            ((-t^16 + 3*t^13 - 3*t^10 + t^7 + t^5 + t^3 - 1)/(t^5 + t^3 - 1), -t^9 -
            t^7 + t^4)]
        """
        return(P.orbit(self,n))

    def global_height(self,prec=None):
        r"""
        Returns the maximum of the heights of the coefficients in any of the coordinate functions of ``self``.

        INPUT:

        - ``prec`` -- desired floating point precision (default:
          default RealField precision).

        OUTPUT:

        - a real number

        EXAMPLES::

            sage: A.<x>=AffineSpace(QQ,1)
            sage: H=Hom(A,A)
            sage: f=H([1/1331*x^2+4000]);
            sage: f.global_height()
            8.29404964010203

        ::

            sage: R.<x>=PolynomialRing(QQ)
            sage: k.<w>=NumberField(x^2+5)
            sage: A.<x,y>=AffineSpace(k,2)
            sage: H=Hom(A,A)
            sage: f=H([13*w*x^2+4*y, 1/w*y^2]);
            sage: f.global_height(prec=100)
            3.3696683136785869233538671082

        .. TODO::

            add heights to integer.pyx and remove special case
        """
        if self.domain().base_ring() == ZZ:
            if prec is None:
                R = RealField()
            else:
                R = RealField(prec)
            H=R(0)
            for i in range(self.domain().ambient_space().dimension_relative()):
                C=self[i].coefficients()
                h=max([c.abs() for c in C])
                H=max(H,R(h).log())
            return(H)
        H=0
        for i in range(self.domain().ambient_space().dimension_relative()):
            C=self[i].coefficients()
            if C==[]: #to deal with the case self[i]=0
                h=0
            else:
                h=max([c.global_height(prec) for c in C])
            H=max(H,h)
        return(H)

    def jacobian (self):
        r"""
        Returns the Jacobian matrix of partial derivitive of ``self`` in which the
<<<<<<< HEAD
        ``(i,j)`` entry of the Jacobian matrix is the partial derivative ``diff(functions[i], variables[j]``.
=======
        ``(i,j)`` entry of the Jacobian matrix is the partial derivative ``diff(functions[i], variables[j])``.
>>>>>>> f16112c7

        OUTPUT:

        - matrix with coordinates in the coordinate ring of ``self``

        EXAMPLES::

            sage: A.<z> = AffineSpace(QQ,1)
            sage: H = End(A)
            sage: f = H([z^2-3/4])
            sage: f.jacobian()
            [2*z]

        ::

            sage: A.<x,y> = AffineSpace(QQ,2)
            sage: H = End(A)
            sage: f = H([x^3 - 25*x + 12*y,5*y^2*x - 53*y + 24])
            sage: f.jacobian()
            [ 3*x^2 - 25          12]
            [      5*y^2 10*x*y - 53]

        ::

            sage: A.<x,y> = AffineSpace(ZZ,2)
            sage: H = End(A)
            sage: f = H([(x^2 - x*y)/(1+y),(5+y)/(2+x)])
            sage: f.jacobian()
            [         (2*x - y)/(y + 1) (-x^2 - x)/(y^2 + 2*y + 1)]
            [  (-y - 5)/(x^2 + 4*x + 4)                  1/(x + 2)]
        """
        try:
            return self.__jacobian
        except AttributeError:
            pass
<<<<<<< HEAD
        self.__jacobian = jacobian(list(self),self.domain().gens())
        return self.__jacobian

=======
        self.__jacobian = jacobian(list(self),self.domain().ambient_space().gens())
        return self.__jacobian

    def multiplier(self, P, n, check=True):
        r"""
        Returns the multiplier of ``self`` at the point ``P`` of period ``n``.
        ``self`` must be an endomorphism.

        INPUT:

        - ``P`` - a point on domain of ``self``

        - ``n`` - a positive integer, the period of ``P``

        - ``check`` -- verify that ``P`` has period ``n``, Default:True

        OUTPUT:

        - a square matrix of size ``self.codomain().dimension_relative()`` in the ``base_ring`` of ``self``

        EXAMPLES::

            sage: P.<x,y> = AffineSpace(QQ,2)
            sage: H = End(P)
            sage: f = H([x^2,y^2])
            sage: f.multiplier(P([1,1]),1)
            [2 0]
            [0 2]

        ::

            sage: P.<x,y,z> = AffineSpace(QQ,3)
            sage: H = End(P)
            sage: f = H([x,y^2,z^2 - y])
            sage: f.multiplier(P([1/2,1,0]),2)
            [1 0 0]
            [0 4 0]
            [0 0 0]

        ::

            sage: P.<x> = AffineSpace(CC,1)
            sage: H = End(P)
            sage: f = H([x^2 + 1/2])
            sage: f.multiplier(P([0.5 + 0.5*I]),1)
            [1.00000000000000 + 1.00000000000000*I]

        ::

            sage: R.<t> = PolynomialRing(CC,1)
            sage: P.<x> = AffineSpace(R,1)
            sage: H = End(P)
            sage: f = H([x^2 - t^2 + t])
            sage: f.multiplier(P([-t + 1]),1)
            [(-2.00000000000000)*t + 2.00000000000000]

        ::

            sage: P.<x,y> = AffineSpace(QQ,2)
            sage: X=P.subscheme([x^2-y^2])
            sage: H = End(X)
            sage: f = H([x^2,y^2])
            sage: f.multiplier(X([1,1]),1)
            [2 0]
            [0 2]
        """
        if not self.is_endomorphism():
            raise TypeError("Must be an endomorphism")
        if check:
            if self.nth_iterate(P, n) != P:
                raise ValueError("%s is not periodic of period %s" % (P, n))
            if n < 1:
                raise ValueError("Period must be a positive integer")
        N = self.domain().ambient_space().dimension_relative()
        l = identity_matrix(FractionField(self.codomain().base_ring()), N, N)
        Q = P
        J = self.jacobian()
        for i in range(0, n):
            R = self(Q)
            l = J(tuple(Q))*l #chain rule matrix multiplication
            Q = R
        return l

>>>>>>> f16112c7
class SchemeMorphism_polynomial_affine_space_field(SchemeMorphism_polynomial_affine_space):
    pass

class SchemeMorphism_polynomial_affine_space_finite_field(SchemeMorphism_polynomial_affine_space_field):

    def orbit_structure(self, P):
        r"""
        Every point is preperiodic over a finite field. This function returns the pair `[m,n]` where `m` is the
        preperiod and `n` is the period of the point ``P`` by ``self``.

        INPUT:

        - ``P`` -- a point in ``self.domain()``

        OUTPUT:

        - a list `[m,n]` of integers

        EXAMPLES::

            sage: A.<x,y> = AffineSpace(GF(13),2)
            sage: H = Hom(A,A)
            sage: f = H([x^2 - 1, y^2])
            sage: f.orbit_structure(A(2,3))
            [1, 6]

        ::

            sage: A.<x,y,z> = AffineSpace(GF(49, 't'),3)
            sage: H = Hom(A,A)
            sage: f = H([x^2 - z, x - y + z, y^2 - x^2])
            sage: f.orbit_structure(A(1,1,2))
            [7, 6]
        """
        return(P.orbit_structure(self))

    def _fast_eval(self, x):
        """
        Evaluate affine morphism at point described by x.

        EXAMPLES::

            sage: P.<x,y,z> = AffineSpace(GF(7),3)
            sage: H = Hom(P,P)
            sage: f = H([x^2+y^2,y^2,z^2 + y*z])
            sage: f._fast_eval([1,1,1])
            [2, 1, 2]

        ::

            sage: P.<x,y,z> = AffineSpace(GF(19),3)
            sage: H = Hom(P,P)
            sage: f = H([x/(y+1), y, (z^2 + y^2)/(x^2 + 1)])
            sage: f._fast_eval([2,1,3])
            [1, 1, 2]
        """

        R = self.domain().ambient_space().coordinate_ring()

        P=[]
        for i in range(len(self._fastpolys[0])):
            if self._fastpolys[1][i] is R.one():
                if self._is_prime_finite_field:
                    p = self.base_ring().characteristic()
                    P.append(self._fastpolys[0][i](*x) % p)
                else:
                    P.append(self._fastpolys[0][i](*x))
            else:
                if self._is_prime_finite_field:
                    p = self.base_ring().characteristic()
                    P.append((self._fastpolys[0][i](*x) % p)/(self._fastpolys[1][i](*x) % p))
                else:
                    P.append(self._fastpolys[0][i](*x)/self._fastpolys[1][i](*x))
        return P

    def cyclegraph(self):
        r"""
        returns Digraph of all orbits of self mod `p`. For subschemes, only points on the subscheme whose
        image are also on the subscheme are in the digraph.

        OUTPUT:

        - a digraph

        EXAMPLES::

            sage: P.<x,y>=AffineSpace(GF(5),2)
            sage: H=Hom(P,P)
            sage: f=H([x^2-y,x*y+1])
            sage: f.cyclegraph()
            Looped digraph on 25 vertices

        ::

            sage: P.<x>=AffineSpace(GF(3^3,'t'),1)
            sage: H=Hom(P,P)
            sage: f=H([x^2-1])
            sage: f.cyclegraph()
            Looped digraph on 27 vertices

        ::

            sage: P.<x,y>=AffineSpace(GF(7),2)
            sage: X=P.subscheme(x-y)
            sage: H=Hom(X,X)
            sage: f=H([x^2,y^2])
            sage: f.cyclegraph()
            Looped digraph on 7 vertices
        """
        if self.domain() != self.codomain():
            raise NotImplementedError("Domain and Codomain must be equal")
        V=[]
        E=[]
        from sage.schemes.affine.affine_space import is_AffineSpace
        if is_AffineSpace(self.domain())==True:
            for P in self.domain():
                V.append(str(P))
                Q=self(P)
                E.append([str(Q)])
        else:
            X=self.domain()
            for P in X.ambient_space():
                try:
                    XP=X.point(P)
                    V.append(str(XP))
                    Q=self(XP)
                    E.append([str(Q)])
                except TypeError:  # not on the scheme
                    pass
        from sage.graphs.digraph import DiGraph
        g=DiGraph(dict(zip(V,E)), loops=True)
        return g<|MERGE_RESOLUTION|>--- conflicted
+++ resolved
@@ -40,10 +40,7 @@
 from sage.rings.arith              import lcm, gcd
 from sage.rings.complex_field      import ComplexField
 from sage.rings.finite_rings.constructor import GF, is_PrimeFiniteField
-<<<<<<< HEAD
-=======
 from sage.rings.fraction_field     import FractionField
->>>>>>> f16112c7
 from sage.rings.integer_ring       import ZZ
 from sage.rings.polynomial.polynomial_ring_constructor import PolynomialRing
 from sage.rings.quotient_ring      import QuotientRing_generic
@@ -709,11 +706,7 @@
     def jacobian (self):
         r"""
         Returns the Jacobian matrix of partial derivitive of ``self`` in which the
-<<<<<<< HEAD
-        ``(i,j)`` entry of the Jacobian matrix is the partial derivative ``diff(functions[i], variables[j]``.
-=======
         ``(i,j)`` entry of the Jacobian matrix is the partial derivative ``diff(functions[i], variables[j])``.
->>>>>>> f16112c7
 
         OUTPUT:
 
@@ -749,11 +742,6 @@
             return self.__jacobian
         except AttributeError:
             pass
-<<<<<<< HEAD
-        self.__jacobian = jacobian(list(self),self.domain().gens())
-        return self.__jacobian
-
-=======
         self.__jacobian = jacobian(list(self),self.domain().ambient_space().gens())
         return self.__jacobian
 
@@ -837,7 +825,6 @@
             Q = R
         return l
 
->>>>>>> f16112c7
 class SchemeMorphism_polynomial_affine_space_field(SchemeMorphism_polynomial_affine_space):
     pass
 
