--- conflicted
+++ resolved
@@ -43,22 +43,16 @@
 from sage.interfaces.all import singular
 from sage.misc.all import add, sage_eval
 from sage.rings.all import degree_lowest_rational_function
-<<<<<<< HEAD
 from sage.rings.polynomial.polynomial_ring_constructor import PolynomialRing
-=======
 from sage.rings.rational_field import is_RationalField
->>>>>>> 7b1b3ec5
 from sage.schemes.affine.affine_space import AffineSpace
 from sage.schemes.projective.projective_space import ProjectiveSpace, is_ProjectiveSpace
 
 from . import point
 
 from sage.schemes.generic.algebraic_scheme import AlgebraicScheme_subscheme_projective
-<<<<<<< HEAD
-=======
 from sage.schemes.projective.projective_space import (is_ProjectiveSpace,
                                                       ProjectiveSpace)
->>>>>>> 7b1b3ec5
 
 from .curve import Curve_generic
 
