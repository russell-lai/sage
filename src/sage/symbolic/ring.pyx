"""
The symbolic ring
"""

#*****************************************************************************
#       Copyright (C) 2008 William Stein <wstein@gmail.com>
#       Copyright (C) 2008 Burcin Erocal <burcin@erocal.org>
#
# This program is free software: you can redistribute it and/or modify
# it under the terms of the GNU General Public License as published by
# the Free Software Foundation, either version 2 of the License, or
# (at your option) any later version.
#                  http://www.gnu.org/licenses/
#*****************************************************************************

#################################################################
# Initialize the library
#################################################################

from ginac cimport *

from sage.rings.integer cimport Integer
from sage.rings.real_mpfr cimport RealNumber

from sage.symbolic.expression cimport Expression, new_Expression_from_GEx, new_Expression_from_pyobject, is_Expression

from sage.libs.pari.pari_instance import PariInstance
from sage.misc.latex import latex_variable_name
from sage.structure.element cimport RingElement, Element, Matrix
from sage.structure.parent_base import ParentWithBase
from sage.rings.ring cimport CommutativeRing
from sage.categories.morphism cimport Morphism
from sage.structure.coerce cimport is_numpy_type

from sage.rings.all import RR, CC, ZZ

pynac_symbol_registry = {}

cdef class SymbolicRing(CommutativeRing):
    """
    Symbolic Ring, parent object for all symbolic expressions.
    """
    def __init__(self):
        """
        Initialize the Symbolic Ring.

        EXAMPLES::

            sage: sage.symbolic.ring.SymbolicRing()
            Symbolic Ring
        """
        CommutativeRing.__init__(self, self)
        self._populate_coercion_lists_(convert_method_name='_symbolic_')

    def __reduce__(self):
        """
        EXAMPLES::

           sage: loads(dumps(SR)) == SR           # indirect doctest
           True
        """
        return the_SymbolicRing, tuple([])

    def __hash__(self):
        """
        EXAMPLES::

            sage: hash(SR)   #random
            139682705593888
        """
        return hash(SymbolicRing)

    def _repr_(self):
        """
        Return a string representation of self.

        EXAMPLES::

            sage: repr(SR)
            'Symbolic Ring'
        """
        return "Symbolic Ring"

    def _latex_(self):
        """
        Return latex representation of the symbolic ring.

        EXAMPLES::

            sage: latex(SR)
            \text{SR}
            sage: M = MatrixSpace(SR, 2); latex(M)
            \mathrm{Mat}_{2\times 2}(\text{SR})
        """
        return r'\text{SR}'

    cpdef _coerce_map_from_(self, R):
        """
        EXAMPLES::

            sage: SR.coerce(int(2))
            2
            sage: SR.coerce(-infinity)
            -Infinity
            sage: SR.has_coerce_map_from(ZZ['t'])
            True
            sage: SR.has_coerce_map_from(ZZ['t,u,v'])
            True
            sage: SR.has_coerce_map_from(Frac(ZZ['t,u,v']))
            True
            sage: SR.has_coerce_map_from(GF(5)['t'])
            True
            sage: SR.has_coerce_map_from(SR['t'])
            False
            sage: SR.has_coerce_map_from(Integers(8))
            True
            sage: SR.has_coerce_map_from(GF(9, 'a'))
            True

        TESTS:

        Check if arithmetic with bools works (see :trac:`9560`)::

            sage: SR.has_coerce_map_from(bool)
            True
            sage: SR(5)*True; True*SR(5)
            5
            5
            sage: SR(5)+True; True+SR(5)
            6
            6
            sage: SR(5)-True
            4
        """
        if isinstance(R, type):
            if R in [int, float, long, complex, bool]:
                return True

            if is_numpy_type(R):
                import numpy
                if (issubclass(R, numpy.integer) or
                    issubclass(R, numpy.floating) or
                    issubclass(R, numpy.complexfloating)):
                    return NumpyToSRMorphism(R)
                else:
                    return None

            if 'sympy' in R.__module__:
                from sympy.core.basic import Basic
                if issubclass(R, Basic):
                    return UnderscoreSageMorphism(R, self)

            return False
        else:
            from sage.rings.real_mpfr import mpfr_prec_min

            from sage.rings.fraction_field import is_FractionField
            from sage.rings.finite_rings.integer_mod_ring import is_IntegerModRing
            from sage.rings.real_mpfi import is_RealIntervalField
            from sage.rings.complex_interval_field import is_ComplexIntervalField
            from sage.rings.polynomial.polynomial_ring import is_PolynomialRing
            from sage.rings.polynomial.multi_polynomial_ring import is_MPolynomialRing

            from sage.rings.all import (ComplexField,
                                        RLF, CLF, AA, QQbar, InfinityRing)
            from sage.rings.finite_rings.finite_field_base import is_FiniteField

            from sage.interfaces.maxima import Maxima

            if ComplexField(mpfr_prec_min()).has_coerce_map_from(R):
                # Anything with a coercion into any precision of CC

                # In order to have coercion from SR to AA or QQbar,
                # we disable coercion in the reverse direction.
                # This makes the following work:
                # sage: QQbar(sqrt(2)) + sqrt(3)
                # 3.146264369941973?
                return R not in (RLF, CLF, AA, QQbar)
            elif is_PolynomialRing(R) or is_MPolynomialRing(R) or is_FractionField(R):
                base = R.base_ring()
                return base is not self and self.has_coerce_map_from(base)
            elif (R is InfinityRing
                  or is_RealIntervalField(R) or is_ComplexIntervalField(R)
                  or is_IntegerModRing(R) or is_FiniteField(R)):
                return True
            elif isinstance(R, (Maxima, PariInstance)):
                return False

    def _element_constructor_(self, x):
        """
        Coerce `x` into the symbolic expression ring SR.

        EXAMPLES::

            sage: a = SR(-3/4); a
            -3/4
            sage: type(a)
            <type 'sage.symbolic.expression.Expression'>
            sage: a.parent()
            Symbolic Ring
            sage: K.<a> = QuadraticField(-3)
            sage: a + sin(x)
            I*sqrt(3) + sin(x)
            sage: x=var('x'); y0,y1=PolynomialRing(ZZ,2,'y').gens()
            sage: x+y0/y1
            x + y0/y1
            sage: x.subs(x=y0/y1)
            y0/y1
            sage: x + long(1)
            x + 1L

        If `a` is already in the symbolic expression ring, coercing returns
        `a` itself (not a copy)::

            sage: a = SR(-3/4); a
            -3/4
            sage: SR(a) is a
            True

        A Python complex number::

            sage: SR(complex(2,-3))
            (2-3j)

        TESTS::

            sage: SR._coerce_(int(5))
            5
            sage: SR._coerce_(5)
            5
            sage: SR._coerce_(float(5))
            5.0
            sage: SR._coerce_(5.0)
            5.00000000000000

        An interval arithmetic number::

            sage: SR._coerce_(RIF(pi))
            3.141592653589794?

        A number modulo 7::

            sage: a = SR(Mod(3,7)); a
            3
            sage: a^2
            2

            sage: si = SR.coerce(I)
            sage: si^2
            -1
            sage: bool(si == CC.0)
            True

<<<<<<< HEAD
        Asymptotic expansions::

            sage: A.<x, y> = AsymptoticRing(growth_group='x^ZZ * y^QQ * log(y)^ZZ', coefficient_ring=ZZ)
            doctest:...: FutureWarning: This class/method/function is
            marked as experimental.
            ...
            See http://trac.sagemath.org/17601 for details.
            sage: s = SR(3*x^5 * log(y) + 4*y^(3/7) + O(x*log(y))); s
            3*x^5*log(y) + 4*y^(3/7) + Order(x*log(y))
            sage: s.operator(), s.operands()
            (<function add_vararg at 0x...>,
             [3*x^5*log(y), 4*y^(3/7), Order(x*log(y))])
            sage: t = s.operands()[0]; t
            3*x^5*log(y)
            sage: t.operator(), t.operands()
            (<function mul_vararg at 0x...>, [x^5, log(y), 3])
=======
        Polynomial ring element factorizations::

            sage: R.<x> = QQ[]
            sage: SR(factor(5*x^2 - 5))
            5*(x + 1)*(x - 1)
            sage: R.<x,y> = QQ[]
            sage: SR(factor(x^2 - y^2))
            (x + y)*(x - y)
            sage: R.<x,y,z> = QQ[]
            sage: SR(factor(x^2*y^3 + x^2*y^2*z - x*y^3 - x*y^2*z - 2*x*y*z - 2*x*z^2 + 2*y*z + 2*z^2))
            (x*y^2 - 2*z)*(x - 1)*(y + z)

>>>>>>> 792aab72
        """
        cdef GEx exp

        if is_Expression(x):
            if (<Expression>x)._parent is self:
                return x
            else:
                return new_Expression_from_GEx(self, (<Expression>x)._gobj)
        elif hasattr(x, '_symbolic_'):
            return x._symbolic_(self)
        elif isinstance(x, str):
            try:
                from sage.calculus.calculus import symbolic_expression_from_string
                return self(symbolic_expression_from_string(x))
            except SyntaxError as err:
                msg, s, pos = err.args
                raise TypeError("%s: %s !!! %s" % (msg, s[:pos], s[pos:]))

        from sage.rings.infinity import (infinity, minus_infinity,
                                         unsigned_infinity)
<<<<<<< HEAD
        from sage.rings.asymptotic.asymptotic_ring import AsymptoticExpansion
=======
        from sage.structure.factorization import Factorization
>>>>>>> 792aab72

        if isinstance(x, (Integer, RealNumber, float, long, complex)):
            GEx_construct_pyobject(exp, x)
        elif isinstance(x, int):
            GEx_construct_long(&exp, x)
        elif x is infinity:
            return new_Expression_from_GEx(self, g_Infinity)
        elif x is minus_infinity:
            return new_Expression_from_GEx(self, g_mInfinity)
        elif x is unsigned_infinity:
            return new_Expression_from_GEx(self, g_UnsignedInfinity)
        elif isinstance(x, AsymptoticExpansion):
            return x.symbolic_expression()
        elif isinstance(x, (RingElement, Matrix)):
            GEx_construct_pyobject(exp, x)
        elif isinstance(x, Factorization):
            from sage.misc.all import prod
            return prod([SR(p)**e for p,e in x], SR(x.unit()))
        else:
            raise TypeError

        return new_Expression_from_GEx(self, exp)

    def _force_pyobject(self, x, bint force=False, bint recursive=True):
        """
        Wrap the given Python object in a symbolic expression even if it
        cannot be coerced to the Symbolic Ring.

        INPUT:

        - ``x`` - a Python object.

        - ``force`` - bool, default ``False``, if True, the Python object
          is taken as is without attempting coercion or list traversal.

        - ``recursive`` - bool, default ``True``, disables recursive
          traversal of lists.

        EXAMPLES::

            sage: t = SR._force_pyobject(QQ); t
            Rational Field
            sage: type(t)
            <type 'sage.symbolic.expression.Expression'>

        Testing tuples::

            sage: t = SR._force_pyobject((1, 2, x, x+1, x+2)); t
            (1, 2, x, x + 1, x + 2)
            sage: t.subs(x = 2*x^2)
            (1, 2, 2*x^2, 2*x^2 + 1, 2*x^2 + 2)
            sage: t.op[0]
            1
            sage: t.op[2]
            x

        It also works if the argument is a ``list``::

            sage: t = SR._force_pyobject([1, 2, x, x+1, x+2]); t
            (1, 2, x, x + 1, x + 2)
            sage: t.subs(x = 2*x^2)
            (1, 2, 2*x^2, 2*x^2 + 1, 2*x^2 + 2)
            sage: SR._force_pyobject((QQ, RR, CC))
            (Rational Field, Real Field with 53 bits of precision, Complex Field with 53 bits of precision)
            sage: t = SR._force_pyobject((QQ, (x, x + 1, x + 2), CC)); t
            (Rational Field, (x, x + 1, x + 2), Complex Field with 53 bits of precision)
            sage: t.subs(x=x^2)
            (Rational Field, (x^2, x^2 + 1, x^2 + 2), Complex Field with 53 bits of precision)

        If ``recursive`` is ``False`` the inner tuple is taken as a Python
        object. This prevents substitution as above::

            sage: t = SR._force_pyobject((QQ, (x, x + 1, x + 2), CC), recursive=False)
            sage: t
            (Rational Field, (x, x + 1, x + 2), Complex Field with 53 bits
            of precision)
            sage: t.subs(x=x^2)
            (Rational Field, (x, x + 1, x + 2), Complex Field with 53 bits
            of precision)
        """
        cdef GEx exp
        cdef GExprSeq ex_seq
        cdef GExVector ex_v
        if force:
            GEx_construct_pyobject(exp, x)

        else:
            # first check if we can do it the nice way
            if isinstance(x, Expression):
                return x
            try:
                return self._coerce_(x)
            except TypeError:
                pass

            # tuples can be packed into exprseq
            if isinstance(x, (tuple, list)):
                for e in x:
                    obj = SR._force_pyobject(e, force=(not recursive))
                    ex_v.push_back( (<Expression>obj)._gobj )

                GExprSeq_construct_exvector(&ex_seq, ex_v)

                GEx_construct_exprseq(&exp, ex_seq)
            else:
                GEx_construct_pyobject(exp, x)

        return new_Expression_from_GEx(self, exp)

    def wild(self, unsigned int n=0):
        """
        Return the n-th wild-card for pattern matching and substitution.

        INPUT:

        - ``n`` - a nonnegative integer

        OUTPUT:

        - `n^{th}` wildcard expression

        EXAMPLES::

            sage: x,y = var('x,y')
            sage: w0 = SR.wild(0); w1 = SR.wild(1)
            sage: pattern = sin(x)*w0*w1^2; pattern
            $1^2*$0*sin(x)
            sage: f = atan(sin(x)*3*x^2); f
            arctan(3*x^2*sin(x))
            sage: f.has(pattern)
            True
            sage: f.subs(pattern == x^2)
            arctan(x^2)

        TESTS:

        Check that :trac:`15047` is fixed::

            sage: latex(SR.wild(0))
            \$0
        """
        return new_Expression_from_GEx(self, g_wild(n))

    def __cmp__(self, other):
        """
        Compare two symbolic expression rings. They are equal if and only
        if they have the same type. Otherwise their types are compared.

        EXAMPLES::

            sage: from sage.symbolic.ring import SymbolicRing
            sage: cmp(SR, RR) #random
            1
            sage: cmp(RR, SymbolicRing()) #random
            -1
            sage: cmp(SR, SymbolicRing())
            0
        """
        return cmp(type(self), type(other))

    def __contains__(self, x):
        r"""
        True if there is an element of the symbolic ring that is equal to x
        under ``==``.

        EXAMPLES:

        The symbolic variable x is in the symbolic ring.::

            sage: x.parent()
            Symbolic Ring
            sage: x in SR
            True

        2 is also in the symbolic ring since it is equal to something in
        SR, even though 2's parent is not SR.

        ::

            sage: 2 in SR
            True
            sage: parent(2)
            Integer Ring
            sage: 1/3 in SR
            True
        """
        try:
            x2 = self(x)
            return bool(x2 == x)
        except TypeError:
            return False

    def characteristic(self):
        """
        Return the characteristic of the symbolic ring, which is 0.

        OUTPUT:

        - a Sage integer

        EXAMPLES::

            sage: c = SR.characteristic(); c
            0
            sage: type(c)
            <type 'sage.rings.integer.Integer'>
        """
        return Integer(0)

    def _an_element_(self):
        """
        Return an element of the symbolic ring, which is used by the
        coercion model.

        EXAMPLES::

            sage: SR._an_element_()
            some_variable
        """
        return self.var('some_variable')

    def is_field(self, proof = True):
        """
        Returns True, since the symbolic expression ring is (for the most
        part) a field.

        EXAMPLES::

            sage: SR.is_field()
            True
        """
        return True

    def is_finite(self):
        """
        Return False, since the Symbolic Ring is infinite.

        EXAMPLES::

            sage: SR.is_finite()
            False
        """
        return False

    cpdef bint is_exact(self) except -2:
        """
        Return False, because there are approximate elements in the
        symbolic ring.

        EXAMPLES::

            sage: SR.is_exact()
            False

        Here is an inexact element.

        ::

            sage: SR(1.9393)
            1.93930000000000
        """
        return False

    def pi(self):
        """
        EXAMPLES::

            sage: SR.pi() is pi
            True
        """
        from sage.symbolic.constants import pi
        return self(pi)

    cpdef symbol(self, name=None, latex_name=None, domain=None):
        """
        EXAMPLES::

            sage: t0 = SR.symbol("t0")
            sage: t0.conjugate()
            conjugate(t0)

            sage: t1 = SR.symbol("t1", domain='real')
            sage: t1.conjugate()
            t1

            sage: t0.abs()
            abs(t0)

            sage: t0_2 = SR.symbol("t0", domain='positive')
            sage: t0_2.abs()
            t0
            sage: bool(t0_2 == t0)
            True
            sage: t0.conjugate()
            t0

            sage: SR.symbol() # temporary variable
            symbol...

        We propagate the domain to the assumptions database::

            sage: n = var('n', domain='integer')
            sage: solve([n^2 == 3],n)
            []
        """
        cdef GSymbol symb
        cdef Expression e

        # check if there is already a symbol with same name
        e = pynac_symbol_registry.get(name)

        # fast path to get an already existing variable
        if e is not None:
            if domain is None:
                if latex_name is None:
                    return e

            # get symbol
            symb = ex_to_symbol(e._gobj)
            if latex_name is not None:
                symb.set_texname(latex_name)
            if domain is not None:
                symb.set_domain(sage_domain_to_ginac_domain(domain))
            GEx_construct_symbol(&e._gobj, symb)
            if domain is not None:
                send_sage_domain_to_maxima(e, domain)

            return e

        else: # initialize a new symbol
            # Construct expression
            e = <Expression>Expression.__new__(Expression)
            e._parent = SR

            if name is None: # Check if we need a temporary anonymous new symbol
                symb = ginac_new_symbol()
                if domain is not None:
                    symb.set_domain(sage_domain_to_ginac_domain(domain))
            else:
                if latex_name is None:
                    latex_name = latex_variable_name(name)
                if domain is not None:
                    ginac_domain = sage_domain_to_ginac_domain(domain)
                else:
                    ginac_domain = domain_complex
                symb = ginac_symbol(name, latex_name, ginac_domain)
                pynac_symbol_registry[name] = e

            GEx_construct_symbol(&e._gobj, symb)
            if domain is not None:
                send_sage_domain_to_maxima(e, domain)

        return e

    cpdef var(self, name, latex_name=None, domain=None):
        """
        Return the symbolic variable defined by x as an element of the
        symbolic ring.

        EXAMPLES::

            sage: zz = SR.var('zz'); zz
            zz
            sage: type(zz)
            <type 'sage.symbolic.expression.Expression'>
            sage: t = SR.var('theta2'); t
            theta2

        TESTS::

            sage: var(' x y  z    ')
            (x, y, z)
            sage: var(' x  ,  y ,  z    ')
            (x, y, z)
            sage: var(' ')
            Traceback (most recent call last):
            ...
            ValueError: You need to specify the name of the new variable.

            var(['x', 'y ', ' z '])
            (x, y, z)
            var(['x,y'])
            Traceback (most recent call last):
            ...
            ValueError: The name "x,y" is not a valid Python identifier.

        Check that :trac:`17206` is fixed::

            sage: var1 = var('var1', latex_name=r'\sigma^2_1'); latex(var1)
            {\sigma^2_1}
        """
        if is_Expression(name):
            return name
        if not isinstance(name, (basestring,list,tuple)):
            name = repr(name)

        if isinstance(name, (list,tuple)):
            names_list = [s.strip() for s in name]
        elif ',' in name:
            names_list = [s.strip() for s in name.split(',' )]
        elif ' ' in name:
            names_list = [s.strip() for s in name.split()]
        else:
            names_list = [name]

        for s in names_list:
            if not isidentifier(s):
                raise ValueError('The name "'+s+'" is not a valid Python identifier.')

        if len(names_list) == 0:
            raise ValueError('You need to specify the name of the new variable.')
        if len(names_list) == 1:
            formatted_latex_name = None
            if latex_name is not None:
                formatted_latex_name = '{{{0}}}'.format(latex_name)
            return self.symbol(name, latex_name=formatted_latex_name, domain=domain)
        if len(names_list) > 1:
            if latex_name:
                raise ValueError("cannot specify latex_name for multiple symbol names")
            return tuple([self.symbol(s, domain=domain) for s in names_list])

    def _repr_element_(self, Expression x):
        """
        Returns the string representation of the element x.  This is
        used so that subclasses of the SymbolicRing (such the a
        CallableSymbolicExpressionRing) can provide their own
        implementations of how to print Expressions.

        EXAMPLES::

            sage: SR._repr_element_(x+2)
            'x + 2'
        """
        return GEx_to_str(&x._gobj)

    def _latex_element_(self, Expression x):
        """
        Returns the standard LaTeX version of the expression *x*.

        EXAMPLES::

            sage: latex(sin(x+2))
            \sin\left(x + 2\right)
            sage: latex(var('theta') + 2)
            \theta + 2
        """
        return GEx_to_str_latex(&x._gobj)

    def _call_element_(self, _the_element, *args, **kwds):
        """
        EXAMPLES::

            sage: x,y=var('x,y')
            sage: f = x+y
            sage: f.variables()
            (x, y)
            sage: f()
            x + y
            sage: f(3)
            doctest:...: DeprecationWarning: Substitution using function-call syntax and unnamed arguments is deprecated and will be removed from a future release of Sage; you can use named arguments instead, like EXPR(x=..., y=...)
            See http://trac.sagemath.org/5930 for details.
            y + 3
            sage: f(x=3)
            y + 3
            sage: f(3,4)
            7
            sage: f(x=3,y=4)
            7
            sage: f(2,3,4)
            Traceback (most recent call last):
            ...
            ValueError: the number of arguments must be less than or equal to 2
            sage: f(x=2,y=3,z=4)
            5

        ::

            sage: f({x:3})
            y + 3
            sage: f({x:3,y:4})
            7
            sage: f(x=3)
            y + 3
            sage: f(x=3,y=4)
            7

        ::

            sage: a = (2^(8/9))
            sage: a(4)
            Traceback (most recent call last):
            ...
            ValueError: the number of arguments must be less than or equal to 0


        Note that you make get unexpected results when calling
        symbolic expressions and not explicitly giving the variables::

            sage: f = function('Gamma', var('z'), var('w')); f
            Gamma(z, w)
            sage: f(2)
            Gamma(z, 2)
            sage: f(2,5)
            Gamma(5, 2)

        Thus, it is better to be explicit::

            sage: f(z=2)
            Gamma(2, w)
        """
        if len(args) == 0:
            d = None
        elif len(args) == 1 and isinstance(args[0], dict):
            d = args[0]
        else:
            import inspect
            if not hasattr(_the_element,'_fast_callable_') or not inspect.ismethod(_the_element._fast_callable_):
                # only warn if _the_element is not dynamic
                from sage.misc.superseded import deprecation
                deprecation(5930, "Substitution using function-call syntax and unnamed arguments is deprecated and will be removed from a future release of Sage; you can use named arguments instead, like EXPR(x=..., y=...)")
            d = {}

            vars = _the_element.variables()
            for i, arg in enumerate(args):
                try:
                    d[ vars[i] ] = arg
                except IndexError:
                    raise ValueError("the number of arguments must be less than or equal to %s"%len(vars))

        return _the_element.subs(d, **kwds)

SR = SymbolicRing()

cdef unsigned sage_domain_to_ginac_domain(object domain) except -1:
    """
    TESTS::

        sage: var('x', domain='foo')
        Traceback (most recent call last):
        ...
        ValueError: 'foo': domain must be one of 'complex', 'real', 'positive' or 'integer'
    """
    # convert the domain argument to something easy to parse
    if domain is RR or domain == 'real':
        return domain_real
    elif domain == 'positive':
        return domain_positive
    elif domain is CC or domain == 'complex':
        return domain_complex
    elif domain is ZZ or domain == 'integer':
        return domain_integer
    else:
        raise ValueError(repr(domain)+": domain must be one of 'complex', 'real', 'positive' or 'integer'")

cdef send_sage_domain_to_maxima(Expression v, object domain) except +:
    from sage.symbolic.assumptions import assume
    # convert the domain argument to something easy to parse
    if domain is RR or domain == 'real':
        assume(v, 'real')
    elif domain == 'positive':
        assume(v>0)
    elif domain is CC or domain == 'complex':
        assume(v, 'complex')
    elif domain is ZZ or domain == 'integer':
        assume(v, 'integer')
    else:
        raise ValueError(repr(domain)+": domain must be one of 'complex', 'real', 'positive' or 'integer'")

cdef class NumpyToSRMorphism(Morphism):
    r"""
    A morphism from numpy types to the symbolic ring.

    TESTS:

    We check that :trac:`8949` and :trac:`9769` are fixed (see also :trac:`18076`)::

        sage: import numpy
        sage: f(x) = x^2
        sage: f(numpy.int8('2'))
        4
        sage: f(numpy.int32('3'))
        9

    Note that the answer is a Sage integer and not a numpy type::

        sage: a = f(numpy.int8('2')).pyobject()
        sage: type(a)
        <type 'sage.rings.integer.Integer'>

    This behavior also applies to standard functions::

        sage: cos(numpy.int('2'))
        cos(2)
        sage: numpy.cos(numpy.int('2'))
        -0.41614683654714241
    """
    cdef _intermediate_ring

    def __init__(self, numpy_type):
        """
        A Morphism which constructs Expressions from NumPy floats and
        complexes by converting them to elements of either RDF or CDF.

        INPUT:

        - ``numpy_type`` - a numpy number type

        EXAMPLES::

            sage: import numpy
            sage: from sage.symbolic.ring import NumpyToSRMorphism
            sage: f = NumpyToSRMorphism(numpy.float64)
            sage: f(numpy.float64('2.0'))
            2.0
            sage: _.parent()
            Symbolic Ring

            sage: NumpyToSRMorphism(str)
            Traceback (most recent call last):
            ...
            TypeError: <type 'str'> is not a numpy number type
        """
        Morphism.__init__(self, numpy_type, SR)

        import numpy
        if issubclass(numpy_type, numpy.integer):
            from sage.rings.all import ZZ
            self._intermediate_ring = ZZ
        elif issubclass(numpy_type, numpy.floating):
            from sage.rings.all import RDF
            self._intermediate_ring = RDF
        elif issubclass(numpy_type, numpy.complexfloating):
            from sage.rings.all import CDF
            self._intermediate_ring = CDF
        else:
            raise TypeError("{} is not a numpy number type".format(numpy_type))

    cpdef Element _call_(self, a):
        """
        EXAMPLES:

        This should be called when coercing or converting a NumPy
        float or complex to the Symbolic Ring::

            sage: import numpy
            sage: SR(numpy.int32('1')).pyobject().parent()
            Integer Ring
            sage: SR(numpy.int64('-2')).pyobject().parent()
            Integer Ring

            sage: SR(numpy.float16('1')).pyobject().parent()
            Real Double Field
            sage: SR(numpy.float64('2.0')).pyobject().parent()
            Real Double Field

            sage: SR(numpy.complex64(1jr)).pyobject().parent()
            Complex Double Field
        """
        return new_Expression_from_pyobject(self.codomain(), self._intermediate_ring(a))

cdef class UnderscoreSageMorphism(Morphism):
    def __init__(self, t, R):
        """
        A Morphism which constructs Expressions from an arbitrary Python
        object by calling the :meth:`_sage_` method on the object.

        EXAMPLES::

            sage: import sympy
            sage: from sage.symbolic.ring import UnderscoreSageMorphism
            sage: b = sympy.var('b')
            sage: f = UnderscoreSageMorphism(type(b), SR)
            sage: f(b)
            b
            sage: _.parent()
            Symbolic Ring
        """
        import sage.categories.homset
        from sage.structure.parent import Set_PythonType
        Morphism.__init__(self, sage.categories.homset.Hom(Set_PythonType(t), R))

    cpdef Element _call_(self, a):
        """
        EXAMPLES:

        This should be called when coercing or converting a SymPy
        object to the Symbolic Ring::

            sage: import sympy
            sage: b = sympy.var('b')
            sage: bool(SR(b) == SR(b._sage_()))
            True
        """
        return self.codomain()(a._sage_())


def the_SymbolicRing():
    """
    Return the unique symbolic ring object.

    (This is mainly used for unpickling.)

    EXAMPLES::

        sage: sage.symbolic.ring.the_SymbolicRing()
        Symbolic Ring
        sage: sage.symbolic.ring.the_SymbolicRing() is sage.symbolic.ring.the_SymbolicRing()
        True
        sage: sage.symbolic.ring.the_SymbolicRing() is SR
        True
    """
    return SR

def is_SymbolicExpressionRing(R):
    """
    Returns True if *R* is the symbolic expression ring.

    EXAMPLES::

        sage: from sage.symbolic.ring import is_SymbolicExpressionRing
        sage: is_SymbolicExpressionRing(ZZ)
        False
        sage: is_SymbolicExpressionRing(SR)
        True
    """
    return R is SR

def var(name, **kwds):
    """
    EXAMPLES::

        sage: from sage.symbolic.ring import var
        sage: var("x y z")
        (x, y, z)
        sage: var("x,y,z")
        (x, y, z)
        sage: var("x , y , z")
        (x, y, z)
        sage: var("z")
        z

    TESTS:

    These examples test that variables can only be made from
    valid identifiers.  See Trac 7496 (and 9724) for details::

        sage: var(' ')
        Traceback (most recent call last):
        ...
        ValueError: You need to specify the name of the new variable.
        sage: var('3')
        Traceback (most recent call last):
        ...
        ValueError: The name "3" is not a valid Python identifier.
    """
    return SR.var(name, **kwds)

def is_SymbolicVariable(x):
    """
    Returns True if x is a variable.

    EXAMPLES::

        sage: from sage.symbolic.ring import is_SymbolicVariable
        sage: is_SymbolicVariable(x)
        True
        sage: is_SymbolicVariable(x+2)
        False

    TESTS::

        sage: ZZ['x']
        Univariate Polynomial Ring in x over Integer Ring
    """
    return is_Expression(x) and is_a_symbol((<Expression>x)._gobj)

def isidentifier(x):
    """
    Return whether ``x`` is a valid identifier.

    When we switch to Python 3 this function can be replaced by the
    official Python function of the same name.

    INPUT:

    - ``x`` -- a string.

    OUTPUT:

    Boolean. Whether the string ``x`` can be used as a variable name.

    EXAMPLES::

        sage: from sage.symbolic.ring import isidentifier
        sage: isidentifier('x')
        True
        sage: isidentifier(' x')   # can't start with space
        False
        sage: isidentifier('ceci_n_est_pas_une_pipe')
        True
        sage: isidentifier('1 + x')
        False
        sage: isidentifier('2good')
        False
        sage: isidentifier('good2')
        True
        sage: isidentifier('lambda s:s+1')
        False
    """
    import parser
    try:
        code = parser.expr(x).compile()
    except (MemoryError, OverflowError, SyntaxError, SystemError, parser.ParserError), msg:
        return False
    return len(code.co_names) == 1 and code.co_names[0] == x<|MERGE_RESOLUTION|>--- conflicted
+++ resolved
@@ -251,7 +251,18 @@
             sage: bool(si == CC.0)
             True
 
-<<<<<<< HEAD
+        Polynomial ring element factorizations::
+
+            sage: R.<x> = QQ[]
+            sage: SR(factor(5*x^2 - 5))
+            5*(x + 1)*(x - 1)
+            sage: R.<x,y> = QQ[]
+            sage: SR(factor(x^2 - y^2))
+            (x + y)*(x - y)
+            sage: R.<x,y,z> = QQ[]
+            sage: SR(factor(x^2*y^3 + x^2*y^2*z - x*y^3 - x*y^2*z - 2*x*y*z - 2*x*z^2 + 2*y*z + 2*z^2))
+            (x*y^2 - 2*z)*(x - 1)*(y + z)
+
         Asymptotic expansions::
 
             sage: A.<x, y> = AsymptoticRing(growth_group='x^ZZ * y^QQ * log(y)^ZZ', coefficient_ring=ZZ)
@@ -268,20 +279,6 @@
             3*x^5*log(y)
             sage: t.operator(), t.operands()
             (<function mul_vararg at 0x...>, [x^5, log(y), 3])
-=======
-        Polynomial ring element factorizations::
-
-            sage: R.<x> = QQ[]
-            sage: SR(factor(5*x^2 - 5))
-            5*(x + 1)*(x - 1)
-            sage: R.<x,y> = QQ[]
-            sage: SR(factor(x^2 - y^2))
-            (x + y)*(x - y)
-            sage: R.<x,y,z> = QQ[]
-            sage: SR(factor(x^2*y^3 + x^2*y^2*z - x*y^3 - x*y^2*z - 2*x*y*z - 2*x*z^2 + 2*y*z + 2*z^2))
-            (x*y^2 - 2*z)*(x - 1)*(y + z)
-
->>>>>>> 792aab72
         """
         cdef GEx exp
 
@@ -302,11 +299,8 @@
 
         from sage.rings.infinity import (infinity, minus_infinity,
                                          unsigned_infinity)
-<<<<<<< HEAD
         from sage.rings.asymptotic.asymptotic_ring import AsymptoticExpansion
-=======
         from sage.structure.factorization import Factorization
->>>>>>> 792aab72
 
         if isinstance(x, (Integer, RealNumber, float, long, complex)):
             GEx_construct_pyobject(exp, x)
