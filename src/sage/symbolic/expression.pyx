# -*- coding: utf-8 -*-
"""
Symbolic Expressions

RELATIONAL EXPRESSIONS:

We create a relational expression::

    sage: x = var('x')
    sage: eqn = (x-1)^2 <= x^2 - 2*x + 3
    sage: eqn.subs(x == 5)
    16 <= 18

Notice that squaring the relation squares both sides.

::

    sage: eqn^2
    (x - 1)^4 <= (x^2 - 2*x + 3)^2
    sage: eqn.expand()
    x^2 - 2*x + 1 <= x^2 - 2*x + 3

The can transform a true relational into a false one::

    sage: eqn = SR(-5) < SR(-3); eqn
    -5 < -3
    sage: bool(eqn)
    True
    sage: eqn^2
    25 < 9
    sage: bool(eqn^2)
    False

We can do arithmetic with relationals::

    sage: e = x+1 <= x-2
    sage: e + 2
    x + 3 <= x
    sage: e - 1
    x <= x - 3
    sage: e*(-1)
    -x - 1 <= -x + 2
    sage: (-2)*e
    -2*x - 2 <= -2*x + 4
    sage: e*5
    5*x + 5 <= 5*x - 10
    sage: e/5
    1/5*x + 1/5 <= 1/5*x - 2/5
    sage: 5/e
    5/(x + 1) <= 5/(x - 2)
    sage: e/(-2)
    -1/2*x - 1/2 <= -1/2*x + 1
    sage: -2/e
    -2/(x + 1) <= -2/(x - 2)

We can even add together two relations, so long as the operators are
the same::

    sage: (x^3 + x <= x - 17)  + (-x <= x - 10)
    x^3 <= 2*x - 27

Here they are not::

    sage: (x^3 + x <= x - 17)  + (-x >= x - 10)
    Traceback (most recent call last):
    ...
    TypeError: incompatible relations


ARBITRARY SAGE ELEMENTS:

You can work symbolically with any Sage data type.  This can lead to
nonsense if the data type is strange, e.g., an element of a finite
field (at present).

We mix Singular variables with symbolic variables::

    sage: R.<u,v> = QQ[]
    sage: var('a,b,c')
    (a, b, c)
    sage: expand((u + v + a + b + c)^2)
    a^2 + 2*a*b + b^2 + 2*a*c + 2*b*c + c^2 + 2*a*u + 2*b*u + 2*c*u + u^2 + 2*a*v + 2*b*v + 2*c*v + 2*u*v + v^2

TESTS:

Test Jacobian on Pynac expressions. (:trac:`5546`) ::

    sage: var('x,y')
    (x, y)
    sage: f = x + y
    sage: jacobian(f, [x,y])
    [1 1]

Test if matrices work (:trac:`5546`) ::

    sage: var('x,y,z')
    (x, y, z)
    sage: M = matrix(2,2,[x,y,z,x])
    sage: v = vector([x,y])
    sage: M * v
    (x^2 + y^2, x*y + x*z)
    sage: v*M
    (x^2 + y*z, 2*x*y)

Test if comparison bugs from :trac:`6256` are fixed::

    sage: t = exp(sqrt(x)); u = 1/t
    sage: t*u
    1
    sage: t + u
    e^(-sqrt(x)) + e^sqrt(x)
    sage: t
    e^sqrt(x)

Test if :trac:`9947` is fixed::

    sage: real_part(1+2*(sqrt(2)+1)*(sqrt(2)-1))
    3
    sage: a=(sqrt(4*(sqrt(3) - 5)*(sqrt(3) + 5) + 48) + 4*sqrt(3))/ (sqrt(3) + 5)
    sage: a.real_part()
    4*sqrt(3)/(sqrt(3) + 5)
    sage: a.imag_part()
    sqrt(abs(4*(sqrt(3) + 5)*(sqrt(3) - 5) + 48))/(sqrt(3) + 5)
"""

###############################################################################
#   Sage: Open Source Mathematical Software
#       Copyright (C) 2008 William Stein <wstein@gmail.com>
#       Copyright (C) 2008 Burcin Erocal <burcin@erocal.org>
#  Distributed under the terms of the GNU General Public License (GPL),
#  version 2 or any later version.  The full text of the GPL is available at:
#                  http://www.gnu.org/licenses/
###############################################################################

include "sage/ext/interrupt.pxi"
include "sage/ext/python.pxi"

import operator
import ring
import sage.rings.integer
import sage.rings.rational
from sage.structure.element cimport ModuleElement, RingElement, Element
from sage.symbolic.getitem cimport OperandsWrapper
from sage.symbolic.complexity_measures import string_length
from sage.symbolic.function import get_sfunction_from_serial, SymbolicFunction
from sage.rings.rational import Rational  # Used for sqrt.
from sage.misc.derivative import multi_derivative
from sage.misc.superseded import deprecated_function_alias
from sage.rings.infinity import AnInfinity, infinity, minus_infinity, unsigned_infinity
from sage.misc.decorators import rename_keyword
from sage.structure.dynamic_class import dynamic_class
from sage.symbolic.operators import FDerivativeOperator, add_vararg, mul_vararg

# a small overestimate of log(10,2)
LOG_TEN_TWO_PLUS_EPSILON = 3.321928094887363

cpdef bint is_Expression(x):
    """
    Return True if *x* is a symbolic Expression.

    EXAMPLES::

        sage: from sage.symbolic.expression import is_Expression
        sage: is_Expression(x)
        True
        sage: is_Expression(2)
        False
        sage: is_Expression(SR(2))
        True
    """
    return isinstance(x, Expression)

cpdef bint is_SymbolicEquation(x):
    """
    Return True if *x* is a symbolic equation.

    EXAMPLES:

    The following two examples are symbolic equations::

        sage: from sage.symbolic.expression import is_SymbolicEquation
        sage: is_SymbolicEquation(sin(x) == x)
        True
        sage: is_SymbolicEquation(sin(x) < x)
        True
        sage: is_SymbolicEquation(x)
        False

    This is not, since ``2==3`` evaluates to the boolean
    ``False``::

        sage: is_SymbolicEquation(2 == 3)
        False

    However here since both 2 and 3 are coerced to be symbolic, we
    obtain a symbolic equation::

        sage: is_SymbolicEquation(SR(2) == SR(3))
        True

    """
    return isinstance(x, Expression) and is_a_relational((<Expression>x)._gobj)


def _dict_update_check_duplicate(dict d1, dict d2):
    r"""
    Merge the dictionary ``d2`` into ``d1`` and check for duplicates.

    The two dictionaries must be of the form ``{expr: replacement}``. This
    function throws a ``ValueError`` if any expressions are substituted
    for twice.

    EXAMPLES:

    A normal merge with no conflicts::

        sage: from sage.symbolic.expression import _dict_update_check_duplicate
        sage: d1 = {'a': 1}
        sage: d2 = {'b': 2}
        sage: _dict_update_check_duplicate(d1, d2)
        sage: d1 == {'a': 1, 'b': 2}
        True

    In this case, the variable ``a`` is substituted twice resulting in
    an error::

        sage: from sage.symbolic.expression import _dict_update_check_duplicate
        sage: d1 = {'a': 1}
        sage: d2 = {'a': 2}
        sage: _dict_update_check_duplicate(d1, d2)
        Traceback (most recent call last):
        ...
        ValueError: duplicate substitution for a, got values 1 and 2

    We report only the first conflict (according to the Python sort
    order)::

        sage: from sage.symbolic.expression import _dict_update_check_duplicate
        sage: d1 = {'b': 1, 'a': 1}
        sage: d2 = {'b': 2, 'a': 2}
        sage: _dict_update_check_duplicate(d1, d2)
        Traceback (most recent call last):
        ...
        ValueError: duplicate substitution for a, got values 1 and 2

    """
    # We need to check for duplicates in a predictable order so that
    # errors are reported reliably. We only need to sort one of the
    # dictionaries to achieve that, and we suspect that d2 will
    # generally be smaller than d1, so we sort d2. This gives us a
    # list of d2's keys.
    #
    # When sorting d2, we compare the string representations of its
    # keys rather than the keys themselves. This is because comparison
    # of symbolic expressions doesn't do what the sorted() function
    # needs: `x <= y` is a symbolic inequality, and we need a
    # True/False answer. The expression 'x' <= 'y' on the other hand
    # is unambiguous.
    #
    for k in sorted(d2, key=str):
        if k in d1:
            msg = "duplicate substitution for {}, got values {} and {}"
            raise ValueError(msg.format(k, d1[k], d2[k]))

    d1.update(d2)

def _subs_make_dict(s):
    r"""
    There are a few ways we can represent a substitution. The first is
    a symbolic equation. The second is a dictionary. The third would
    be a list/tuple whose entries are expressions, dictionaries, or
    lists/tuples themselves. This function converts all such
    representations to dictionaries.

    INPUT:

    -  ``s`` -- A representation of a substitution.

    OUTPUT:

    A dictionary of substitutions.

    EXAMPLES:

    An expression::

        sage: from sage.symbolic.expression import _subs_make_dict
        sage: _subs_make_dict(x == 1)
        {x: 1}

    And a dictionary (we just return it as-is)::

        sage: _subs_make_dict({x: 1})
        {x: 1}

    And finally, a tuple or a list containing one of everything::

        sage: w, x, y, z = SR.var('w, x, y, z')
        sage: actual = _subs_make_dict([w == 1, {x: 1}, [y == 1], (z == 1,)])
        sage: expected = {w: 1, y: 1, x: 1, z: 1}
        sage: actual == expected
        True

    Note that it recursively calls itself so that the following does work::

        sage: x, y, z = SR.var('x, y, z')
        sage: actual = _subs_make_dict([[x == 1], [[y == 2], [z == 3]]])
        sage: expected = {z: 3, y: 2, x: 1}
        sage: actual == expected
        True

    Check that a ``TypeError`` is raised if the input is not valid::

        sage: _subs_make_dict(1)
        Traceback (most recent call last):
        ...
        TypeError: not able to determine a substitution from 1
        sage: _subs_make_dict(x)
        Traceback (most recent call last):
        ...
        TypeError: not able to determine a substitution from x
        sage: _subs_make_dict(x <= 1)
        Traceback (most recent call last):
        ...
        TypeError: can only substitute equality, not inequalities; got x <= 1
    """
    if isinstance(s, dict):
        return s
    elif is_SymbolicEquation(s):
        if s.operator() is not operator.eq:
            msg = "can only substitute equality, not inequalities; got {}"
            raise TypeError(msg.format(s))
        return {s.lhs(): s.rhs()}
    elif isinstance(s, (tuple,list)):
        result = {}
        for d in s:
            _dict_update_check_duplicate(result, _subs_make_dict(d))
        return result
    else:
        msg = "not able to determine a substitution from {}"
        raise TypeError(msg.format(s))


cdef class Expression(CommutativeRingElement):
    cpdef object pyobject(self):
        """
        Get the underlying Python object.

        OUTPUT:

        The Python object corresponding to this expression, assuming
        this expression is a single numerical value or an infinity
        representable in Python. Otherwise, a ``TypeError`` is raised.

        EXAMPLES::

            sage: var('x')
            x
            sage: b = -17/3
            sage: a = SR(b)
            sage: a.pyobject()
            -17/3
            sage: a.pyobject() is b
            True

        TESTS::

            sage: SR(oo).pyobject()
            +Infinity
            sage: SR(-oo).pyobject()
            -Infinity
            sage: SR(unsigned_infinity).pyobject()
            Infinity
            sage: SR(I*oo).pyobject()
            Traceback (most recent call last):
            ...
            TypeError: Python infinity cannot have complex phase.
        """
        cdef GConstant* c
        if is_a_constant(self._gobj):
            from sage.symbolic.constants import constants_name_table
            return constants_name_table[GEx_to_str(&self._gobj)]

        if is_a_infinity(self._gobj):
            if (ex_to_infinity(self._gobj).is_unsigned_infinity()): return unsigned_infinity
            if (ex_to_infinity(self._gobj).is_plus_infinity()):     return infinity
            if (ex_to_infinity(self._gobj).is_minus_infinity()):    return minus_infinity
            raise TypeError('Python infinity cannot have complex phase.')

        if not is_a_numeric(self._gobj):
            raise TypeError("self must be a numeric expression")
        return py_object_from_numeric(self._gobj)

    def __init__(self, SR, x=0):
        """
        Nearly all expressions are created by calling new_Expression_from_*,
        but we need to make sure this at least does not leave self._gobj
        uninitialized and segfault.

        TESTS::

            sage: sage.symbolic.expression.Expression(SR)
            0
            sage: sage.symbolic.expression.Expression(SR, 5)
            5

        We test subclassing ``Expression``::

            sage: from sage.symbolic.expression import Expression
            sage: class exp_sub(Expression): pass
            sage: f = function('f')
            sage: t = f(x)
            sage: u = exp_sub(SR, t)
            sage: u.operator()
            f
        """
        self._parent = SR
        cdef Expression exp = self.coerce_in(x)
        GEx_construct_ex(&self._gobj, exp._gobj)

    def __dealloc__(self):
        """
        Delete memory occupied by this expression.
        """
        GEx_destruct(&self._gobj)

    def __getstate__(self):
        """
        Return a tuple describing the state of this expression for pickling.

        This should return all information that will be required to unpickle
        the object. The functionality for unpickling is implemented in
        __setstate__().

        In order to pickle Expression objects, we return a tuple containing

         * 0  - as pickle version number
                in case we decide to change the pickle format in the feature
         * names of symbols of this expression
         * a string representation of self stored in a Pynac archive.

        TESTS::
            sage: var('x,y,z')
            (x, y, z)
            sage: t = 2*x*y^z+3
            sage: s = dumps(t)

            sage: t.__getstate__()
            (0,
             ['x', 'y', 'z'],
             ...)

        """
        cdef GArchive ar
        ar.archive_ex(self._gobj, "sage_ex")
        ar_str = GArchive_to_str(&ar)
        return (0, map(repr, self.variables()), ar_str)

    def _dbgprint(self):
        r"""
        Print pynac debug output to ``stderr``.

        EXAMPLES::

            sage: (1+x)._dbgprint()
            x + 1
        """
        self._gobj.dbgprint()

    def _dbgprinttree(self):
        r"""
        Print pynac expression tree debug output to ``stderr``.

        EXAMPLES:

        The expression tree is composed of Ginac primitives
        and functions, organized by the tree, with various
        other memory and hash information which will vary::

            sage: (1+x+exp(x+1))._dbgprinttree()    # not tested
            add @0x65e5960, hash=0x4727e01a, flags=0x3, nops=3
                x (symbol) @0x6209150, serial=6, hash=0x2057b15e, flags=0xf, domain=0
                1 (numeric) @0x3474cf0, hash=0x0, flags=0x7
                -----
                function exp @0x24835d0, hash=0x765c2165, flags=0xb, nops=1
                    add @0x65df570, hash=0x420740d2, flags=0xb, nops=2
                        x (symbol) @0x6209150, serial=6, hash=0x2057b15e, flags=0xf, domain=0
                        1 (numeric) @0x3474cf0, hash=0x0, flags=0x7
                        -----
                        overall_coeff
                        1 (numeric) @0x65e4df0, hash=0x7fd3, flags=0x7
                        =====
                    =====
                1 (numeric) @0x3474cf0, hash=0x0, flags=0x7
                -----
                overall_coeff
                1 (numeric) @0x663cc40, hash=0x7fd3, flags=0x7
                =====

        TESTS:

        This test is just to make sure the function is working::

            sage: (1+x+exp(x+1))._dbgprinttree()
            add @...
                x (symbol) ...
                1 (numeric) ...
                ...
                overall_coeff
                1 (numeric) ...
                =====
        """
        self._gobj.dbgprinttree();

    def __setstate__(self, state):
        """
        Initialize the state of the object from data saved in a pickle.

        During unpickling __init__ methods of classes are not called, the saved
        data is passed to the class via this function instead.

        TESTS::
            sage: var('x,y,z')
            (x, y, z)
            sage: t = 2*x*y^z+3
            sage: u = loads(dumps(t)) # indirect doctest
            sage: u
            2*x*y^z + 3
            sage: bool(t == u)
            True
            sage: u.subs(x=z)
            2*y^z*z + 3

            sage: loads(dumps(x.parent()(2)))
            2
        """
        # check input
        if state[0] != 0 or len(state) != 3:
            raise ValueError("unknown state information")
        # set parent
        self._set_parent(ring.SR)
        # get variables
        cdef GExList sym_lst
        for name in state[1]:
            sym_lst.append_sym(\
                    ex_to_symbol((<Expression>ring.SR.symbol(name))._gobj))

        # initialize archive
        cdef GArchive ar
        GArchive_from_str(&ar, state[2], len(state[2]))

        # extract the expression from the archive
        GEx_construct_ex(&self._gobj, ar.unarchive_ex(sym_lst, <unsigned>0))

    def __copy__(self):
        """
        TESTS::

            sage: copy(x)
            x
        """
        return new_Expression_from_GEx(self._parent, self._gobj)

    def _repr_(self):
        """
        Return string representation of this symbolic expression.

        EXAMPLES::

            sage: var("x y")
            (x, y)
            sage: repr(x+y)
            'x + y'

        TESTS::

            # printing of modular number equal to -1 as coefficient
            sage: k.<a> = GF(9); k(2)*x
            2*x

            sage: (x+1)*Mod(6,7)
            6*x + 6

            #printing rational functions
            sage: x/y
            x/y
            sage: x/2/y
            1/2*x/y
            sage: .5*x/y
            0.500000000000000*x/y
            sage: x^(-1)
            1/x
            sage: x^(-5)
            x^(-5)
            sage: x^(-y)
            x^(-y)
            sage: 2*x^(-1)
            2/x
            sage: i*x
            I*x
            sage: -x.parent(i)
            -I
            sage: y + 3*(x^(-1))
            y + 3/x

        Printing the exp function::

            sage: x.parent(1).exp()
            e
            sage: x.exp()
            e^x

        Powers::

            sage: _ = var('A,B,n'); (A*B)^n
            (A*B)^n
            sage: (A/B)^n
            (A/B)^n
            sage: n*x^(n-1)
            n*x^(n - 1)
            sage: (A*B)^(n+1)
            (A*B)^(n + 1)
            sage: (A/B)^(n-1)
            (A/B)^(n - 1)
            sage: n*x^(n+1)
            n*x^(n + 1)
            sage: n*x^(n-1)
            n*x^(n - 1)
            sage: n*(A/B)^(n+1)
            n*(A/B)^(n + 1)
            sage: (n+A/B)^(n+1)
            (n + A/B)^(n + 1)

        Powers where the base or exponent is a Python object::

            sage: (2/3)^x
            (2/3)^x
            sage: x^CDF(1,2)
            x^(1.0 + 2.0*I)
            sage: (2/3)^(2/3)
            (2/3)^(2/3)
            sage: (-x)^(1/4)
            (-x)^(1/4)
            sage: k.<a> = GF(9)
            sage: SR(a+1)^x
            (a + 1)^x

        Check if :trac:`7876` is fixed::

            sage: (1/2-1/2*I )*sqrt(2)
            -(1/2*I - 1/2)*sqrt(2)
            sage: latex((1/2-1/2*I )*sqrt(2))
            -\left(\frac{1}{2} i - \frac{1}{2}\right) \, \sqrt{2}

        Check if :trac:`9632` is fixed::

            sage: zeta(x) + cos(x)
            cos(x) + zeta(x)
            sage: psi(1,1/3)*log(3)
            log(3)*psi(1, 1/3)
        """
        return self._parent._repr_element_(self)

    def _sympy_character_art(self, use_unicode):
        r"""
        Create character art using Sympy

        INPUT:

        - ``use_unicode`` -- boolean. Whether to allow unicode instead
          of 7-bit clean output.

        OUTPUT:

        String.

        EXAMPLES::

            sage: i = var('i')
            sage: integral(exp(x + x^2)/(x+1), x)._sympy_character_art(False)
            '  /          \n |           \n |   2       \n |  x  + x   \n | e...'
        """
        from sympy import pretty, sympify
        # FIXME:: when *sage* will use at least sympy >= 0.7.2
        # we could use a nice splitting with respect of the AsciiArt module.
        # from sage.typeset.ascii_art import AsciiArt, MAX_LENGTH ## for import
        #            num_columns = MAX_LENGTH  ## option of pretty
        try:
            return pretty(sympify(self, evaluate=False), use_unicode=use_unicode)
        except StandardError:
            return str(self)

    def _ascii_art_(self):
        """
        Ascii art magic method.

        See :mod:`sage.typeset.ascii_art` for details.

        EXAMPLES::

            sage: i = var('i')
            sage: ascii_art(sum(i^2/pi*x^i, i, 0, oo))
                          2
                         x  + x
            -------------------------------
                  3         2
            - pi*x  + 3*pi*x  - 3*pi*x + pi
            sage: ascii_art(integral(exp(x + x^2)/(x+1), x))
              /
             |
             |   2
             |  x  + x
             | e
             | ------- dx
             |  x + 1
             |
            /
        """
<<<<<<< HEAD
        from sympy import pretty, sympify
        from sage.typeset.ascii_art import AsciiArt
        # FIXME:: when *sage* will use at least sympy >= 0.7.2
        # we could use a nice splitting with respect of the AsciiArt module.
        # from sage.typeset.ascii_art import AsciiArt, MAX_LENGTH ## for import
        #            num_columns = MAX_LENGTH  ## option of pretty
        try:
            s = pretty(sympify(self, evaluate=False), use_unicode=False)
        except StandardError:
            s = self
        return AsciiArt(str(s).splitlines())
=======
        from sage.typeset.ascii_art import AsciiArt
        return AsciiArt(self._sympy_character_art(False).splitlines())

    def _unicode_art_(self):
        u"""
        Unicode art magic method.

        See :mod:`sage.typeset.unicode_art` for details.

        EXAMPLES::

            sage: i = var('i')
            sage: unicode_art(sum(i^2/pi*x^i, i, 0, oo))
                        2
                       x  + x
            ───────────────────────────
                 3        2
            - π⋅x  + 3⋅π⋅x  - 3⋅π⋅x + π
            sage: unicode_art(integral(exp(x + x^2)/(x+1), x))
            ⌠
            ⎮   2
            ⎮  x  + x
            ⎮ ℯ
            ⎮ ─────── dx
            ⎮  x + 1
            ⌡
        """
        from sage.typeset.unicode_art import UnicodeArt
        return UnicodeArt(self._sympy_character_art(True).splitlines())
>>>>>>> db1c0e4e

    def _interface_(self, I):
        """
        EXAMPLES::

            sage: f = sin(e + 2)
            sage: f._interface_(sage.calculus.calculus.maxima)
            sin(%e+2)
        """
        if is_a_constant(self._gobj):
            return self.pyobject()._interface_(I)
        return super(Expression, self)._interface_(I)

    def _maxima_(self, session=None):
        """
        EXAMPLES::

            sage: f = sin(e + 2)
            sage: f._maxima_()
            sin(%e+2)
            sage: _.parent() is sage.calculus.calculus.maxima
            True
        """
        if session is None:
            # This chooses the Maxima interface used by calculus
            # Maybe not such a great idea because the "default" interface is another one
            from sage.calculus.calculus import maxima
            return super(Expression, self)._interface_(maxima)
        else:
            return super(Expression, self)._interface_(session)

    def _interface_init_(self, I):
        """
        EXAMPLES::

            sage: a = (pi + 2).sin()
            sage: a._maxima_init_()
            'sin((%pi)+(2))'

            sage: a = (pi + 2).sin()
            sage: a._maple_init_()
            'sin((pi)+(2))'

            sage: a = (pi + 2).sin()
            sage: a._mathematica_init_()
            'Sin[(Pi)+(2)]'

            sage: f = pi + I*e
            sage: f._pari_init_()
            '(Pi)+((exp(1))*(I))'

        TESTS:

        Check if complex numbers are converted to Maxima correctly
        :trac:`7557`::

            sage: SR(1.5*I)._maxima_init_()
            '1.5000000000000000*%i'
            sage: SR(CC.0)._maxima_init_()
            '1.0000000000000000*%i'
            sage: SR(CDF.0)._maxima_init_()
            '1.0000000000000000*%i'
        """
        from sage.symbolic.expression_conversions import InterfaceInit
        return InterfaceInit(I)(self)

    def _gap_init_(self):
        """
        Convert symbolic object to GAP string.

        EXAMPLES::

            sage: gap(e + pi^2 + x^3)
            x^3 + pi^2 + e
        """
        return '"%s"'%repr(self)

    def _singular_init_(self):
        """
        Conversion of a symbolic object to Singular string.

        EXAMPLES::

            sage: singular(e + pi^2 + x^3)
            x^3 + pi^2 + e
        """
        return '"%s"'%repr(self)

    def _magma_init_(self, magma):
        """
        Return string representation in Magma of this symbolic expression.

        Since Magma has no notation of symbolic calculus, this simply
        returns something that evaluates in Magma to a a Magma string.

        EXAMPLES::

            sage: x = var('x')
            sage: f = sin(cos(x^2) + log(x))
            sage: f._magma_init_(magma)
            '"sin(cos(x^2) + log(x))"'
            sage: magma(f)                         # optional - magma
            sin(cos(x^2) + log(x))
            sage: magma(f).Type()                  # optional - magma
            MonStgElt
        """
        return '"%s"'%repr(self)

    def _latex_(self):
        r"""
        Return string representation of this symbolic expression.

        TESTS::

            sage: var('x,y,z')
            (x, y, z)
            sage: latex(y + 3*(x^(-1)))
            y + \frac{3}{x}
            sage: latex(x^(y+z^(1/y)))
            x^{y + z^{\left(\frac{1}{y}\right)}}
            sage: latex(1/sqrt(x+y))
            \frac{1}{\sqrt{x + y}}
            sage: latex(sin(x*(z+y)^x))
            \sin\left(x {\left(y + z\right)}^{x}\right)
            sage: latex(3/2*(x+y)/z/y)
            \frac{3 \, {\left(x + y\right)}}{2 \, y z}
            sage: latex((2^(x^y)))
            2^{\left(x^{y}\right)}
            sage: latex(abs(x))
            {\left| x \right|}
            sage: latex((x*y).conjugate())
            \overline{x} \overline{y}
            sage: latex(x*(1/(x^2)+sqrt(x^7)))
            x {\left(\sqrt{x^{7}} + \frac{1}{x^{2}}\right)}

        Check spacing of coefficients of mul expressions (:trac:`3202` and
        :trac:`13356`)::

            sage: latex(2*3^x)
            2 \cdot 3^{x}
            sage: latex(1/2/3^x)
            \frac{1}{2 \cdot 3^{x}}
            sage: latex(1/2*3^x)
            \frac{1}{2} \cdot 3^{x}

        Powers::

            sage: _ = var('A,B,n')
            sage: latex((n+A/B)^(n+1))
            {\left(n + \frac{A}{B}\right)}^{n + 1}
            sage: latex((A*B)^n)
            \left(A B\right)^{n}
            sage: latex((A*B)^(n-1))
            \left(A B\right)^{n - 1}

        Powers where the base or exponent is a Python object::

            sage: latex((2/3)^x)
            \left(\frac{2}{3}\right)^{x}
            sage: latex(x^CDF(1,2))
            x^{1.0 + 2.0i}
            sage: latex((2/3)^(2/3))
            \left(\frac{2}{3}\right)^{\frac{2}{3}}
            sage: latex((-x)^(1/4))
            \left(-x\right)^{\frac{1}{4}}
            sage: k.<a> = GF(9)
            sage: latex(SR(a+1)^x)
            \left(a + 1\right)^{x}

        More powers (:trac:`7406`)::

            sage: latex((x^pi)^e)
            {\left(x^{\pi}\right)}^{e}
            sage: latex((x^(pi+1))^e)
            {\left(x^{\pi + 1}\right)}^{e}
            sage: a,b,c = var('a b c')
            sage: latex(a^(b^c))
            a^{\left(b^{c}\right)}
            sage: latex((a^b)^c)
            {\left(a^{b}\right)}^{c}

        Separate coefficients to numerator and denominator (:trac:`7363`)::

            sage: latex(2/(x+1))
            \frac{2}{x + 1}
            sage: latex(1/2/(x+1))
            \frac{1}{2 \, {\left(x + 1\right)}}

        Check if rational function coefficients without a ``numerator()`` method
        are printed correctly. :trac:`8491`::

            sage: latex(6.5/x)
            \frac{6.50000000000000}{x}
            sage: latex(Mod(2,7)/x)
            \frac{2}{x}

        Check if we avoid extra parenthesis in rational functions (:trac:`8688`)::

            sage: latex((x+2)/(x^3+1))
            \frac{x + 2}{x^{3} + 1}
            sage: latex((x+2)*(x+1)/(x^3+1))
            \frac{{\left(x + 2\right)} {\left(x + 1\right)}}{x^{3} + 1}
            sage: latex((x+2)/(x^3+1)/(x+1))
            \frac{x + 2}{{\left(x^{3} + 1\right)} {\left(x + 1\right)}}

        Check that the sign is correct (:trac:`9086`)::

            sage: latex(-1/x)
            -\frac{1}{x}
            sage: latex(1/-x)
            -\frac{1}{x}

        More tests for the sign (:trac:`9314`)::

            sage: latex(-2/x)
            -\frac{2}{x}
            sage: latex(-x/y)
            -\frac{x}{y}
            sage: latex(-x*z/y)
            -\frac{x z}{y}
            sage: latex(-x/z/y)
            -\frac{x}{y z}

        Check if :trac:`9394` is fixed::

            sage: var('n')
            n
            sage: latex( e^(2*I*pi*n*x - 2*I*pi*n) )
            e^{\left(2 i \, \pi n x - 2 i \, \pi n\right)}
            sage: latex( e^(2*I*pi*n*x - (2*I+1)*pi*n) )
            e^{\left(2 i \, \pi n x - \left(2 i + 1\right) \, \pi n\right)}
            sage: x+(1-2*I)*y
            x - (2*I - 1)*y
            sage: latex(x+(1-2*I)*y)
            x - \left(2 i - 1\right) \, y

        Check if complex coefficients with denominators are displayed
        correctly (:trac:`10769`)::

            sage: var('a x')
            (a, x)
            sage: latex(1/2*I/x)
            \frac{i}{2 \, x}
            sage: ratio = i/2* x^2/a
            sage: latex(ratio)
            \frac{i \, x^{2}}{2 \, a}

        Parenthesis in powers (:trac:`13262`)::

            sage: latex(1+x^(2/3)+x^(-2/3))
            x^{\frac{2}{3}} + \frac{1}{x^{\frac{2}{3}}} + 1
        """
        return self._parent._latex_element_(self)

    def _mathml_(self):
        """
        Return a MathML representation of this object.

        EXAMPLES::

            sage: mathml(pi)
            <mi>&pi;</mi>
            sage: mathml(pi+2)
            MATHML version of the string pi + 2

        """
        from sage.misc.all import mathml
        try:
            obj = self.pyobject()
        except TypeError:
            return mathml(repr(self))
        return mathml(obj)

    def _integer_(self, ZZ=None):
        """
        EXAMPLES::

            sage: f = x^3 + 17*x -3
            sage: ZZ(f.coefficient(x^3))
            1
            sage: ZZ(f.coefficient(x))
            17
            sage: ZZ(f.coefficient(x,0))
            -3
            sage: type(ZZ(f.coefficient(x,0)))
            <type 'sage.rings.integer.Integer'>

        Coercion is done if necessary::

            sage: f = x^3 + 17/1*x
            sage: ZZ(f.coefficient(x))
            17
            sage: type(ZZ(f.coefficient(x)))
            <type 'sage.rings.integer.Integer'>

        If the symbolic expression is just a wrapper around an integer,
        that very same integer is returned::

            sage: n = 17; SR(n)._integer_() is n
            True
        """
        try:
            n = self.pyobject()
        except TypeError:
            raise TypeError("unable to convert %r to an integer" % self)
        if isinstance(n, sage.rings.integer.Integer):
            return n
        return sage.rings.integer.Integer(n)

    def __int__(self):
        """
        EXAMPLES::

            sage: int(log(8)/log(2))
            3
            sage: int(-log(8)/log(2))
            -3
            sage: int(sin(2)*100)
            90
            sage: int(-sin(2)*100)
            -90
            sage: int(SR(3^64)) == 3^64
            True
            sage: int(SR(10^100)) == 10^100
            True
            sage: int(SR(10^100-10^-100)) == 10^100 - 1
            True
            sage: int(sqrt(-3))
            Traceback (most recent call last):
            ...
            ValueError: cannot convert sqrt(-3) to int
        """
        from sage.functions.all import floor, ceil
        try:
            rif_self = sage.rings.all.RIF(self)
        except TypeError:
            raise ValueError("cannot convert %s to int" % self)
        if rif_self > 0 or (rif_self.contains_zero() and self > 0):
            result = floor(self)
        else:
            result = ceil(self)
        if not isinstance(result, sage.rings.integer.Integer):
            raise ValueError("cannot convert %s to int" % self)
        else:
            return int(result)

    def __long__(self):
        """
        EXAMPLES::

            sage: long(sin(2)*100)
            90L
        """
        return long(int(self))

    def _rational_(self):
        """
        EXAMPLES::

            sage: f = x^3 + 17/1*x - 3/8
            sage: QQ(f.coefficient(x^2))
            0
            sage: QQ(f.coefficient(x^3))
            1
            sage: a = QQ(f.coefficient(x)); a
            17
            sage: type(a)
            <type 'sage.rings.rational.Rational'>
            sage: QQ(f.coefficient(x,0))
            -3/8

        If the symbolic expression is just a wrapper around a rational,
        that very same rational is returned::

            sage: n = 17/1; SR(n)._rational_() is n
            True
        """
        try:
            n = self.pyobject()
        except TypeError:
            raise TypeError("unable to convert %s to a rational" % self)
        if isinstance(n, sage.rings.rational.Rational):
            return n
        return sage.rings.rational.Rational(n)

    cpdef _eval_self(self, R):
        """
        Evaluate this expression numerically.

        This function is used to convert symbolic expressions to ``RR``,
        ``CC``, ``float``, ``complex``, ``CIF`` and ``RIF``.

        EXAMPLES::

            sage: var('x,y,z')
            (x, y, z)
            sage: sin(x).subs(x=5)._eval_self(RR)
            -0.958924274663138
            sage: gamma(x).subs(x=I)._eval_self(CC)
            -0.154949828301811 - 0.498015668118356*I
            sage: x._eval_self(CC)
            Traceback (most recent call last):
            ...
            TypeError: Cannot evaluate symbolic expression to a numeric value.

        Check if we can compute a real evaluation even if the expression
        contains complex coefficients::

            sage: RR((I - sqrt(2))*(I+sqrt(2)))
            -3.00000000000000
            sage: cos(I)._eval_self(RR)
            1.54308063481524
            sage: float(cos(I))
            1.5430806348152437
        """
        cdef GEx res
        try:
            res = self._gobj.evalf(0, {'parent':R})
        except TypeError as err:
            # try the evaluation again with the complex field
            # corresponding to the parent R
            if R is float:
                R_complex = complex
            else:
                try:
                    R_complex = R.complex_field()
                except (TypeError, AttributeError):
                    raise err
            res = self._gobj.evalf(0, {'parent':R_complex})
        if is_a_numeric(res):
            return R(py_object_from_numeric(res))
        else:
            raise TypeError("Cannot evaluate symbolic expression to a numeric value.")

    cpdef _convert(self, kwds):
        """
        Convert all the numeric coefficients and constants in this expression
        to the given ring `R`. This results in an expression which contains
        only variables, and functions whose arguments contain a variable.

        EXAMPLES::

            sage: f = sqrt(2) * cos(3); f
            sqrt(2)*cos(3)
            sage: f._convert({'parent':RDF})
            -1.40006081533995
            sage: f._convert({'parent':float})
            -1.40006081533995

        There is nothing to convert for variables::

            sage: x._convert({'parent':CC})
            x

        Note that the output is not meant to be in the in the given ring `R`.
        Since the results of some functions will still be  floating point
        approximations::

            sage: t = log(10); t
            log(10)
            sage: t._convert({'parent':QQ})
            2.30258509299405

        ::

            sage: (0.25 / (log(5.74 /x^0.9, 10))^2 / 4)._convert({'parent':QQ})
            0.331368631904900/log(287/50/x^0.900000000000000)^2
            sage: (0.25 / (log(5.74 /x^0.9, 10))^2 / 4)._convert({'parent':CC})
            0.331368631904900/log(5.74000000000000/x^0.900000000000000)^2

        When converting to an exact domain, powers remain unevaluated::

            sage: f = sqrt(2) * cos(3); f
            sqrt(2)*cos(3)
            sage: f._convert({'parent':int})
            -0.989992496600445*sqrt(2)
        """
        cdef GEx res = self._gobj.evalf(0, kwds)
        return new_Expression_from_GEx(self._parent, res)

    def _mpfr_(self, R):
        """
        Return a numerical approximation of this symbolic expression in the RealField R.

        The precision of the approximation is determined by the precision of
        the input R.

        EXAMPLES::

            0.090909090909090909090909090909090909090909090909090909090909

            sage: a = sin(3); a
            sin(3)
            sage: RealField(200)(a)
            0.14112000805986722210074480280811027984693326425226558415188
            sage: a._mpfr_(RealField(100))
            0.14112000805986722210074480281
        """
        return self._eval_self(R)

    def _real_mpfi_(self, R):
        """
        Return this expression as a real interval.

        EXAMPLES::

            sage: RIF(sqrt(2))
            1.414213562373095?
        """
        try:
            return self._eval_self(R)
        except TypeError:
            raise TypeError("unable to simplify to a real interval approximation")

    def _complex_mpfi_(self, R):
        """
        Return this expression as a complex interval.

        EXAMPLES::

            sage: CIF(pi)
            3.141592653589794?
        """
        try:
            return self._eval_self(R)
        except TypeError:
            raise TypeError("unable to simplify to a complex interval approximation")

    def _real_double_(self, R):
        """
        EXAMPLES::

            sage: RDF(sin(3))
            0.1411200080598672
        """
        return self._eval_self(R)

    def _complex_mpfr_field_(self, R):
        """
        Return a numerical approximation to this expression in the given
        ComplexField R.

        The precision of the approximation is determined by the precision of
        the input R.

        EXAMPLES::

            sage: ComplexField(200)(SR(1/11))
            0.090909090909090909090909090909090909090909090909090909090909
            sage: zeta(x).subs(x=I)._complex_mpfr_field_(ComplexField(70))
            0.0033002236853241028742 - 0.41815544914132167669*I
            sage: gamma(x).subs(x=I)._complex_mpfr_field_(ComplexField(60))
            -0.1549498283018106... - 0.49801566811835604*I
            sage: log(x).subs(x=I)._complex_mpfr_field_(ComplexField(50))
            1.5707963267949*I

            sage: CC(sqrt(2))
            1.41421356237309
            sage: a = sqrt(-2); a
            sqrt(-2)
            sage: CC(a).imag()
            1.41421356237309
            sage: ComplexField(200)(a).imag()
            1.4142135623730950488016887242096980785696718753769480731767
            sage: ComplexField(100)((-1)^(1/10))
            0.95105651629515357211643933338 + 0.30901699437494742410229341718*I
            sage: CC(x*sin(0))
            0.000000000000000
        """
        return self._eval_self(R)

    def _complex_double_(self, R):
        """
        Return a numerical approximation to this expression in the given
        Complex Double Field R.

        EXAMPLES::

            sage: CDF(SR(1/11))
            0.09090909090909091
            sage: zeta(x).subs(x=I)._complex_double_(CDF)  # rel tol 1e-16
            0.003300223685324103 - 0.4181554491413217*I
            sage: gamma(x).subs(x=I)._complex_double_(CDF)
            -0.15494982830181067 - 0.49801566811835607*I
            sage: log(x).subs(x=I)._complex_double_(CDF)
            1.5707963267948966*I
            sage: CDF((-1)^(1/3))
            0.5000000000000001 + 0.8660254037844386*I
        """
        return self._eval_self(R)

    def __float__(self):
        """
        Return float conversion of self, assuming self is constant.
        Otherwise, raise a TypeError.

        OUTPUT:

        A ``float``. Double precision evaluation of self.

        EXAMPLES::

            sage: float(SR(12))
            12.0
            sage: float(SR(2/3))
            0.6666666666666666
            sage: float(sqrt(SR(2)))
            1.4142135623730951
            sage: float(x^2 + 1)
            Traceback (most recent call last):
            ...
            TypeError: unable to simplify to float approximation
            sage: float(SR(RIF(2)))
            Traceback (most recent call last):
            ...
            TypeError: unable to simplify to float approximation
        """
        try:
            return float(self._eval_self(float))
        except TypeError:
            raise TypeError("unable to simplify to float approximation")

    def __complex__(self):
        """
        EXAMPLES::

            sage: complex(I)
            1j
            sage: complex(erf(3*I))
            1629.9946226015657j
        """
        try:
            return self._eval_self(complex)
        except TypeError:
            raise TypeError("unable to simplify to complex approximation")

    def _sympy_(self):
        """
        Return a Sympy version of this object.

        EXAMPLES::

            sage: pi._sympy_()
            pi
            sage: type(_)
            <class 'sympy.core.numbers.Pi'>

        """
        from sage.symbolic.expression_conversions import sympy
        return sympy(self)

    def _algebraic_(self, field):
        """
        Convert a symbolic expression to an algebraic number.

        EXAMPLES::

            sage: QQbar(sqrt(2) + sqrt(8))
            4.242640687119285?
            sage: AA(sqrt(2) ^ 4) == 4
            True
            sage: AA(-golden_ratio)
            -1.618033988749895?
            sage: QQbar((2*I)^(1/2))
            1 + 1*I
            sage: QQbar(e^(pi*I/3))
            0.500000000000000? + 0.866025403784439?*I

            sage: QQbar(sqrt(2))
            1.414213562373095?
            sage: AA(abs(1+I))
            1.414213562373095?
            sage: golden_ratio._algebraic_(QQbar)
            1.618033988749895?
            sage: QQbar(golden_ratio)
            1.618033988749895?

            sage: AA(x*sin(0))
            0
            sage: QQbar(x*sin(0))
            0
        """
        from sage.symbolic.expression_conversions import algebraic
        return algebraic(self, field)

    def __hash__(self):
        """
        Return hash of this expression.

        EXAMPLES::

        The hash of an object in Python or its coerced version into
        the symbolic ring is the same::

            sage: hash(SR(3/1))
            3
            sage: hash(SR(19/23))
            4
            sage: hash(19/23)
            4

        The hash for symbolic expressions are unfortunately random. Here we
        only test that the hash() function returns without error, and that
        the return type is correct::

            sage: x, y = var("x y")
            sage: t = hash(x); type(t)
            <type 'int'>
            sage: t = hash(x^y); type(t)
            <type 'int'>
            sage: type(hash(x+y))
            <type 'int'>
            sage: d = {x+y: 5}
            sage: d
            {x + y: 5}

        In this example hashing is important otherwise the answer is
        wrong::

            sage: uniq([x-x, -x+x])
            [0]

        Test if exceptions during hashing are handled properly::

            sage: t = SR(matrix(2,2,range(4)))
            sage: hash(t)
            Traceback (most recent call last):
            ...
            TypeError: mutable matrices are unhashable

        TESTS:

        Test if hashes for fderivatives with different parameters collide.
        :trac:`6243`::

            sage: f = function('f'); t = f(x,y)
            sage: u = t.derivative(x); v = t.derivative(y)
            sage: hash(u) == hash(v)
            False
            sage: d = {u: 3, v: 5}; sorted(d.values())
            [3, 5]

        More checks for fderivative hashes :trac:`6851` ::

            sage: hash(f(x).derivative(x)) == hash(f(x).derivative(x,2))
            False
            sage: d = dict( (f(x).derivative(x, i), i) for i in range(1,6) )
            sage: len(d.keys())
            5

        We create a function with 10 arguments and test if there are
        hash collisions between any of its derivatives of order at
        most 7. :trac:`7508` ::

            sage: num_vars = 10; max_order=7
            sage: X = var(' '.join(['x'+str(i) for i in range(num_vars)]))
            sage: f = function('f',*X)
            sage: hashes=set()
            sage: for length in range(1,max_order+1):  # long time (4s on sage.math, 2012)
            ...       for s in UnorderedTuples(X, length):
            ...           deriv = f.diff(*s)
            ...           h = hash(deriv)
            ...           if h in hashes:
            ...               print "deriv: %s, hash:%s"%(deriv,h)
            ...           else:
            ...               hashes.add(n)
        """
        return self._gobj.gethash()

    # Boilerplate code from sage/structure/element.pyx
    def __richcmp__(left, right, int op):
        """
        Create a formal symbolic inequality or equality.

        EXAMPLES::

            sage: var('x, y')
            (x, y)
            sage: x + 2/3 < y^2
            x + 2/3 < y^2
            sage: x^3 -y <= y + x
            x^3 - y <= x + y
            sage: x^3 -y == y + x
            x^3 - y == x + y
            sage: x^3 - y^10 >= y + x^10
            -y^10 + x^3 >= x^10 + y
            sage: x^2 > x
            x^2 > x

        Testing :trac:`11309` which changes the behavior of comparison of
        comparisons::

            sage: (-x + y < 0) in [x - y < 0]
            False
            sage: (x - 1 < 0) in [x - 2 < 0]
            False
            sage: Set([-x + y < 0, x - y < 0])
            {-x + y < 0, x - y < 0}
            sage: (x < y) == (x > y)
            False
            sage: (x < 0) < (x < 1)
            False
            sage: (x < y) != (y > x)
            False
            sage: (x >= y) == (y <= x)
            True
            sage: (x > y) == (y <= x)
            False
            sage: (x < x) == (x < x)
            True
            sage: (y > y) != (y > y)
            False
            sage: (x < y) != x
            True
            sage: (x == y) == (y == x)
            True
            sage: (x != y) != (y != x)
            False
            sage: (x == y) != (x != y)
            True
            sage: (x == y) == (y != x)
            False
            sage: x == (x == x)
            False
        """
        return (<Element>left)._richcmp(right, op)

    cpdef _richcmp_(left, Element right, int op):
        cdef Expression l, r

        l = left
        r = right

        # If lhs or rhs is a relation, resolve the big relation
        # immediately UNLESS the lhs and rhs are flipped versions of
        # the same relation.
        if is_a_relational(l._gobj):
            if (op != Py_EQ and op != Py_NE):
                # relations aren't <, >, <=, or >= to other things
                return False
            if is_a_relational(r._gobj):
                # both lhs and rhs are relations, so we can get to work
                if l.operator() == r.operator():
                    e2 = ( # case: (x _ y) ?= (x _ y)
                           ( l._gobj.lhs().is_equal(r._gobj.lhs()) and
                             l._gobj.rhs().is_equal(r._gobj.rhs()) ) or

                           # case: (x == y) ?= (y == x)
                           #       (x != y) ?= (y != x)
                           ( ( l.operator() == operator.eq or
                               l.operator() == operator.ne ) and
                             l._gobj.lhs().is_equal(r._gobj.rhs()) and
                             l._gobj.rhs().is_equal(r._gobj.lhs()) ))
                else:
                    e2 = ( # case: (x < y)  ?= (y > x)  (or vice versa)
                           #       (x <= y) ?= (y >= x) (or vice versa)
                           ( ( l.operator() == operator.lt and
                               r.operator() == operator.gt ) or
                             ( l.operator() == operator.gt and
                               r.operator() == operator.lt ) or
                             ( l.operator() == operator.le and
                               r.operator() == operator.ge ) or
                             ( l.operator() == operator.ge and
                               r.operator() == operator.le ) ) and
                           l._gobj.lhs().is_equal(r._gobj.rhs()) and
                           l._gobj.rhs().is_equal(r._gobj.lhs()) )

            else:
                e2 = False              # l is relational but r isn't.

            if op == Py_EQ:
                return e2
            else:                       # op == Py_NE, checked earlier.
                return not e2

        elif is_a_relational(r._gobj):  # l isn't relational but r is.
            # things aren't <, >, <=, >=, or == to relations; they
            # are, however, != to relations
            return op == Py_NE

        # neither was relational, so we can create a symbolic relation
        cdef GEx e
        if op == Py_LT:
            e = g_lt(l._gobj, r._gobj)
        elif op == Py_EQ:
            e = g_eq(l._gobj, r._gobj)
        elif op == Py_GT:
            e = g_gt(l._gobj, r._gobj)
        elif op == Py_LE:
            e = g_le(l._gobj, r._gobj)
        elif op == Py_NE:
            e = g_ne(l._gobj, r._gobj)
        elif op == Py_GE:
            e = g_ge(l._gobj, r._gobj)
        else:
            raise TypeError
        return new_Expression_from_GEx(l._parent, e)

    def assume(self):
        r"""
        Assume that this equation holds. This is relevant for symbolic
        integration, among other things.

        EXAMPLES: We call the assume method to assume that `x>2`::

            sage: (x > 2).assume()

        Bool returns True below if the inequality is *definitely* known to
        be True.

        ::

            sage: bool(x > 0)
            True
            sage: bool(x < 0)
            False

        This may or may not be True, so bool returns False::

            sage: bool(x > 3)
            False

        If you make inconsistent or meaningless assumptions,
        Sage will let you know::

            sage: forget()
            sage: assume(x<0)
            sage: assume(x>0)
            Traceback (most recent call last):
            ...
            ValueError: Assumption is inconsistent
            sage: assumptions()
            [x < 0]
            sage: forget()

        TESTS::

            sage: v,c = var('v,c')
            sage: assume(c != 0)
            sage: integral((1+v^2/c^2)^3/(1-v^2/c^2)^(3/2),v)
            83/8*v/sqrt(-v^2/c^2 + 1) - 17/8*v^3/(c^2*sqrt(-v^2/c^2 + 1)) - 1/4*v^5/(c^4*sqrt(-v^2/c^2 + 1)) - 75/8*arcsin(v/(c^2*sqrt(c^(-2))))/sqrt(c^(-2))
            sage: forget()
        """
        from sage.symbolic.assumptions import _assumptions
        from sage.calculus.calculus import maxima
        if not self.is_relational():
            raise TypeError("self (=%s) must be a relational expression" % self)
        if not self in _assumptions:
            m = self._maxima_init_assume_()
            s = maxima.assume(m)
            if str(s._sage_()[0]) in ['meaningless','inconsistent','redundant']:
                raise ValueError("Assumption is %s" % str(s._sage_()[0]))
            _assumptions.append(self)

    def forget(self):
        """
        Forget the given constraint.

        EXAMPLES::

            sage: var('x,y')
            (x, y)
            sage: forget()
            sage: assume(x>0, y < 2)
            sage: assumptions()
            [x > 0, y < 2]
            sage: forget(y < 2)
            sage: assumptions()
            [x > 0]

        TESTS:

        Check if :trac:`7507` is fixed::

            sage: forget()
            sage: n = var('n')
            sage: foo=sin((-1)*n*pi)
            sage: foo.simplify()
            -sin(pi*n)
            sage: assume(n, 'odd')
            sage: assumptions()
            [n is odd]
            sage: foo.simplify()
            0
            sage: forget(n, 'odd')
            sage: assumptions()
            []
            sage: foo.simplify()
            -sin(pi*n)
        """
        from sage.symbolic.assumptions import _assumptions
        from sage.calculus.calculus import maxima
        if not self.is_relational():
            raise TypeError("self (=%s) must be a relational expression" % self)
        m = self._maxima_init_assume_()
        maxima.forget(m)
        try:
            _assumptions.remove(self)
        except ValueError:
            pass

    def _maxima_init_assume_(self):
        """
        Return string that when evaluated in Maxima defines the assumption
        determined by this expression.

        EXAMPLES::

            sage: f = x+2 > sqrt(3)
            sage: f._maxima_init_assume_()
            '((_SAGE_VAR_x)+(2))>((3/1)^(1/2))'
        """
        from sage.calculus.calculus import maxima

        l = self.lhs()._assume_str()
        r = self.rhs()._assume_str()
        op = self.operator()
        if  op is operator.eq:
            m = 'equal(%s, %s)'%(l, r)
        elif op is operator.ne:
            m = 'notequal(%s, %s)'%(l, r)
        else:
            m = '(%s)%s(%s)' % (l, maxima._relation_symbols()[op], r)
        return m

    def _assume_str(self):
        """
        TESTS::

            sage: x = var('x')
            sage: x._assume_str()
            '_SAGE_VAR_x'
            sage: y = function('y', x)
            sage: y._assume_str()
            'y'
            sage: abs(x)._assume_str()
            'abs(_SAGE_VAR_x)'
        """
        # if this is a function with a single argument which is a symbol, i.e.
        # this is of the form f(x), we pass the string 'f > 0'
        if is_a_function(self._gobj) and self.nops() == 1 and \
                is_a_symbol(self._gobj.op(0)):
                    op = self.operator()
                    # check if op is a user defined function, for builtin
                    # functions like abs() we still need to pass 'abs(x) > 0'
                    if isinstance(op, SymbolicFunction):
                        return self.operator().name()
        return self._maxima_init_()

    def has_wild(self):
        """
        Return ``True`` if this expression contains a wildcard.

        EXAMPLES::

            sage: (1 + x^2).has_wild()
            False
            sage: (SR.wild(0) + x^2).has_wild()
            True
            sage: SR.wild(0).has_wild()
            True
        """
        return haswild(self._gobj)

    def is_real(self):
        """
        Return True if this expression is known to be a real number.

        EXAMPLES::

            sage: t0 = SR.symbol("t0", domain='real')
            sage: t0.is_real()
            True
            sage: t0.is_positive()
            False
            sage: t1 = SR.symbol("t1", domain='positive')
            sage: (t0+t1).is_real()
            True
            sage: (t0+x).is_real()
            False
            sage: (t0*t1).is_real()
            True
            sage: (t0*x).is_real()
            False

        The following is real, but we cannot deduce that.::

            sage: (x*x.conjugate()).is_real()
            False
        """
        return self._gobj.info(info_real)

    def is_positive(self):
        """
        Return True if this expression is known to be positive.

        EXAMPLES::

            sage: t0 = SR.symbol("t0", domain='positive')
            sage: t0.is_positive()
            True
            sage: t0.is_negative()
            False
            sage: t0.is_real()
            True
            sage: t1 = SR.symbol("t1", domain='positive')
            sage: (t0*t1).is_positive()
            True
            sage: (t0 + t1).is_positive()
            True
            sage: (t0*x).is_positive()
            False
        """
        return self._gobj.info(info_positive)

    def is_negative(self):
        """
        Return True if this expression is known to be negative.

        EXAMPLES::

            sage: SR(-5).is_negative()
            True

        Check if we can correctly deduce negativity of mul objects::

            sage: t0 = SR.symbol("t0", domain='positive')
            sage: t0.is_negative()
            False
            sage: (-t0).is_negative()
            True
            sage: (-pi).is_negative()
            True
        """
        return self._gobj.info(info_negative)

    def is_integer(self):
        """
        Return True if this expression is known to be an integer.

        EXAMPLES::

            sage: SR(5).is_integer()
            True
        """
        return self._gobj.info(info_integer)

    def is_symbol(self):
        """
        Return True if this symbolic expression consists of only a symbol, i.e.,
        a symbolic variable.

        EXAMPLES::

            sage: x.is_symbol()
            True
            sage: var('y')
            y
            sage: y.is_symbol()
            True
            sage: (x*y).is_symbol()
            False
            sage: pi.is_symbol()
            False

        ::

            sage: ((x*y)/y).is_symbol()
            True
            sage: (x^y).is_symbol()
            False
        """
        return is_a_symbol(self._gobj)

    def is_constant(self):
        """
        Return True if this symbolic expression is a constant.

        This function is intended to provide an interface to query the internal
        representation of the expression. In this sense, the word ``constant``
        does not reflect the mathematical properties of the expression.
        Expressions which have no variables may return ``False``.

        EXAMPLES::

            sage: pi.is_constant()
            True
            sage: x.is_constant()
            False
            sage: SR(1).is_constant()
            False

        Note that the complex I is not a constant::

            sage: I.is_constant()
            False
            sage: I.is_numeric()
            True
        """
        return is_a_constant(self._gobj)

    def is_numeric(self):
        """
        A Pynac numeric is an object you can do arithmetic with
        that is not a symbolic variable, function, or constant.
        Return True if this expression only consists of a numeric object.

        EXAMPLES::

            sage: SR(1).is_numeric()
            True
            sage: x.is_numeric()
            False
            sage: pi.is_numeric()
            False
            sage: sin(x).is_numeric()
            False
        """
        return is_a_numeric(self._gobj)

    def is_series(self):
        """
        Return True if ``self`` is a series.

        Series are special kinds of symbolic expressions that are
        constructed via the :meth:`series` method. They usually have
        an ``Order()`` term unless the series representation is exact,
        see :meth:`is_terminating_series`.

        OUTPUT:

        Boolean. Whether ``self`` is a series symbolic
        expression. Usually, this means that it was constructed by the
        :meth:`series` method.

        Returns ``False`` if only a subexpression of the symbolic
        expression is a series.

        EXAMPLES::

            sage: SR(5).is_series()
            False
            sage: var('x')
            x
            sage: x.is_series()
            False
            sage: exp(x).is_series()
            False
            sage: exp(x).series(x,10).is_series()
            True

        Laurent series are series, too::

            sage: laurent_series = (cos(x)/x).series(x, 5)
            sage: laurent_series
            1*x^(-1) + (-1/2)*x + 1/24*x^3 + Order(x^5)
            sage: laurent_series.is_series()
            True

        Something only containing a series as a subexpression is not a
        series::

            sage: sum_expr = 1 + exp(x).series(x,5); sum_expr
            (1 + 1*x + 1/2*x^2 + 1/6*x^3 + 1/24*x^4 + Order(x^5)) + 1
            sage: sum_expr.is_series()
            False
        """
        return is_a_series(self._gobj)

    def is_terminating_series(self):
        """
        Return True if ``self`` is a series without order term.

        A series is terminating if it can be represented exactly,
        without requiring an order term. See also :meth:`is_series`
        for general series.

        OUTPUT:

        Boolean. Whether ``self`` was constructed by :meth:`series`
        and has no order term.

        EXAMPLES::

            sage: (x^5+x^2+1).series(x,10)
            1 + 1*x^2 + 1*x^5
            sage: (x^5+x^2+1).series(x,10).is_series()
            True
            sage: (x^5+x^2+1).series(x,10).is_terminating_series()
            True
            sage: SR(5).is_terminating_series()
            False
            sage: var('x')
            x
            sage: x.is_terminating_series()
            False
            sage: exp(x).series(x,10).is_terminating_series()
            False
        """
        return g_is_a_terminating_series(self._gobj)

    cpdef bint is_polynomial(self, var):
        """
        Return True if self is a polynomial in the given variable.

        EXAMPLES::

            sage: var('x,y,z')
            (x, y, z)
            sage: t = x^2 + y; t
            x^2 + y
            sage: t.is_polynomial(x)
            True
            sage: t.is_polynomial(y)
            True
            sage: t.is_polynomial(z)
            True

            sage: t = sin(x) + y; t
            y + sin(x)
            sage: t.is_polynomial(x)
            False
            sage: t.is_polynomial(y)
            True
            sage: t.is_polynomial(sin(x))
            True

        TESTS:

        Check if we can handle derivatives. :trac:`6523`::

            sage: f(x) = function('f',x)
            sage: f(x).diff(x).is_zero()
            False

        Check if :trac:`11352` is fixed::

            sage: el = -1/2*(2*x^2 - sqrt(2*x - 1)*sqrt(2*x + 1) - 1)
            sage: el.is_polynomial(x)
            False

        Check that negative exponents are handled (:trac:`15304`)::

            sage: y = var('y')
            sage: (y/x).is_polynomial(x)
            False
        """
        cdef Expression symbol0 = self.coerce_in(var)
        return self._gobj.is_polynomial(symbol0._gobj)

    cpdef bint is_relational(self):
        """
        Return True if self is a relational expression.

        EXAMPLES::

            sage: x = var('x')
            sage: eqn = (x-1)^2 == x^2 - 2*x + 3
            sage: eqn.is_relational()
            True
            sage: sin(x).is_relational()
            False
        """
        return is_a_relational(self._gobj)

    cpdef bint is_infinity(self):
        """
        Return True if self is an infinite expression.

        EXAMPLES::

            sage: SR(oo).is_infinity()
            True
            sage: x.is_infinity()
            False
        """
        return is_a_infinity(self._gobj)

    cpdef bint is_positive_infinity(self):
        """
        Return True if self is a positive infinite expression.

        EXAMPLES::

            sage: SR(oo).is_positive_infinity()
            True
            sage: SR(-oo).is_positive_infinity()
            False
            sage: x.is_infinity()
            False
        """
        return is_a_infinity(self._gobj) and self._gobj.info(info_positive)

    cpdef bint is_negative_infinity(self):
        """
        Return True if self is a negative infinite expression.

        EXAMPLES::

            sage: SR(oo).is_negative_infinity()
            False
            sage: SR(-oo).is_negative_infinity()
            True
            sage: x.is_negative_infinity()
            False
        """
        return is_a_infinity(self._gobj) and self._gobj.info(info_negative)

    def left_hand_side(self):
        """
        If self is a relational expression, return the left hand side
        of the relation.  Otherwise, raise a ValueError.

        EXAMPLES::

            sage: x = var('x')
            sage: eqn = (x-1)^2 == x^2 - 2*x + 3
            sage: eqn.left_hand_side()
            (x - 1)^2
            sage: eqn.lhs()
            (x - 1)^2
            sage: eqn.left()
            (x - 1)^2
        """
        if not self.is_relational():
            raise ValueError("self must be a relational expression")
        return new_Expression_from_GEx(self._parent, self._gobj.lhs())

    lhs = left = left_hand_side

    def right_hand_side(self):
        """
        If self is a relational expression, return the right hand side
        of the relation.  Otherwise, raise a ValueError.

        EXAMPLES::

            sage: x = var('x')
            sage: eqn = (x-1)^2 <= x^2 - 2*x + 3
            sage: eqn.right_hand_side()
            x^2 - 2*x + 3
            sage: eqn.rhs()
            x^2 - 2*x + 3
            sage: eqn.right()
            x^2 - 2*x + 3
        """
        if not self.is_relational():
            raise ValueError("self must be a relation")
        return new_Expression_from_GEx(self._parent, self._gobj.rhs())

    rhs = right = right_hand_side

    def is_trivial_zero(self):
        """
        Check if this expression is trivially equal to zero without any
        simplification.

        This method is intended to be used in library code where trying to
        obtain a mathematically correct result by applying potentially
        expensive rewrite rules is not desirable.

        EXAMPLES::

            sage: SR(0).is_trivial_zero()
            True
            sage: SR(0.0).is_trivial_zero()
            True
            sage: SR(float(0.0)).is_trivial_zero()
            True

            sage: (SR(1)/2^1000).is_trivial_zero()
            False
            sage: SR(1./2^10000).is_trivial_zero()
            False

        The :meth:`~sage.structure.element.Element.is_zero` method
        is more capable::

            sage: t = pi + (pi - 1)*pi - pi^2
            sage: t.is_trivial_zero()
            False
            sage: t.is_zero()
            True
            sage: u = sin(x)^2 + cos(x)^2 - 1
            sage: u.is_trivial_zero()
            False
            sage: u.is_zero()
            True
        """
        return self._gobj.is_zero()

    def __nonzero__(self):
        """
        Return True unless this symbolic expression can be shown by Sage
        to be zero.  Note that deciding if an expression is zero is
        undecidable in general.

        EXAMPLES::

            sage: x = var('x')
            sage: forget()
            sage: SR(0).__nonzero__()
            False
            sage: SR(1).__nonzero__()
            True
            sage: bool(abs(x))
            True
            sage: bool(x/x - 1)
            False

        This is called by :meth:`is_zero`::

            sage: k = var('k')
            sage: pol = 1/(k-1) - 1/k - 1/k/(k-1)
            sage: pol.is_zero()
            True

            sage: f = sin(x)^2 + cos(x)^2 - 1
            sage: f.is_zero()
            True

        TESTS:

        First, a bunch of tests of nonzero (which is called by bool)
        for symbolic relations::

            sage: x = var('x')
            sage: bool((x-1)^2 == x^2 - 2*x + 1)
            True
            sage: bool(((x-1)^2 == x^2 - 2*x + 1).expand())
            True
            sage: bool(((x-1)^2 == x^2 - 2*x + 3).expand())
            False
            sage: bool(2 + x < 3 + x)
            True
            sage: bool(2 + x < 1 + x)
            False
            sage: bool(2 + x > 1 + x)
            True
            sage: bool(1 + x > 1 + x)
            False
            sage: bool(1 + x >= 1 + x)
            True
            sage: bool(1 + x < 1 + x)
            False
            sage: bool(1 + x <= 1 + x)
            True
            sage: bool(1 + x^2 != 1 + x*x)
            False
            sage: bool(1 + x^2 != 2 + x*x)
            True
            sage: bool(SR(oo) == SR(oo))
            True
            sage: bool(-SR(oo) == SR(oo))
            False
            sage: bool(-SR(oo) != SR(oo))
            True

        Next, tests to ensure assumptions are correctly used::

            sage: x, y, z = var('x, y, z')
            sage: assume(x>=y,y>=z,z>=x)
            sage: bool(x==z)
            True
            sage: bool(z<x)
            False
            sage: bool(z>y)
            False
            sage: bool(y==z)
            True
            sage: bool(y<=z)
            True
            sage: forget()
            sage: assume(x>=1,x<=1)
            sage: bool(x==1)
            True
            sage: bool(x != 1)
            False
            sage: bool(x>1)
            False
            sage: forget()
            sage: assume(x>0)
            sage: bool(x==0)
            False
            sage: bool(x != 0)
            True
            sage: bool(x == 1)
            False

        The following must be true, even though we do not
        know for sure that x is not 1, as symbolic comparisons
        elsewhere rely on x!=y unless we are sure it is not
        true; there is no equivalent of Maxima's ``unknown``.
        Since it is False that x==1, it is True that x != 1.

        ::

            sage: bool(x != 1)
            True
            sage: forget()
            sage: assume(x>y)
            sage: bool(x==y)
            False
            sage: bool(x != y)
            True
            sage: bool(x != y) # The same comment as above applies here as well
            True
            sage: forget()

        Comparisons of infinities::

            sage: assert( (1+I)*oo == (2+2*I)*oo )
            sage: assert( SR(unsigned_infinity) == SR(unsigned_infinity) )
            sage: assert( SR(I*oo) == I*oo )
            sage: assert( SR(-oo) <= SR(oo) )
            sage: assert( SR(oo) >= SR(-oo) )
            sage: assert( SR(oo) != SR(-oo) )
            sage: assert( sqrt(2)*oo != I*oo )

        The expression may be zero with integers but is not
        when in the complex domain (:trac:`15571`)::

            sage: a,x = var('a,x')
            sage: assume(a, 'integer')
            sage: assume(x, 'integer')
            sage: expr = a^(4*x) - (a^4)^x
            sage: expr.is_zero()
            True
            sage: forget()
            sage: assume(a, 'complex')
            sage: assume(x, 'complex')
            sage: expr.is_zero()
            False
            sage: forget()

        Check that :trac:`13326` is fixed::

            sage: bool(log(2)*Infinity == Infinity)
            False
        """
        if self.is_relational():
            # constants are wrappers around Sage objects, compare directly
            if is_a_constant(self._gobj.lhs()) and is_a_constant(self._gobj.rhs()):
                return self.operator()(self.lhs().pyobject(), self.rhs().pyobject())

            pynac_result = relational_to_bool(self._gobj)

            # pynac is guaranteed to give the correct answer for comparing infinities
            if is_a_infinity(self._gobj.lhs()) or is_a_infinity(self._gobj.rhs()):
                return pynac_result

            if pynac_result:
                if self.operator() == operator.ne: # this hack is necessary to catch the case where the operator is != but is False because of assumptions made
                    m = self._maxima_()
                    s = m.parent()._eval_line('is (notequal(%s,%s))'%(repr(m.lhs()),repr(m.rhs())))
                    if s == 'false':
                        return False
                    else:
                        return True
                else:
                    return True

            # If assumptions are involved, falsification is more complicated...
            need_assumptions = False
            from sage.symbolic.assumptions import assumptions
            assumption_list = assumptions()
            if assumption_list:
                vars = self.variables()
                if vars:
                    assumption_var_list = []
                    for eqn in assumption_list:
                        try:
                            assumption_var_list.append(eqn.variables())
                        except AttributeError: # if we have a GenericDeclaration
                            assumption_var_list.append((eqn._var,))
                    assumption_vars = set(sum(assumption_var_list, ()))
                    if set(vars).intersection(assumption_vars):
                        need_assumptions = True

            # Use interval fields to try and falsify the relation
            if not need_assumptions:
                res = self.test_relation()
                if res is True:
                    return True
                elif res is False:
                    return False

            # we really have to do some work here...
            # I really don't like calling Maxima to test equality.  It
            # is SUPER SUPER SLOW, and it has all the problem
            # associated with different semantics, different
            # precision, etc., that can lead to subtle bugs.  Also, a
            # lot of basic Sage objects can't be put into maxima.
            from sage.symbolic.relation import test_relation_maxima
            return test_relation_maxima(self)

        self_is_zero = self._gobj.is_zero()
        if self_is_zero:
            return False
        else:
            return not bool(self == self._parent.zero())

    def test_relation(self, int ntests=20, domain=None, proof=True):
        """
        Test this relation at several random values, attempting to find
        a contradiction. If this relation has no variables, it will also
        test this relation after casting into the domain.

        Because the interval fields never return false positives, we can be
        assured that if True or False is returned (and proof is False) then
        the answer is correct.

        INPUT:

        - ``ntests`` -- (default ``20``) the number of iterations to run
        - ``domain`` -- (optional) the domain from which to draw the random
          values defaults to ``CIF`` for equality testing and ``RIF`` for
          order testing
        - ``proof`` -- (default ``True``) if ``False`` and the domain is an
          interval field, regard overlapping (potentially equal) intervals as
          equal, and return ``True`` if all tests succeeded.

        OUTPUT:

        Boolean or ``NotImplemented``, meaning

        - ``True`` -- this relation holds in the domain and has no variables.

        - ``False`` -- a contradiction was found.

        - ``NotImplemented`` -- no contradiction found.

        EXAMPLES::

            sage: (3 < pi).test_relation()
            True
            sage: (0 >= pi).test_relation()
            False
            sage: (exp(pi) - pi).n()
            19.9990999791895
            sage: (exp(pi) - pi == 20).test_relation()
            False
            sage: (sin(x)^2 + cos(x)^2 == 1).test_relation()
            NotImplemented
            sage: (sin(x)^2 + cos(x)^2 == 1).test_relation(proof=False)
            True
            sage: (x == 1).test_relation()
            False
            sage: var('x,y')
            (x, y)
            sage: (x < y).test_relation()
            False

        TESTS::

            sage: all_relations = [op for name, op in sorted(operator.__dict__.items()) if len(name) == 2]
            sage: all_relations
            [<built-in function eq>, <built-in function ge>, <built-in function gt>, <built-in function le>, <built-in function lt>, <built-in function ne>]
            sage: [op(3, pi).test_relation() for op in all_relations]
            [False, False, False, True, True, True]
            sage: [op(pi, pi).test_relation() for op in all_relations]
            [True, True, False, True, False, False]

            sage: s = 'some_very_long_variable_name_which_will_definitely_collide_if_we_use_a_reasonable_length_bound_for_a_hash_that_respects_lexicographic_order'
            sage: t1, t2 = var(','.join([s+'1',s+'2']))
            sage: (t1 == t2).test_relation()
            False
            sage: (cot(pi + x) == 0).test_relation()
            NotImplemented
        """
        cdef int k, eq_count = 0
        cdef bint is_interval
        if not self.is_relational():
            raise ValueError("self must be a relation")
        cdef operators op = relational_operator(self._gobj)
        from sage.rings.real_mpfi import is_RealIntervalField
        from sage.rings.complex_interval_field import is_ComplexIntervalField
        from sage.rings.all import RIF, CIF
        if domain is None:
            is_interval = True
            if op == equal or op == not_equal:
                domain = CIF
            else:
                domain = RIF
        else:
            is_interval = is_RealIntervalField(domain) or is_ComplexIntervalField(domain)
        zero = domain(0)
        diff = self.lhs() - self.rhs()
        vars = diff.variables()
        if op == equal:
            falsify = operator.ne
        elif op == not_equal:
            falsify = operator.eq
        elif op == less:
            falsify = operator.ge
        elif op == less_or_equal:
            falsify = operator.gt
        elif op == greater:
            falsify = operator.le
        elif op == greater_or_equal:
            falsify = operator.lt
        cdef bint equality_ok = op in [equal, less_or_equal, greater_or_equal]
        cdef int errors = 0
        val = None
        if len(vars) == 0:
            try:
                val = domain(diff)
            except (TypeError, ValueError, ArithmeticError) as ex:
                pass
            else:
                if self.operator()(val, zero):
                    return True
                elif falsify(val, zero):
                    return False
                if is_interval and not proof:
                    if val.contains_zero():
                        return equality_ok
                    else:
                        return not equality_ok
        else:
            for k in range(ntests):
                try:
                    if is_interval:
                        # Let's up the prec
                        if val and k > 4 and val.contains_zero() and domain.prec() < 1000:
                            domain = domain.to_prec(int(domain.prec() * 1.5))
                        # Uniform [-1,1] isn't the best distribution to use...
                        var_dict = dict([(v, domain.random_element() * domain.random_element(-2,6).exp()) for v in vars])
                    else:
                        var_dict = dict([(v, domain.random_element()) for v in vars])
                    val = domain(diff.subs(var_dict))
                    if falsify(val, zero):
                        return False
                    if is_interval:
                        eq_count += <bint>val.contains_zero()
                except (TypeError, ValueError, ArithmeticError, AttributeError) as ex:
                    errors += 1
                    if k == errors > 3 and is_ComplexIntervalField(domain):
                        domain = RIF.to_prec(domain.prec())
                    # we are plugging in random values above, don't be surprised
                    # if something goes wrong...
                    eq_count += equality_ok

        if not proof:
            if not equality_ok:
                return eq_count == 0
            elif op == equal and is_interval:
                return eq_count == ntests
            else:
                return True
        # Nothing failed, so it *may* be True, but this method doesn't wasn't
        # able to find anything.
        return NotImplemented

    def negation(self):
        """
        Return the negated version of self, that is the relation that is
        False iff self is True.

        EXAMPLES::

            sage: (x < 5).negation()
            x >= 5
            sage: (x == sin(3)).negation()
            x != sin(3)
            sage: (2*x >= sqrt(2)).negation()
            2*x < sqrt(2)
        """
        if not self.is_relational():
            raise ValueError("self must be a relation")
        cdef operators op = relational_operator(self._gobj)
        if op == equal:
            falsify = operator.ne
        elif op == not_equal:
            falsify = operator.eq
        elif op == less:
            falsify = operator.ge
        elif op == less_or_equal:
            falsify = operator.gt
        elif op == greater:
            falsify = operator.le
        elif op == greater_or_equal:
            falsify = operator.lt
        return falsify(self.lhs(), self.rhs())

    def contradicts(self, soln):
        """
        Return ``True`` if this relation is violated by the given variable assignment(s).

        EXAMPLES::

            sage: (x<3).contradicts(x==0)
            False
            sage: (x<3).contradicts(x==3)
            True
            sage: (x<=3).contradicts(x==3)
            False
            sage: y = var('y')
            sage: (x<y).contradicts(x==30)
            False
            sage: (x<y).contradicts({x: 30, y: 20})
            True
        """
        return bool(self.negation().subs(soln))

    def is_unit(self):
        """
        Return True if this expression is a unit of the symbolic ring.

        EXAMPLES::

            sage: SR(1).is_unit()
            True
            sage: SR(-1).is_unit()
            True
            sage: SR(0).is_unit()
            False
        """
        if not not self:
            return True
        if self == 0:
            return False
        raise NotImplementedError

    cdef Expression coerce_in(self, z):
        """
        Quickly coerce z to be an Expression.
        """
        try:
            return <Expression?>z
        except TypeError:
            return self._parent._coerce_(z)

    cpdef ModuleElement _add_(left, ModuleElement right):
        """
        Add left and right.

        EXAMPLES::

            sage: var("x y")
            (x, y)
            sage: x + y + y + x
            2*x + 2*y

            # adding relational expressions
            sage: ( (x+y) > x ) + ( x > y )
            2*x + y > x + y

            sage: ( (x+y) > x ) + x
            2*x + y > 2*x

        TESTS::

            sage: x + ( (x+y) > x )
            2*x + y > 2*x

            sage: ( x > y) + (y < x)
            Traceback (most recent call last):
            ...
            TypeError: incompatible relations

            sage: (x < 1) + (y <= 2)
            x + y < 3

            sage: x + oo
            +Infinity
            sage: x - oo
            -Infinity
            sage: x + unsigned_infinity
            Infinity
            sage: x - unsigned_infinity
            Infinity

            sage: nsr = x.parent()
            sage: nsr(oo) + nsr(oo)
            +Infinity
            sage: nsr(-oo) + nsr(-oo)
            -Infinity
            sage: nsr(oo) - nsr(oo)
            Traceback (most recent call last):
            ...
            RuntimeError: indeterminate expression: infinity - infinity encountered.
            sage: nsr(-oo) - nsr(-oo)
            Traceback (most recent call last):
            ...
            RuntimeError: indeterminate expression: infinity - infinity encountered.

            sage: nsr(unsigned_infinity) + nsr(oo)
            Traceback (most recent call last):
            ...
            RuntimeError: indeterminate expression: unsigned_infinity +- infinity encountered.
            sage: nsr(unsigned_infinity) - nsr(oo)
            Traceback (most recent call last):
            ...
            RuntimeError: indeterminate expression: unsigned_infinity +- infinity encountered.
            sage: nsr(oo) + nsr(unsigned_infinity)
            Traceback (most recent call last):
            ...
            RuntimeError: indeterminate expression: unsigned_infinity +- infinity encountered.
            sage: nsr(oo) - nsr(unsigned_infinity)
            Traceback (most recent call last):
            ...
            RuntimeError: indeterminate expression: unsigned_infinity +- infinity encountered.
            sage: nsr(unsigned_infinity) + nsr(unsigned_infinity)
            Infinity
        """
        cdef GEx x
        cdef Expression _right = <Expression>right
        cdef operators op
        if is_a_relational(left._gobj):
            if is_a_relational(_right._gobj):
                op = compatible_relation(relational_operator(left._gobj),
                                         relational_operator(_right._gobj))
                x = relational(gadd(left._gobj.lhs(), _right._gobj.lhs()),
                               gadd(left._gobj.rhs(), _right._gobj.rhs()),
                               op)
            else:
                x = relational(gadd(left._gobj.lhs(), _right._gobj),
                               gadd(left._gobj.rhs(), _right._gobj),
                               relational_operator(left._gobj))
        elif is_a_relational(_right._gobj):
            x = relational(gadd(left._gobj, _right._gobj.lhs()),
                           gadd(left._gobj, _right._gobj.rhs()),
                           relational_operator(_right._gobj))
        else:
            x = gadd(left._gobj, _right._gobj)
        return new_Expression_from_GEx(left._parent, x)

    cpdef ModuleElement _sub_(left, ModuleElement right):
        """
        EXAMPLES::

            sage: var("x y")
            (x, y)
            sage: x - y
            x - y

            # subtracting relational expressions
            sage: ( (x+y) > x ) - ( x > y )
            y > x - y

            sage: ( (x+y) > x ) - x
            y > 0

        TESTS::

            sage: x - ( (x+y) > x )
            -y > 0

            sage: ( x > y) - (y < x)
            Traceback (most recent call last):
            ...
            TypeError: incompatible relations

            sage: x - oo
            -Infinity
            sage: oo - x
            +Infinity
        """
        cdef GEx x
        cdef Expression _right = <Expression>right
        if is_a_relational(left._gobj):
            if is_a_relational(_right._gobj):
                op = compatible_relation(relational_operator(left._gobj),
                                         relational_operator(_right._gobj))
                x = relational(gsub(left._gobj.lhs(), _right._gobj.lhs()),
                               gsub(left._gobj.rhs(), _right._gobj.rhs()),
                               op)
            else:
                x = relational(gsub(left._gobj.lhs(), _right._gobj),
                               gsub(left._gobj.rhs(), _right._gobj),
                               relational_operator(left._gobj))
        elif is_a_relational(_right._gobj):
            x = relational(gsub(left._gobj, _right._gobj.lhs()),
                           gsub(left._gobj, _right._gobj.rhs()),
                           relational_operator(_right._gobj))
        else:
            x = gsub(left._gobj, _right._gobj)
        return new_Expression_from_GEx(left._parent, x)

    cpdef RingElement _mul_(left, RingElement right):
        """
        Multiply left and right.

        EXAMPLES::

            sage: var("x y")
            (x, y)
            sage: x*y*y
            x*y^2

            # multiplying relational expressions
            sage: ( (x+y) > x ) * ( x > y )
            (x + y)*x > x*y

            sage: ( (x+y) > x ) * x
            (x + y)*x > x^2

            sage: ( (x+y) > x ) * -1
            -x - y > -x

        TESTS::

            sage: x * ( (x+y) > x )
            (x + y)*x > x^2

            sage: ( x > y) * (y < x)
            Traceback (most recent call last):
            ...
            TypeError: incompatible relations

            sage: a = 1000 + 300*x + x^3 + 30*x^2
            sage: a*Mod(1,7)
            x^3 + 2*x^2 + 6*x + 6

            sage: var('z')
            z
            sage: 3*(x+y)/z
            3*(x + y)/z
            sage: (-x+z)*(3*x-3*z)
            -3*(x - z)^2

            # check if comparison of constant terms in Pynac add objects work
            sage: (y-1)*(y-2)
            (y - 1)*(y - 2)

        Check if Pynac can compute inverses of Python longs (:trac:`13107`)::

            sage: SR(4L)*SR(2L)^(-1)
            2.0

        Check for simplifications when multiplying instances of exp::

            sage: exp(x)*exp(y)
            e^(x + y)
            sage: exp(x)^2*exp(y)
            e^(2*x + y)
            sage: x^y*exp(x+y)*exp(-y)
            x^y*e^x
            sage: x^y*exp(x+y)*(x+y)*(2*x+2*y)*exp(-y)
            2*(x + y)^2*x^y*e^x
            sage: x^y*exp(x+y)*(x+y)*(2*x+2*y)*exp(-y)*exp(z)^2
            2*(x + y)^2*x^y*e^(x + 2*z)
            sage: 1/exp(x)
            e^(-x)
            sage: exp(x)/exp(y)
            e^(x - y)
            sage: A = exp(I*pi/5)
            sage: t = A*A*A*A; t
            e^(4/5*I*pi)
            sage: t*A
            -1
            sage: b = -x*A; c = b*b; c
            x^2*e^(2/5*I*pi)
            sage: u = -t*A; u
            1

        Products of non integer powers of exp are not simplified::

            sage: exp(x)^I*exp(z)^(2.5)
            (e^x)^I*(e^z)^2.50000000000000

        ::

            sage: x*oo
            Traceback (most recent call last):
            ...
            RuntimeError: indeterminate expression: infinity * f(x) encountered.
            sage: x*unsigned_infinity
            Traceback (most recent call last):
            ...
            ValueError: oo times number < oo not defined

            sage: SR(oo)*SR(oo)
            +Infinity
            sage: SR(-oo)*SR(oo)
            -Infinity
            sage: SR(oo)*SR(-oo)
            -Infinity
            sage: SR(unsigned_infinity)*SR(oo)
            Infinity

        Check if we are returning informative error messages in case of
        nonsensical arithmetic :trac:`13739`::

            sage: t = GF(5)(3)
            sage: u = GF(7)(4)
            sage: var('y')
            y
            sage: e = t*x + u*y
            sage: t*e
            Traceback (most recent call last):
            ...
            TypeError: unsupported operand parent(s) for '*': 'Finite Field
            of size 7' and 'Finite Field of size 5'

        The same issue (with a different test case) was reported in
        :trac:`10960`::

            sage: K.<b> = FiniteField(9)
            sage: i*b
            Traceback (most recent call last):
            ...
            TypeError: unsupported operand parent(s) for '*': 'Number Field
            in I with defining polynomial x^2 + 1' and 'Finite Field in b of
            size 3^2'

        Check if multiplication works when content is in `F_{2^k}`,
        examples from :trac:`13107`::

            sage: var('c1,c2,c3,r1,r2')
            (c1, c2, c3, r1, r2)
            sage: ff.<z> = GF(2**8, 'z')
            sage: ex = -(c1 + r2 - c2*r1)/c3
            sage: ex.substitute(r1=z, r2=z)
            -(c1 + z*c2 + z)/c3

        Note the content and the leading coefficient of the numerator after
        the substitution::

            sage: num = ex.op[0].subs({r1: z, r2: z}); num
            -c1 + z*c2 + z
            sage: num.leading_coefficient(c1)
            -1
            sage: num.content(c1)
            1
            sage: num.content(c1).pyobject().parent()
            Finite Field in z of size 2^8

        The leading coefficient is a negative number. The normalization process
        tries to convert it to a positive number and extract the content, by
        multiplying by ``-1/c``.  However, the content is in a field of
        characteristic 2, so negating it does not change the leading
        coefficient.

        Another example where there is no problem::

            sage: ex = -(r2 - c2*r1)/c3
            sage: num = ex.op[0].subs({r1: z, r2: z}); num
            z*c2 + z
            sage: num.leading_coefficient(c2)
            z
            sage: num.content(c2)
            1
            sage: num.content(c2).pyobject().parent()
            Finite Field in z of size 2^8

        Since the leading coefficient is not negative, no normalization is
        performed.

        The leading coefficient of the expression depends on the order of the
        variables, which is chosen to be lexicographic in Sage. Hence, using
        different variable names may change behavior and hide the bug. To cover
        these cases we test with different variable names::

            sage: var('a,b')
            (a, b)
            sage: ex = -(c1 + b - c2*a)/c3
            sage: ex.substitute(a=z, b=z)
            -(c1 + z*c2 + z)/c3
            sage: var('x1,x2,x3')
            (x1, x2, x3)
            sage: ex = -(x1 + r2 - x2*r1)/x3
            sage: ex.substitute(a=z, b=z)
            (r1*x2 - r2 - x1)/x3
        """
        cdef GEx x
        cdef Expression _right = <Expression>right
        cdef operators o
        if is_a_relational(left._gobj):
            if is_a_relational(_right._gobj):
                op = compatible_relation(relational_operator(left._gobj),
                                         relational_operator(_right._gobj))
                x = relational(gmul(left._gobj.lhs(), _right._gobj.lhs()),
                               gmul(left._gobj.rhs(), _right._gobj.rhs()),
                               op)
            else:
                o = relational_operator(left._gobj)
                x = relational(gmul(left._gobj.lhs(), _right._gobj),
                               gmul(left._gobj.rhs(), _right._gobj),
                               o)
        elif is_a_relational(_right._gobj):
            o = relational_operator(_right._gobj)
            x = relational(gmul(left._gobj, _right._gobj.lhs()),
                           gmul(left._gobj, _right._gobj.rhs()),
                           o)
        else:
            x = gmul(left._gobj, _right._gobj)
        return new_Expression_from_GEx(left._parent, x)

    cpdef RingElement _div_(left, RingElement right):
        """
        Divide left and right.

        EXAMPLES::

            sage: var("x y")
            (x, y)
            sage: x/y/y
            x/y^2

            # dividing relational expressions
            sage: ( (x+y) > x ) / ( x > y )
            (x + y)/x > x/y

            sage: ( (x+y) > x ) / x
            (x + y)/x > 1

            sage: ( (x+y) > x ) / -1
            -x - y > -x

        TESTS::

            sage: x / ( (x+y) > x )
            x/(x + y) > 1

            sage: ( x > y) / (y < x)
            Traceback (most recent call last):
            ...
            TypeError: incompatible relations
            sage: x/oo
            0
            sage: oo/x
            Traceback (most recent call last):
            ...
            RuntimeError: indeterminate expression: infinity * f(x) encountered.

            sage: SR(oo)/SR(oo)
            Traceback (most recent call last):
            ...
            RuntimeError: indeterminate expression: 0 * infinity encountered.

            sage: SR(-oo)/SR(oo)
            Traceback (most recent call last):
            ...
            RuntimeError: indeterminate expression: 0 * infinity encountered.

            sage: SR(oo)/SR(-oo)
            Traceback (most recent call last):
            ...
            RuntimeError: indeterminate expression: 0 * infinity encountered.

            sage: SR(oo)/SR(unsigned_infinity)
            Traceback (most recent call last):
            ...
            RuntimeError: indeterminate expression: 0 * infinity encountered.

            sage: SR(unsigned_infinity)/SR(oo)
            Traceback (most recent call last):
            ...
            RuntimeError: indeterminate expression: 0 * infinity encountered.

            sage: SR(0)/SR(oo)
            0

            sage: SR(0)/SR(unsigned_infinity)
            0

            sage: x/0
            Traceback (most recent call last):
            ...
            ZeroDivisionError: Symbolic division by zero

        Check if Pynac can compute divisions of Python longs (:trac:`13107`)::

            sage: SR(1L)/SR(2L)
            0.5
        """
        cdef GEx x
        cdef Expression _right = <Expression>right
        cdef operators o
        try:
            if is_a_relational(left._gobj):
                if is_a_relational(_right._gobj):
                    op = compatible_relation(relational_operator(left._gobj),
                                             relational_operator(_right._gobj))
                    x = relational(gdiv(left._gobj.lhs(), _right._gobj.lhs()),
                                   gdiv(left._gobj.rhs(), _right._gobj.rhs()),
                                   op)
                else:
                    o = relational_operator(left._gobj)
                    x = relational(gdiv(left._gobj.lhs(), _right._gobj),
                                   gdiv(left._gobj.rhs(), _right._gobj),
                                   o)
            elif is_a_relational(_right._gobj):
                o = relational_operator(_right._gobj)
                x = relational(gdiv(left._gobj, _right._gobj.lhs()),
                               gdiv(left._gobj, _right._gobj.rhs()),
                               o)
            else:
                x = gdiv(left._gobj, _right._gobj)
            return new_Expression_from_GEx(left._parent, x)
        except Exception as msg:
            # TODO: change this to maybe cleverly do something involving Cython C++ exception handling.
            # See http://docs.cython.org/docs/wrapping_CPlusPlus.html
            if 'division by zero' in str(msg):
                raise ZeroDivisionError("Symbolic division by zero")
            else:
                raise

    def __invert__(self):
        """
        Return the inverse of this symbolic expression.

        EXAMPLES::

            sage: ~x
            1/x
            sage: ~SR(3)
            1/3
            sage: v1=var('v1'); a = (2*erf(2*v1*arcsech(0))/v1); ~a
            1/2*v1/erf(2*v1*arcsech(0))
        """
        return 1/self

    # Boilerplate code from sage/structure/element.pyx
    def __cmp__(left, right):
        """
        Compare self and right, returning -1, 0, or 1, depending on if
        self < right, self == right, or self > right, respectively.

        Use this instead of the operators <=, <, etc. to compare symbolic
        expressions when you do not want to get a formal inequality back.

        IMPORTANT: Both self and right *must* have the same type, or
        this function will not be called.

        EXAMPLES::

            sage: x,y = var('x,y')
            sage: x.__cmp__(y)
            1
            sage: x < y
            x < y
            sage: cmp(x,y)
            1
            sage: cmp(SR(0.5), SR(0.7))
            -1
            sage: SR(0.5) < SR(0.7)
            0.500000000000000 < 0.700000000000000
            sage: cmp(SR(0.5), 0.7)
            -1
            sage: cmp(sin(SR(2)), sin(SR(1)))
            1
            sage: float(sin(SR(2)))
            0.9092974268256817
            sage: float(sin(SR(1)))
            0.8414709848078965

        TESTS:

        Check that :trac:`9880` is fixed::

            sage: b = [var('b_%s'%i) for i in range(4)]
            sage: precomp = (2^b_2 + 2)*(2^b_1 + 2^(-b_1) + 2^b_1*2^b_0 - \
                        2^b_1*2^(-b_0) - 2^(-b_1)*2^b_0 - 2^(-b_1)*2^(-b_0) + \
                        2^b_0 + 2^(-b_0) - 9) + (2^b_1 + 2^(-b_1) + \
                        2^b_1*2^b_0 - 2^b_1*2^(-b_0) - 2^(-b_1)*2^b_0 - \
                         2^(-b_1)*2^(-b_0) + 2^b_0 + 2^(-b_0) - 9)/2^b_2
            sage: repl_dict = {b_0: b_0, b_3: b_1, b_2: b_3, b_1: b_2}
            sage: P = precomp.substitute(repl_dict)
            sage: P.expand()
            -2^(-b_0)*2^(-b_2)*2^b_3 - 2^b_0*2^(-b_2)*2^b_3 -
            2^(-b_0)*2^b_2*2^b_3 + 2^b_0*2^b_2*2^b_3 - 2*2^(-b_0)*2^(-b_2)
            - 2*2^b_0*2^(-b_2) - 2*2^(-b_0)*2^b_2 + 2*2^b_0*2^b_2 +
            2^(-b_0)*2^b_3 + 2^b_0*2^b_3 + 2^(-b_2)*2^b_3 + 2^b_2*2^b_3 +
            2*2^(-b_0) + 2*2^b_0 + 2*2^(-b_2) + 2*2^b_2 - 9*2^b_3 -
            2^(-b_0)*2^(-b_2)/2^b_3 - 2^b_0*2^(-b_2)/2^b_3 -
            2^(-b_0)*2^b_2/2^b_3 + 2^b_0*2^b_2/2^b_3 + 2^(-b_0)/2^b_3 +
            2^b_0/2^b_3 + 2^(-b_2)/2^b_3 + 2^b_2/2^b_3 - 9/2^b_3 - 18

            sage: _0,b_1,b_2=var('b_0,b_1,b_2')
            sage: f = 1/27*b_2^2/(2^b_2)^2 + 1/27*b_1^2/(2^b_1)^2 + \
            1/27*b_0^2/(2^b_0)^2 + 1/27*b_2/(2^b_2)^2 - 2/81/(2^b_2)^2 + \
            1/27*b_1/(2^b_1)^2 + 8/243/(2^b_2)^2 - 1/81*b_0/(2^b_0)^2 - \
            1/27*b_1^2/((2^b_2)^2*(2^b_1)^2) - \
            1/27*b_0^2/((2^b_2)^2*(2^b_0)^2) - 20/243/(2^b_1)^2 + 1/9/2^b_0 \
            + 4/81*b_0/(2^b_0)^2 - 8/243/(2^b_2)^2 - 2/9/(2^b_2*2^b_1) - \
            2/9/(2^b_2*2^b_0) + 8/243/(2^b_1)^2 - 1/9/2^b_0 + \
            2/9/(2^b_2*2^b_1) + 2/9/(2^b_2*2^b_0) - \
            2/27*b_1*b_2/((2^b_2)^2*(2^b_1)^2) - \
            1/27*b_2^2/((2^b_2)^2*(2^b_1)^2) - \
            2/27*b_0*b_2/((2^b_2)^2*(2^b_0)^2) - \
            1/27*b_2^2/((2^b_2)^2*(2^b_0)^2) + 2/81/(2^b_1)^2 - \
            1/27*b_0^2/((2^b_1)^2*(2^b_0)^2) - \
            2/27*b_0*b_1/((2^b_1)^2*(2^b_0)^2) - \
            1/27*b_1^2/((2^b_1)^2*(2^b_0)^2) - 2/81/(2^b_0)^2 + \
            5/27*b_1/((2^b_2)^2*(2^b_1)^2) + 5/27*b_2/((2^b_2)^2*(2^b_1)^2) \
            + 5/27*b_0/((2^b_2)^2*(2^b_0)^2) + \
            5/27*b_2/((2^b_2)^2*(2^b_0)^2) + 5/27*b_0/((2^b_1)^2*(2^b_0)^2) \
            + 5/27*b_1/((2^b_1)^2*(2^b_0)^2) - 4/81/((2^b_2)^2*(2^b_1)^2) + \
            1/27*b_0^2/((2^b_2)^2*(2^b_1)^2*(2^b_0)^2) + \
            2/27*b_0*b_1/((2^b_2)^2*(2^b_1)^2*(2^b_0)^2) + \
            2/27*b_0*b_2/((2^b_2)^2*(2^b_1)^2*(2^b_0)^2) + \
            1/27*b_1^2/((2^b_2)^2*(2^b_1)^2*(2^b_0)^2) + \
            2/27*b_1*b_2/((2^b_2)^2*(2^b_1)^2*(2^b_0)^2) + \
            1/27*b_2^2/((2^b_2)^2*(2^b_1)^2*(2^b_0)^2) - \
            4/81/((2^b_2)^2*(2^b_0)^2) - 4/81/((2^b_1)^2*(2^b_0)^2) - \
            11/27*b_0/((2^b_2)^2*(2^b_1)^2*(2^b_0)^2) - \
            11/27*b_1/((2^b_2)^2*(2^b_1)^2*(2^b_0)^2) - \
            11/27*b_2/((2^b_2)^2*(2^b_1)^2*(2^b_0)^2) + \
            64/81/((2^b_2)^2*(2^b_1)^2*(2^b_0)^2) + 35/81 \
            sage: f.nops()
            38

            sage: x,y,z = var('x y z');
            sage: print (-x+z)*(3*x-3*z)
            -3*(x - z)^2

            sage: t = var('t')
            sage: (x-t)^3
            -(t - x)^3
            sage: (-t+x)^3
            -(t - x)^3
            sage: (-x+t)^3
            (t - x)^3

        This example is from :trac:`10833`::

            sage: R.<x,c> = PolynomialRing(QQ,2)
            sage: phi(x) = x^2 + c
            sage: def iterkate(n):
            ....:     pol = x
            ....:     for i in range(1,n):
            ....:         pol = phi(pol)
            ....:     return pol
            ....:
            sage: g = expand(iterkate(7))
            sage: g.nops()
            480

        Check if :trac:`10849` is fixed::

            sage: t = I.pyobject().parent()(-1/2)
            sage: t > 0
            False
            sage: t = I*x-1/2; t
            I*x - 1/2
            sage: t.subs(x=I*x).subs(x=0).is_positive()
            False
        """
        return (<Element>left)._cmp(right)

    cpdef int _cmp_(left, Element right) except -2:
        """
        Compare ``left`` and ``right``.

        INPUT:

        - ``right`` -- A :class:`Expression` instance.

        OUTPUT:

        Boolean.

        EXAMPLES::

            sage: a = sqrt(3)
            sage: b = x^2+1
            sage: a.__cmp__(b)   # indirect doctest
            -1
        """
        return print_order_compare(left._gobj, (<Expression>right)._gobj)

    cpdef int _cmp_add(Expression left, Expression right) except -2:
        """
        Compare ``left`` and ``right`` in the print order.

        INPUT:

        - ``right`` -- A :class:`Expression` instance.

        OUTPUT:

        Boolean.

        EXAMPLES::

            sage: a = sqrt(3)
            sage: b = x^2+1
            sage: a._cmp_add(b)
            -1
            sage: b._cmp_add(a)
            1
            sage: b._cmp_add(1)
            Traceback (most recent call last):
            ...
            TypeError: Argument 'right' has incorrect type (expected
            sage.symbolic.expression.Expression, got sage.rings.integer.Integer)
        """
        return print_order_compare(left._gobj, right._gobj)

    cpdef int _cmp_mul(Expression left, Expression right) except -2:
        """
        Compare ``left`` and ``right`` in the print order for products.

        INPUT:

        - ``right`` -- A :class:`Expression` instance.

        OUTPUT:

        Boolean.

        EXAMPLES::

            sage: a = sqrt(3)
            sage: b = x^2+1
            sage: a._cmp_mul(b)
            -1
            sage: b._cmp_mul(a)
            1
            sage: b._cmp_mul(1)
            Traceback (most recent call last):
            ...
            TypeError: Argument 'right' has incorrect type (expected
            sage.symbolic.expression.Expression, got sage.rings.integer.Integer)
        """
        return print_order_compare_mul(left._gobj, right._gobj)

    def __pow__(self, exp, ignored):
        """
        Return self raised to the power of exp.

        INPUT:

        - ``exp`` -- something that coerces to a symbolic expression.
        - ``ignored`` -- the second argument that should accept a modulus
          is actually ignored.

        OUTPUT:

        A symbolic expression.

        EXAMPLES::

            sage: var('x,y')
            (x, y)
            sage: x.__pow__(y)
            x^y
            sage: x^(3/5)
            x^(3/5)
            sage: x^sin(x)^cos(y)
            x^(sin(x)^cos(y))

        TESTS::

            sage: (Mod(2,7)*x^2 + Mod(2,7))^7
            (2*x^2 + 2)^7

        The leading coefficient in the result above is 1 since::

            sage: t = Mod(2,7); gcd(t, t)^7
            1
            sage: gcd(t,t).parent()
            Ring of integers modulo 7

        ::

            sage: k = GF(7)
            sage: f = expand((k(1)*x^5 + k(1)*x^2 + k(2))^7); f
            x^35 + x^14 + 2

            sage: x^oo
            Traceback (most recent call last):
            ...
            ValueError: power::eval(): pow(f(x), infinity) is not defined.
            sage: SR(oo)^2
            +Infinity
            sage: SR(-oo)^2
            +Infinity
            sage: SR(-oo)^3
            -Infinity
            sage: SR(unsigned_infinity)^2
            Infinity

        Test powers of exp::

            sage: exp(2)^5
            e^10
            sage: exp(x)^5
            e^(5*x)

        Test base a Python numeric type::

            sage: int(2)^x
            2^x
            sage: float(2.3)^(x^3 - x^2 + 1/3)
            2.3^(x^3 - x^2 + 1/3)
            sage: complex(1,3)^(sqrt(2))
            (1+3j)^sqrt(2)

        Test complex numeric powers::

            sage: I^0.5
            0.707106781186548 + 0.707106781186547*I
            sage: (I + 1) ^ (0.5 + I)
            0.400667052375828 + 0.365310866736929*I
            sage: I^I
            I^I
            sage: I^x
            I^x
            sage: I^(1/2)
            sqrt(I)
            sage: I^(2/3)
            I^(2/3)
            sage: 2^(1/2)
            sqrt(2)
            sage: (2*I)^(1/2)
            sqrt(2*I)

        Test if we can take powers of elements of `\QQ(i)` (:trac:`8659`)::

            sage: t = QuadraticField(-1, 'I')(8)
            sage: t^(1/2)
            2*sqrt(2)
            sage: (t^2)^(1/4)
            2*4^(1/4)

        Test if we can compute inverses of Python longs (:trac:`13107`)::

            sage: SR(2L)^(-1)
            0.5

        Symbolic powers with ``None`` shouldn't crash (:trac:`17523`)::

            sage: None^pi
            Traceback (most recent call last):
            ...
            TypeError: no canonical coercion from <type 'NoneType'> to Symbolic Ring
            sage: sin(x)^None
            Traceback (most recent call last):
            ...
            TypeError: no canonical coercion from <type 'NoneType'> to Symbolic Ring

        Check that :trac:`18088` is fixed::

            sage: SR(0)^SR(0)
            1
        """
        cdef Expression base, nexp

        try:
            # self is an Expression and exp might not be
            base = <Expression?>self
        except TypeError:
            # exp is an Expression and self might not be
            nexp = <Expression?>exp
            base = nexp.coerce_in(self)
        else:
            nexp = base.coerce_in(exp)
        cdef GEx x
        if is_a_relational(base._gobj):
            x = relational(g_pow(base._gobj.lhs(), nexp._gobj),
                           g_pow(base._gobj.rhs(), nexp._gobj),
                           relational_operator(base._gobj))
        else:
            x = g_pow(base._gobj, nexp._gobj)
        return new_Expression_from_GEx(base._parent, x)

    def derivative(self, *args):
        """
        Return the derivative of this expressions with respect to the
        variables supplied in args.

        Multiple variables and iteration counts may be supplied; see
        documentation for the global
        :meth:`~sage.calculus.functional.derivative` function for more
        details.

        .. seealso::

            This is implemented in the `_derivative` method (see the
            source code).

        EXAMPLES::

            sage: var("x y")
            (x, y)
            sage: t = (x^2+y)^2
            sage: t.derivative(x)
            4*(x^2 + y)*x
            sage: t.derivative(x, 2)
            12*x^2 + 4*y
            sage: t.derivative(x, 2, y)
            4
            sage: t.derivative(y)
            2*x^2 + 2*y

        If the function depends on only one variable, you may omit the
        variable. Giving just a number (for the order of the derivative)
        also works::

            sage: f(x) = x^3 + sin(x)
            sage: f.derivative()
            x |--> 3*x^2 + cos(x)
            sage: f.derivative(2)
            x |--> 6*x - sin(x)

        ::

            sage: t = sin(x+y^2)*tan(x*y)
            sage: t.derivative(x)
            (tan(x*y)^2 + 1)*y*sin(y^2 + x) + cos(y^2 + x)*tan(x*y)
            sage: t.derivative(y)
            (tan(x*y)^2 + 1)*x*sin(y^2 + x) + 2*y*cos(y^2 + x)*tan(x*y)

        ::

            sage: h = sin(x)/cos(x)
            sage: derivative(h,x,x,x)
            8*sin(x)^2/cos(x)^2 + 6*sin(x)^4/cos(x)^4 + 2
            sage: derivative(h,x,3)
            8*sin(x)^2/cos(x)^2 + 6*sin(x)^4/cos(x)^4 + 2

        ::

            sage: var('x, y')
            (x, y)
            sage: u = (sin(x) + cos(y))*(cos(x) - sin(y))
            sage: derivative(u,x,y)
            -cos(x)*cos(y) + sin(x)*sin(y)
            sage: f = ((x^2+1)/(x^2-1))^(1/4)
            sage: g = derivative(f, x); g # this is a complex expression
            -1/2*((x^2 + 1)*x/(x^2 - 1)^2 - x/(x^2 - 1))/((x^2 + 1)/(x^2 - 1))^(3/4)
            sage: g.factor()
            -x/((x + 1)^2*(x - 1)^2*((x^2 + 1)/(x^2 - 1))^(3/4))

        ::

            sage: y = var('y')
            sage: f = y^(sin(x))
            sage: derivative(f, x)
            y^sin(x)*cos(x)*log(y)

        ::

            sage: g(x) = sqrt(5-2*x)
            sage: g_3 = derivative(g, x, 3); g_3(2)
            -3

        ::

            sage: f = x*e^(-x)
            sage: derivative(f, 100)
            x*e^(-x) - 100*e^(-x)

        ::

            sage: g = 1/(sqrt((x^2-1)*(x+5)^6))
            sage: derivative(g, x)
            -((x + 5)^6*x + 3*(x^2 - 1)*(x + 5)^5)/((x^2 - 1)*(x + 5)^6)^(3/2)

        TESTS::

            sage: t.derivative()
            Traceback (most recent call last):
            ...
            ValueError: No differentiation variable specified.
        """
        return multi_derivative(self, args)

    diff = differentiate = derivative

    def _derivative(self, symb=None, deg=1):
        """
        Return the deg-th (partial) derivative of self with respect to symb.

        EXAMPLES::

            sage: var("x y")
            (x, y)
            sage: b = (x+y)^5
            sage: b._derivative(x, 2)
            20*(x + y)^3

            sage: foo = function('foo',nargs=2)
            sage: foo(x^2,x^2)._derivative(x)
            2*x*D[0](foo)(x^2, x^2) + 2*x*D[1](foo)(x^2, x^2)

            sage: SR(1)._derivative()
            0

        If the expression is a callable symbolic expression, and no
        variables are specified, then calculate the gradient::

            sage: f(x,y)=x^2+y
            sage: f.diff() # gradient
            (x, y) |--> (2*x, 1)

        TESTS:

        Raise error if no variable is specified and there are multiple
        variables::

            sage: b._derivative()
            Traceback (most recent call last):
            ...
            ValueError: No differentiation variable specified.

        Check if :trac:`6524` is fixed::

            sage: f = function('f')
            sage: f(x)*f(x).derivative(x)*f(x).derivative(x,2)
            f(x)*D[0](f)(x)*D[0, 0](f)(x)
            sage: g = f(x).diff(x)
            sage: h = f(x).diff(x)*sin(x)
            sage: h/g
            sin(x)
        """
        if symb is None:
            # we specify a default value of None for symb and check for it here
            # to return more helpful error messages when no variable is
            # given by the multi_derivative framework
            vars = self.variables()
            if len(vars) == 1:
                symb = vars[0]
            elif len(vars) == 0:
                return self._parent(0)
            elif sage.symbolic.callable.is_CallableSymbolicExpression(self):
                return self.gradient()
            else:
                raise ValueError("No differentiation variable specified.")
        if not isinstance(deg, (int, long, sage.rings.integer.Integer)) \
                or deg < 1:
            raise TypeError("argument deg should be an integer >= 1.")
        cdef Expression symbol = self.coerce_in(symb)
        if not is_a_symbol(symbol._gobj):
            raise TypeError("argument symb must be a symbol")
        cdef GEx x
        sig_on()
        try:
            x = self._gobj.diff(ex_to_symbol(symbol._gobj), deg)
        finally:
            sig_off()
        return new_Expression_from_GEx(self._parent, x)

    def gradient(self, variables=None):
        r"""
        Compute the gradient of a symbolic function.

        This function returns a vector whose components are the derivatives
        of the original function with respect to the arguments of the
        original function. Alternatively, you can specify the variables as
        a list.

        EXAMPLES::

            sage: x,y = var('x y')
            sage: f = x^2+y^2
            sage: f.gradient()
            (2*x, 2*y)
            sage: g(x,y) = x^2+y^2
            sage: g.gradient()
            (x, y) |--> (2*x, 2*y)
            sage: n = var('n')
            sage: f(x,y) = x^n+y^n
            sage: f.gradient()
            (x, y) |--> (n*x^(n - 1), n*y^(n - 1))
            sage: f.gradient([y,x])
            (x, y) |--> (n*y^(n - 1), n*x^(n - 1))
        """
        from sage.modules.free_module_element import vector
        if variables is None:
            variables = self.arguments()
        return vector([self.derivative(x) for x in variables])

    def hessian(self):
        r"""
        Compute the hessian of a function. This returns a matrix components
        are the 2nd partial derivatives of the original function.

        EXAMPLES::

            sage: x,y = var('x y')
            sage: f = x^2+y^2
            sage: f.hessian()
            [2 0]
            [0 2]
            sage: g(x,y) = x^2+y^2
            sage: g.hessian()
            [(x, y) |--> 2 (x, y) |--> 0]
            [(x, y) |--> 0 (x, y) |--> 2]
        """
        from sage.matrix.constructor import matrix
        return matrix([[g.derivative(x) for x in self.arguments()]
                       for g in self.gradient()])


    def series(self, symbol, order=None):
        r"""
        Return the power series expansion of self in terms of the
        given variable to the given order.

        INPUT:

        - ``symbol`` - a symbolic variable or symbolic equality
          such as ``x == 5``; if an equality is given, the
          expansion is around the value on the right hand side
          of the equality
        - ``order`` - an integer; if nothing given, it is set
          to the global default (``20``), which can be changed
          using :func:`set_series_precision`

        OUTPUT:

        A power series.

        To truncate the power series and obtain a normal expression, use the
        :meth:`truncate` command.

        EXAMPLES:

        We expand a polynomial in `x` about 0, about `1`, and also truncate
        it back to a polynomial::

            sage: var('x,y')
            (x, y)
            sage: f = (x^3 - sin(y)*x^2 - 5*x + 3); f
            x^3 - x^2*sin(y) - 5*x + 3
            sage: g = f.series(x, 4); g
            3 + (-5)*x + (-sin(y))*x^2 + 1*x^3
            sage: g.truncate()
            x^3 - x^2*sin(y) - 5*x + 3
            sage: g = f.series(x==1, 4); g
            (-sin(y) - 1) + (-2*sin(y) - 2)*(x - 1) + (-sin(y) + 3)*(x - 1)^2 + 1*(x - 1)^3
            sage: h = g.truncate(); h
            (x - 1)^3 - (x - 1)^2*(sin(y) - 3) - 2*(x - 1)*(sin(y) + 1) - sin(y) - 1
            sage: h.expand()
            x^3 - x^2*sin(y) - 5*x + 3

        We computer another series expansion of an analytic function::

            sage: f = sin(x)/x^2
            sage: f.series(x,7)
            1*x^(-1) + (-1/6)*x + 1/120*x^3 + (-1/5040)*x^5 + Order(x^7)
            sage: f.series(x)
            1*x^(-1) + (-1/6)*x + ... + Order(x^20)
            sage: f.series(x==1,3)
            (sin(1)) + (cos(1) - 2*sin(1))*(x - 1) + (-2*cos(1) + 5/2*sin(1))*(x - 1)^2 + Order((x - 1)^3)
            sage: f.series(x==1,3).truncate().expand()
            -2*x^2*cos(1) + 5/2*x^2*sin(1) + 5*x*cos(1) - 7*x*sin(1) - 3*cos(1) + 11/2*sin(1)

        Expressions formed by combining series can be expanded
        by applying series again::

            sage: (1/(1-x)).series(x, 3)+(1/(1+x)).series(x,3)
            (1 + (-1)*x + 1*x^2 + Order(x^3)) + (1 + 1*x + 1*x^2 + Order(x^3))
            sage: _.series(x,3)
            2 + 2*x^2 + Order(x^3)
            sage: (1/(1-x)).series(x, 3)*(1/(1+x)).series(x,3)
            (1 + (-1)*x + 1*x^2 + Order(x^3))*(1 + 1*x + 1*x^2 + Order(x^3))
            sage: _.series(x,3)
            1 + 1*x^2 + Order(x^3)

        Following the GiNaC tutorial, we use John Machin's amazing
        formula `\pi = 16 \tan^{-1}(1/5) - 4 \tan^{-1}(1/239)` to compute
        digits of `\pi`. We expand the arc tangent around 0 and insert
        the fractions 1/5 and 1/239.

        ::

            sage: x = var('x')
            sage: f = atan(x).series(x, 10); f
            1*x + (-1/3)*x^3 + 1/5*x^5 + (-1/7)*x^7 + 1/9*x^9 + Order(x^10)
            sage: float(16*f.subs(x==1/5) - 4*f.subs(x==1/239))
            3.1415926824043994

        TESTS:

        Check if :trac:`8943` is fixed::

            sage: ((1+arctan(x))**(1/x)).series(x==0, 3)
            (e) + (-1/2*e)*x + (1/8*e)*x^2 + Order(x^3)

        Order may be negative::

            sage: f = sin(x)^(-2); f.series(x, -1)
            1*x^(-2) + Order(1/x)

        Check if changing global series precision does it right::

            sage: set_series_precision(3)
            sage: (1/(1-2*x)).series(x)
            1 + 2*x + 4*x^2 + Order(x^3)
            sage: set_series_precision(20)
        """
        cdef Expression symbol0 = self.coerce_in(symbol)
        cdef GEx x
        cdef int prec
        if order is None:
            from sage.misc.defaults import series_precision
            prec = series_precision()
        else:
            prec = order
        sig_on()
        try:
            x = self._gobj.expand(0).series(symbol0._gobj, prec, 0)
        finally:
            sig_off()
        return new_Expression_from_GEx(self._parent, x)

    def residue(self, symbol):
        """
        Calculate the residue of ``self`` with respect to ``symbol``.

        INPUT:

        - ``symbol`` - a symbolic variable or symbolic equality such
          as ``x == 5``. If an equality is given, the expansion is
          around the value on the right hand side of the equality,
          otherwise at ``0``.

        OUTPUT:

        The residue of ``self``.

        Say, ``symbol`` is ``x == a``, then this function calculates
        the residue of ``self`` at `x=a`, i.e., the coefficient of
        `1/(x-a)` of the series expansion of ``self`` around `a`.

        EXAMPLES::

            sage: (1/x).residue(x == 0)
            1
            sage: (1/x).residue(x == oo)
            -1
            sage: (1/x^2).residue(x == 0)
            0
            sage: (1/sin(x)).residue(x == 0)
            1
            sage: var('q, n, z')
            (q, n, z)
            sage: (-z^(-n-1)/(1-z/q)^2).residue(z == q).simplify_full()
            (n + 1)/q^n
            sage: var('s')
            s
            sage: zeta(s).residue(s == 1)
            1

        TESTS::

            sage: (exp(x)/sin(x)^4).residue(x == 0)
            5/6

        Check that :trac:`18372` is resolved::

            sage: (1/(x^2 - x - 1)).residue(x == 1/2*sqrt(5) + 1/2)
            1/5*sqrt(5)
        """
        if symbol.is_relational():
            x = symbol.lhs()
            a = symbol.rhs()
        else:
            x = symbol
            a = 0
        if a == infinity:
            return (-self.subs({x: 1/x}) / x**2).residue(x == 0)
        return self.subs({x: x+a}).series(x == 0, 0).coefficient(x, -1)

    def taylor(self, *args):
        r"""
        Expand this symbolic expression in a truncated Taylor or
        Laurent series in the variable `v` around the point `a`,
        containing terms through `(x - a)^n`. Functions in more
        variables is also supported.

        INPUT:

        -  ``*args`` - the following notation is supported

           - ``x, a, n`` - variable, point, degree

           - ``(x, a), (y, b), n`` - variables with points, degree of polynomial

        EXAMPLES::

            sage: var('a, x, z')
            (a, x, z)
            sage: taylor(a*log(z), z, 2, 3)
            1/24*a*(z - 2)^3 - 1/8*a*(z - 2)^2 + 1/2*a*(z - 2) + a*log(2)

        ::

            sage: taylor(sqrt (sin(x) + a*x + 1), x, 0, 3)
            1/48*(3*a^3 + 9*a^2 + 9*a - 1)*x^3 - 1/8*(a^2 + 2*a + 1)*x^2 + 1/2*(a + 1)*x + 1

        ::

            sage: taylor (sqrt (x + 1), x, 0, 5)
            7/256*x^5 - 5/128*x^4 + 1/16*x^3 - 1/8*x^2 + 1/2*x + 1

        ::

            sage: taylor (1/log (x + 1), x, 0, 3)
            -19/720*x^3 + 1/24*x^2 - 1/12*x + 1/x + 1/2

        ::

            sage: taylor (cos(x) - sec(x), x, 0, 5)
            -1/6*x^4 - x^2

        ::

            sage: taylor ((cos(x) - sec(x))^3, x, 0, 9)
            -1/2*x^8 - x^6

        ::

            sage: taylor (1/(cos(x) - sec(x))^3, x, 0, 5)
            -15377/7983360*x^4 - 6767/604800*x^2 + 11/120/x^2 + 1/2/x^4 - 1/x^6 - 347/15120

        TESTS:

        Check that ticket :trac:`7472` is fixed (Taylor polynomial in
        more variables)::

            sage: x,y=var('x y'); taylor(x*y^3,(x,1),(y,1),4)
            (x - 1)*(y - 1)^3 + 3*(x - 1)*(y - 1)^2 + (y - 1)^3 + 3*(x - 1)*(y - 1) + 3*(y - 1)^2 + x + 3*y - 3
            sage: expand(_)
            x*y^3

        """
        from sage.all import SR, Integer
        A=args
        try:
            if isinstance(A[0],tuple):
                B=[]
                B.append([SR(A[i][0]) for i in range(len(A)-1)])
                B.append([A[i][1] for i in range(len(A)-1)])
            else:
                B=[A[0],SR(A[1])]
            B.append(Integer(A[len(A)-1]))
        except Exception:
            raise NotImplementedError("Wrong arguments passed to taylor. See taylor? for more details.")
        l = self._maxima_().taylor(B)
        return self.parent()(l)



    def truncate(self):
        """
        Given a power series or expression, return the corresponding
        expression without the big oh.

        INPUT:

        - ``self`` -- a series as output by the :meth:`series` command.

        OUTPUT:

        A symbolic expression.

        EXAMPLES::

            sage: f = sin(x)/x^2
            sage: f.truncate()
            sin(x)/x^2
            sage: f.series(x,7)
            1*x^(-1) + (-1/6)*x + 1/120*x^3 + (-1/5040)*x^5 + Order(x^7)
            sage: f.series(x,7).truncate()
            -1/5040*x^5 + 1/120*x^3 - 1/6*x + 1/x
            sage: f.series(x==1,3).truncate().expand()
            -2*x^2*cos(1) + 5/2*x^2*sin(1) + 5*x*cos(1) - 7*x*sin(1) - 3*cos(1) + 11/2*sin(1)
        """
        if not is_a_series(self._gobj):
            return self
        return new_Expression_from_GEx(self._parent, series_to_poly(self._gobj))

    def expand(Expression self, side=None):
        """
        Expand this symbolic expression. Products of sums and exponentiated
        sums are multiplied out, numerators of rational expressions which
        are sums are split into their respective terms, and multiplications
        are distributed over addition at all levels.

        EXAMPLES:

        We expand the expression `(x-y)^5` using both
        method and functional notation.

        ::

            sage: x,y = var('x,y')
            sage: a = (x-y)^5
            sage: a.expand()
            x^5 - 5*x^4*y + 10*x^3*y^2 - 10*x^2*y^3 + 5*x*y^4 - y^5
            sage: expand(a)
            x^5 - 5*x^4*y + 10*x^3*y^2 - 10*x^2*y^3 + 5*x*y^4 - y^5

        We expand some other expressions::

            sage: expand((x-1)^3/(y-1))
            x^3/(y - 1) - 3*x^2/(y - 1) + 3*x/(y - 1) - 1/(y - 1)
            sage: expand((x+sin((x+y)^2))^2)
            x^2 + 2*x*sin((x + y)^2) + sin((x + y)^2)^2

        We can expand individual sides of a relation::

            sage: a = (16*x-13)^2 == (3*x+5)^2/2
            sage: a.expand()
            256*x^2 - 416*x + 169 == 9/2*x^2 + 15*x + 25/2
            sage: a.expand('left')
            256*x^2 - 416*x + 169 == 1/2*(3*x + 5)^2
            sage: a.expand('right')
            (16*x - 13)^2 == 9/2*x^2 + 15*x + 25/2

        TESTS::

            sage: var('x,y')
            (x, y)
            sage: ((x + (2/3)*y)^3).expand()
            x^3 + 2*x^2*y + 4/3*x*y^2 + 8/27*y^3
            sage: expand( (x*sin(x) - cos(y)/x)^2 )
            x^2*sin(x)^2 - 2*cos(y)*sin(x) + cos(y)^2/x^2
            sage: f = (x-y)*(x+y); f
            (x + y)*(x - y)
            sage: f.expand()
            x^2 - y^2
        """
        if side is not None:
            if not is_a_relational(self._gobj):
                raise ValueError("expansion on sides only makes sense for relations")
            if side == 'left':
                return self.operator()(self.lhs().expand(), self.rhs())
            elif side == 'right':
                return self.operator()(self.lhs(), self.rhs().expand())
            else:
                raise ValueError("side must be 'left', 'right', or None")

        cdef GEx x
        sig_on()
        try:
            x = self._gobj.expand(0)
        finally:
            sig_off()
        return new_Expression_from_GEx(self._parent, x)

    expand_rational = rational_expand = expand

    def expand_trig(self, full=False, half_angles=False, plus=True, times=True):
        """
        Expand trigonometric and hyperbolic functions of sums of angles
        and of multiple angles occurring in self. For best results, self
        should already be expanded.

        INPUT:

        -  ``full`` - (default: False) To enhance user control
           of simplification, this function expands only one level at a time
           by default, expanding sums of angles or multiple angles. To obtain
           full expansion into sines and cosines immediately, set the optional
           parameter full to True.

        -  ``half_angles`` - (default: False) If True, causes
           half-angles to be simplified away.

        -  ``plus`` - (default: True) Controls the sum rule;
           expansion of sums (e.g. 'sin(x + y)') will take place only if plus
           is True.

        -  ``times`` - (default: True) Controls the product
           rule, expansion of products (e.g. sin(2\*x)) will take place only
           if times is True.


        OUTPUT:

        A symbolic expression.

        EXAMPLES::

            sage: sin(5*x).expand_trig()
            5*cos(x)^4*sin(x) - 10*cos(x)^2*sin(x)^3 + sin(x)^5
            sage: cos(2*x + var('y')).expand_trig()
            cos(2*x)*cos(y) - sin(2*x)*sin(y)

        We illustrate various options to this function::

            sage: f = sin(sin(3*cos(2*x))*x)
            sage: f.expand_trig()
            sin((3*cos(cos(2*x))^2*sin(cos(2*x)) - sin(cos(2*x))^3)*x)
            sage: f.expand_trig(full=True)
            sin((3*(cos(cos(x)^2)*cos(sin(x)^2) + sin(cos(x)^2)*sin(sin(x)^2))^2*(cos(sin(x)^2)*sin(cos(x)^2) - cos(cos(x)^2)*sin(sin(x)^2)) - (cos(sin(x)^2)*sin(cos(x)^2) - cos(cos(x)^2)*sin(sin(x)^2))^3)*x)
            sage: sin(2*x).expand_trig(times=False)
            sin(2*x)
            sage: sin(2*x).expand_trig(times=True)
            2*cos(x)*sin(x)
            sage: sin(2 + x).expand_trig(plus=False)
            sin(x + 2)
            sage: sin(2 + x).expand_trig(plus=True)
            cos(x)*sin(2) + cos(2)*sin(x)
            sage: sin(x/2).expand_trig(half_angles=False)
            sin(1/2*x)
            sage: sin(x/2).expand_trig(half_angles=True)
            (-1)^floor(1/2*x/pi)*sqrt(-1/2*cos(x) + 1/2)

        ALIASES:

        :meth:`trig_expand` and :meth:`expand_trig` are the same
        """
        from sage.calculus.calculus import maxima_options
        M = self._maxima_()
        P = M.parent()
        opt = maxima_options(trigexpand=full, halfangles=half_angles,
                             trigexpandplus=plus, trigexpandtimes=times)
        cmd = 'trigexpand(%s), %s'%(M.name(), opt)
        ans = P(cmd)
        return self.parent()(ans)

    trig_expand = expand_trig

    def reduce_trig(self, var=None):
        r"""
        Combine products and powers of trigonometric and hyperbolic
        sin's and cos's of x into those of multiples of x. It also
        tries to eliminate these functions when they occur in
        denominators.

        INPUT:

        - ``self`` - a symbolic expression

        - ``var`` - (default: None) the variable which is used for
          these transformations. If not specified, all variables are
          used.

        OUTPUT:

        A symbolic expression.

        EXAMPLES::

            sage: y=var('y')
            sage: f=sin(x)*cos(x)^3+sin(y)^2
            sage: f.reduce_trig()
            -1/2*cos(2*y) + 1/8*sin(4*x) + 1/4*sin(2*x) + 1/2

        To reduce only the expressions involving x we use optional parameter::

            sage: f.reduce_trig(x)
            sin(y)^2 + 1/8*sin(4*x) + 1/4*sin(2*x)

        ALIASES: :meth:`trig_reduce` and :meth:`reduce_trig` are the same
        """
        M = self._maxima_()
        P = M.parent()
        if var is None:
            cmd = 'trigreduce(%s)'%(M.name())
        else:
            cmd = 'trigreduce(%s,%s)'%(M.name(),'_SAGE_VAR_'+str(var))
        ans = P(cmd)
        return self.parent()(ans)

    trig_reduce = reduce_trig

    ############################################################################
    # Pattern Matching
    ############################################################################
    def match(self, pattern):
        """
        Check if self matches the given pattern.

        INPUT:

        -  ``pattern`` -- a symbolic expression, possibly containing wildcards
           to match for

        OUTPUT:

        One of

        ``None`` if there is no match, or a dictionary mapping the
        wildcards to the matching values if a match was found. Note
        that the dictionary is empty if there were no wildcards in the
        given pattern.

        See also http://www.ginac.de/tutorial/Pattern-matching-and-advanced-substitutions.html

        EXAMPLES::

            sage: var('x,y,z,a,b,c,d,f,g')
            (x, y, z, a, b, c, d, f, g)
            sage: w0 = SR.wild(0); w1 = SR.wild(1); w2 = SR.wild(2)
            sage: ((x+y)^a).match((x+y)^a)  # no wildcards, so empty dict
            {}
            sage: print ((x+y)^a).match((x+y)^b)
            None
            sage: t = ((x+y)^a).match(w0^w1)
            sage: t[w0], t[w1]
            (x + y, a)
            sage: print ((x+y)^a).match(w0^w0)
            None
            sage: ((x+y)^(x+y)).match(w0^w0)
            {$0: x + y}
            sage: t = ((a+b)*(a+c)).match((a+w0)*(a+w1))
            sage: t[w0], t[w1]
            (c, b)
            sage: ((a+b)*(a+c)).match((w0+b)*(w0+c))
            {$0: a}
            sage: t = ((a+b)*(a+c)).match((w0+w1)*(w0+w2))
            sage: t[w0], t[w1], t[w2]
            (a, c, b)
            sage: print ((a+b)*(a+c)).match((w0+w1)*(w1+w2))
            None
            sage: t = (a*(x+y)+a*z+b).match(a*w0+w1)
            sage: t[w0], t[w1]
            (x + y, a*z + b)
            sage: print (a+b+c+d+f+g).match(c)
            None
            sage: (a+b+c+d+f+g).has(c)
            True
            sage: (a+b+c+d+f+g).match(c+w0)
            {$0: a + b + d + f + g}
            sage: (a+b+c+d+f+g).match(c+g+w0)
            {$0: a + b + d + f}
            sage: (a+b).match(a+b+w0)
            {$0: 0}
            sage: print (a*b^2).match(a^w0*b^w1)
            None
            sage: (a*b^2).match(a*b^w1)
            {$1: 2}
            sage: (x*x.arctan2(x^2)).match(w0*w0.arctan2(w0^2))
            {$0: x}

        Beware that behind-the-scenes simplification can lead to
        surprising results in matching::

            sage: print (x+x).match(w0+w1)
            None
            sage: t = x+x; t
            2*x
            sage: t.operator()
            <function mul_vararg ...>

        Since asking to match w0+w1 looks for an addition operator,
        there is no match.
        """
        cdef Expression p = self.coerce_in(pattern)
        cdef GExList mlst
        cdef bint res = self._gobj.match(p._gobj, mlst)
        if not res:
            return None

        cdef dict rdict = {}
        cdef GExListIter itr = mlst.begin()
        cdef GExListIter lstend = mlst.end()
        while itr.is_not_equal(lstend):
            key = new_Expression_from_GEx(self._parent, itr.obj().lhs())
            val = new_Expression_from_GEx(self._parent, itr.obj().rhs())
            rdict[key] = val
            itr.inc()
        return rdict


    def find(self, pattern):
        """
        Find all occurrences of the given pattern in this expression.

        Note that once a subexpression matches the pattern, the search does
        not extend to subexpressions of it.

        EXAMPLES::

            sage: var('x,y,z,a,b')
            (x, y, z, a, b)
            sage: w0 = SR.wild(0); w1 = SR.wild(1)

            sage: (sin(x)*sin(y)).find(sin(w0))
            [sin(y), sin(x)]

            sage: ((sin(x)+sin(y))*(a+b)).expand().find(sin(w0))
            [sin(y), sin(x)]

            sage: (1+x+x^2+x^3).find(x)
            [x]
            sage: (1+x+x^2+x^3).find(x^w0)
            [x^2, x^3]

            sage: (1+x+x^2+x^3).find(y)
            []

            # subexpressions of a match are not listed
            sage: ((x^y)^z).find(w0^w1)
            [(x^y)^z]
        """
        cdef Expression p = self.coerce_in(pattern)
        cdef GExList found
        self._gobj.find(p._gobj, found)
        res = []
        cdef GExListIter itr = found.begin()
        while itr.is_not_equal(found.end()):
            res.append(new_Expression_from_GEx(self._parent, itr.obj()))
            itr.inc()
        res.sort(cmp)
        return res

    def has(self, pattern):
        """
        EXAMPLES::

            sage: var('x,y,a'); w0 = SR.wild(); w1 = SR.wild()
            (x, y, a)
            sage: (x*sin(x + y + 2*a)).has(y)
            True

        Here "x+y" is not a subexpression of "x+y+2*a" (which has the
        subexpressions "x", "y" and "2*a")::

            sage: (x*sin(x + y + 2*a)).has(x+y)
            False
            sage: (x*sin(x + y + 2*a)).has(x + y + w0)
            True

        The following fails because "2*(x+y)" automatically gets converted to
        "2*x+2*y" of which "x+y" is not a subexpression::

            sage: (x*sin(2*(x+y) + 2*a)).has(x+y)
            False

        Although x^1==x and x^0==1, neither "x" nor "1" are actually of the
        form "x^something"::

            sage: (x+1).has(x^w0)
            False

        Here is another possible pitfall, where the first expression
        matches because the term "-x" has the form "(-1)*x" in GiNaC. To check
        whether a polynomial contains a linear term you should use the
        coeff() function instead.

        ::

            sage: (4*x^2 - x + 3).has(w0*x)
            True
            sage: (4*x^2 + x + 3).has(w0*x)
            False
            sage: (4*x^2 + x + 3).has(x)
            True
            sage: (4*x^2 - x + 3).coefficient(x,1)
            -1
            sage: (4*x^2 + x + 3).coefficient(x,1)
            1
        """
        cdef Expression p = self.coerce_in(pattern)
        return self._gobj.has(p._gobj)

    def substitute(self, *args, **kwds):
        """
        Substitute the given subexpressions in this expression.

        EXAMPLES::

            sage: var('x,y,z,a,b,c,d,f,g')
            (x, y, z, a, b, c, d, f, g)
            sage: w0 = SR.wild(0); w1 = SR.wild(1)
            sage: t = a^2 + b^2 + (x+y)^3

        Substitute with keyword arguments (works only with symbols)::

            sage: t.subs(a=c)
            (x + y)^3 + b^2 + c^2
            sage: t.subs(b=19, x=z)
            (y + z)^3 + a^2 + 361

        Substitute with a dictionary argument::

            sage: t.subs({a^2: c})
            (x + y)^3 + b^2 + c

            sage: t.subs({w0^2: w0^3})
            a^3 + b^3 + (x + y)^3

        Substitute with one or more relational expressions::

            sage: t.subs(w0^2 == w0^3)
            a^3 + b^3 + (x + y)^3

            sage: t.subs(w0 == w0^2)
            (x^2 + y^2)^18 + a^16 + b^16

            sage: t.subs(a == b, b == c)
            (x + y)^3 + b^2 + c^2

        Any number of arguments is accepted::

            sage: t.subs(a=b, b=c)
            (x + y)^3 + b^2 + c^2

            sage: t.subs({a:b}, b=c)
            (x + y)^3 + b^2 + c^2

            sage: t.subs([x == 3, y == 2], a == 2, {b:3})
            138

        It can even accept lists of lists::

            sage: eqn1 = (a*x + b*y == 0)
            sage: eqn2 = (1 + y == 0)
            sage: soln = solve([eqn1, eqn2], [x, y])
            sage: soln
            [[x == b/a, y == -1]]
            sage: f = x + y
            sage: f.subs(soln)
            b/a - 1

        Duplicate assignments will throw an error::

            sage: t.subs({a:b}, a=c)
            Traceback (most recent call last):
            ...
            ValueError: duplicate substitution for a, got values b and c

            sage: t.subs([x == 1], a = 1, b = 2, x = 2)
            Traceback (most recent call last):
            ...
            ValueError: duplicate substitution for x, got values 1 and 2

        All substitutions are performed at the same time::

             sage: t.subs({a:b, b:c})
             (x + y)^3 + b^2 + c^2

        Substitutions are done term by term, in other words Sage is not
        able to identify partial sums in a substitution (see :trac:`18396`)::

            sage: f = x + x^2 + x^4
            sage: f.subs(x = y)
            y^4 + y^2 + y
            sage: f.subs(x^2 == y)             # one term is fine
            x^4 + x + y
            sage: f.subs(x + x^2 == y)         # partial sum does not work
            x^4 + x^2 + x
            sage: f.subs(x + x^2 + x^4 == y)   # whole sum is fine
            y

        Note that it is the very same behavior as in Maxima::

            sage: E = 'x^4 + x^2 + x'
            sage: subs = [('x','y'), ('x^2','y'), ('x^2+x','y'), ('x^4+x^2+x','y')]

            sage: cmd = '{}, {}={}'
            sage: for s1,s2 in subs:
            ....:     maxima.eval(cmd.format(E, s1, s2))
            'y^4+y^2+y'
            'y+x^4+x'
            'x^4+x^2+x'
            'y'

        Or as in Maple::

            sage: cmd = 'subs({}={}, {})'              # optional - maple
            sage: for s1,s2 in subs:                   # optional - maple
            ....:     maple.eval(cmd.format(s1,s2, E)) # optional - maple
            'y^4+y^2+y'
            'x^4+x+y'
            'x^4+x^2+x'
            'y'

        But Mathematica does something different on the third example::

            sage: cmd = '{} /. {} -> {}'                    # optional - mathematica
            sage: for s1,s2 in subs:                        # optional - mathematica
            ....:     mathematica.eval(cmd.format(E,s1,s2)) # optional - mathematica
            'y^4+y^2+y'
            'x^4+y+x'
            'x^4+y'
            'y'

        TESTS:

        No arguments return the same expression::

            sage: t = a^2 + b^2 + (x+y)^3
            sage: t.subs()
            (x + y)^3 + a^2 + b^2

        Similarly for a empty dictionary, empty tuples and empty lists::

            sage: t.subs({}, (), [], ())
            (x + y)^3 + a^2 + b^2

        Invalid argument returns error::

            sage: t.subs(5)
            Traceback (most recent call last):
            ...
            TypeError: not able to determine a substitution from 5

        Substitutions with infinity::

            sage: (x/y).subs(y=oo)
            0
            sage: (x/y).subs(x=oo)
            Traceback (most recent call last):
            ...
            RuntimeError: indeterminate expression: infinity * f(x) encountered.
            sage: (x*y).subs(x=oo)
            Traceback (most recent call last):
            ...
            RuntimeError: indeterminate expression: infinity * f(x) encountered.
            sage: (x^y).subs(x=oo)
            Traceback (most recent call last):
            ...
            ValueError: power::eval(): pow(Infinity, f(x)) is not defined.
            sage: (x^y).subs(y=oo)
            Traceback (most recent call last):
            ...
            ValueError: power::eval(): pow(f(x), infinity) is not defined.
            sage: (x+y).subs(x=oo)
            +Infinity
            sage: (x-y).subs(y=oo)
            -Infinity
            sage: gamma(x).subs(x=-1)
            Infinity
            sage: 1/gamma(x).subs(x=-1)
            0

        Verify that this operation does not modify the passed
        dictionary (:trac:`6622`)::

            sage: var('v t')
            (v, t)
            sage: f = v*t
            sage: D = {v: 2}
            sage: f(D, t=3)
            6
            sage: D
            {v: 2}

        Check if :trac:`9891` is fixed::

            sage: exp(x).subs(x=log(x))
            x

        Check if :trac:`13587` is fixed::

            sage: t = tan(x)^2 - tan(x)
            sage: t.subs(x=pi/2)
            Infinity
            sage: u = gamma(x) - gamma(x-1)
            sage: u.subs(x=-1)
            Infinity

        Check that the deprecated method ``subs_expr`` works as expected (see
        :trac:`12834`)::

            sage: var('x,y,z'); f = x^3 + y^2 + z
            (x, y, z)
            sage: f.subs_expr(x^3 == y^2, z == 1)
            doctest:...: DeprecationWarning: subs_expr is deprecated. Please use
            substitute instead.
            See http://trac.sagemath.org/12834 for details.
            2*y^2 + 1
            sage: f.subs_expr({x^3:y^2, z:1})
            2*y^2 + 1
            sage: f = x^2 + x^4
            sage: f.subs_expr(x^2 == x)
            x^4 + x
            sage: f = cos(x^2) + sin(x^2)
            sage: f.subs_expr(x^2 == x)
            cos(x) + sin(x)
            sage: f(x,y,t) = cos(x) + sin(y) + x^2 + y^2 + t
            sage: f.subs_expr(y^2 == t)
            (x, y, t) |--> x^2 + 2*t + cos(x) + sin(y)
            sage: f.subs_expr(x^2 + y^2 == t)
            (x, y, t) |--> x^2 + y^2 + t + cos(x) + sin(y)
        """
        cdef dict sdict = {}

        if args and args[0] is None:
            # this is needed because sometimes this function get called as
            # expr.substitute(None, **kwds). This is because its signature used
            # to be (in_dict=None, **kwds) instead of (*args, **kwds)
            # (see ticket #12834)
            args = args[1:]

        for a in args:
            _dict_update_check_duplicate(sdict, _subs_make_dict(a))

        if kwds:
            # Ensure that the keys are symbolic variables.
            varkwds = {self._parent.var(k): v for k,v in kwds.iteritems()}
            # Check for duplicate
            _dict_update_check_duplicate(sdict, varkwds)

        cdef GExMap smap
        for k, v in sdict.iteritems():
            smap.insert(make_pair((<Expression>self.coerce_in(k))._gobj,
                                  (<Expression>self.coerce_in(v))._gobj))

        return new_Expression_from_GEx(self._parent,
                                       self._gobj.subs_map(smap, 0))

    subs = substitute

    cpdef Expression _subs_expr(self, expr):
        """
        EXAMPLES::

            sage: var('x,y,z,a,b,c,d,f')
            (x, y, z, a, b, c, d, f)
            sage: w0 = SR.wild(0); w1 = SR.wild(1)
            sage: (a^2 + b^2 + (x+y)^2)._subs_expr(w0^2 == w0^3)
            a^3 + b^3 + (x + y)^3
            sage: (a^4 + b^4 + (x+y)^4)._subs_expr(w0^2 == w0^3)
            a^4 + b^4 + (x + y)^4
            sage: (a^2 + b^4 + (x+y)^4)._subs_expr(w0^2 == w0^3)
            b^4 + (x + y)^4 + a^3
            sage: ((a+b+c)^2)._subs_expr(a+b == x)
            (a + b + c)^2
            sage: ((a+b+c)^2)._subs_expr(a+b+w0 == x+w0)
            (c + x)^2
            sage: (a+2*b)._subs_expr(a+b == x)
            a + 2*b
            sage: (a+2*b)._subs_expr(a+b+w0 == x+w0)
            a + 2*b
            sage: (a+2*b)._subs_expr(a+w0*b == x)
            x
            sage: (a+2*b)._subs_expr(a+b+w0*b == x+w0*b)
            a + 2*b
            sage: (4*x^3-2*x^2+5*x-1)._subs_expr(x==a)
            4*a^3 - 2*a^2 + 5*a - 1
            sage: (4*x^3-2*x^2+5*x-1)._subs_expr(x^w0==a^w0)
            4*a^3 - 2*a^2 + 5*x - 1
            sage: (4*x^3-2*x^2+5*x-1)._subs_expr(x^w0==a^(2*w0))._subs_expr(x==a)
            4*a^6 - 2*a^4 + 5*a - 1
            sage: sin(1+sin(x))._subs_expr(sin(w0)==cos(w0))
            cos(cos(x) + 1)
            sage: (sin(x)^2 + cos(x)^2)._subs_expr(sin(w0)^2+cos(w0)^2==1)
            1
            sage: (1 + sin(x)^2 + cos(x)^2)._subs_expr(sin(w0)^2+cos(w0)^2==1)
            cos(x)^2 + sin(x)^2 + 1
            sage: (17*x + sin(x)^2 + cos(x)^2)._subs_expr(w1 + sin(w0)^2+cos(w0)^2 == w1 + 1)
            17*x + 1
            sage: ((x-1)*(sin(x)^2 + cos(x)^2)^2)._subs_expr(sin(w0)^2+cos(w0)^2 == 1)
            x - 1
            """
        cdef Expression p = self.coerce_in(expr)
        return new_Expression_from_GEx(self._parent, self._gobj.subs(p._gobj))


    substitute_expression = deprecated_function_alias(12834, substitute)
    subs_expr = deprecated_function_alias(12834, subs)

    def substitute_function(self, original, new):
        """
        Return this symbolic expressions all occurrences of the
        function *original* replaced with the function *new*.

        EXAMPLES::

            sage: x,y = var('x,y')
            sage: foo = function('foo'); bar = function('bar')
            sage: f = foo(x) + 1/foo(pi*y)
            sage: f.substitute_function(foo, bar)
            1/bar(pi*y) + bar(x)

        TESTS:

        Make sure :trac:`17849` is fixed::

            sage: ex = sin(x) + atan2(0,0,hold=True)
            sage: ex.substitute_function(sin,cos)
            arctan2(0, 0) + cos(x)
            sage: ex = sin(x) + hypergeometric([1, 1], [2], -1)
            sage: ex.substitute_function(sin,cos)
            cos(x) + hypergeometric((1, 1), (2,), -1)
        """
        from sage.symbolic.expression_conversions import SubstituteFunction
        return SubstituteFunction(self, original, new)()

    def __call__(self, *args, **kwds):
        """
        Call the :meth:`subs` on this expression.

        EXAMPLES::

            sage: var('x,y,z')
            (x, y, z)
            sage: (x+y)(x=z^2, y=x^y)
            z^2 + x^y
        """
        return self._parent._call_element_(self, *args, **kwds)

    def variables(self):
        """
        Return sorted tuple of variables that occur in this expression.

        EXAMPLES::

            sage: (x,y,z) = var('x,y,z')
            sage: (x+y).variables()
            (x, y)
            sage: (2*x).variables()
            (x,)
            sage: (x^y).variables()
            (x, y)
            sage: sin(x+y^z).variables()
            (x, y, z)

        """
        from sage.symbolic.ring import SR
        cdef GExSet sym_set
        g_list_symbols(self._gobj, sym_set)
        res = []
        cdef GExSetIter itr = sym_set.begin()
        while itr.is_not_equal(sym_set.end()):
            res.append(new_Expression_from_GEx(SR, itr.obj()))
            itr.inc()
        res.sort(cmp=lambda x,y: -cmp(x,y))
        return tuple(res)

    def arguments(self):
        """
        EXAMPLES::

            sage: x,y = var('x,y')
            sage: f = x + y
            sage: f.arguments()
            (x, y)

            sage: g = f.function(x)
            sage: g.arguments()
            (x,)

        """
        try:
            return self._parent.arguments()
        except AttributeError:
            return self.variables()

    args = arguments

    def number_of_arguments(self):
        """
        EXAMPLES::

            sage: x,y = var('x,y')
            sage: f = x + y
            sage: f.number_of_arguments()
            2

            sage: g = f.function(x)
            sage: g.number_of_arguments()
            1

        ::

            sage: x,y,z = var('x,y,z')
            sage: (x+y).number_of_arguments()
            2
            sage: (x+1).number_of_arguments()
            1
            sage: (sin(x)+1).number_of_arguments()
            1
            sage: (sin(z)+x+y).number_of_arguments()
            3
            sage: (sin(x+y)).number_of_arguments()
            2

        ::

            sage: ( 2^(8/9) - 2^(1/9) )(x-1)
            Traceback (most recent call last):
            ...
            ValueError: the number of arguments must be less than or equal to 0
        """
        return len(self.arguments())

    def number_of_operands(self):
        """
        Return the number of arguments of this expression.

        EXAMPLES::

            sage: var('a,b,c,x,y')
            (a, b, c, x, y)
            sage: a.number_of_operands()
            0
            sage: (a^2 + b^2 + (x+y)^2).number_of_operands()
            3
            sage: (a^2).number_of_operands()
            2
            sage: (a*b^2*c).number_of_operands()
            3
        """
        return self._gobj.nops()

    nops = number_of_operands

    def __len__(self):
        """
        Return the number of arguments of this expression.

        EXAMPLES::

            sage: var('a,b,c,x,y')
            (a, b, c, x, y)
            sage: len(a)
            0
            sage: len((a^2 + b^2 + (x+y)^2))
            3
            sage: len((a^2))
            2
            sage: len(a*b^2*c)
            3
        """
        return self.number_of_operands()

    def _unpack_operands(self):
        """
        Unpack the operands of this expression converting each to a Python
        object if possible.

        This corresponds to the conversion performed when arguments of a
        function are unpacked as they are being passed to custom methods of
        a symbolic function.

        EXAMPLES::

            sage: t = SR._force_pyobject((1, 2, x, x+1, x+2))
            sage: t._unpack_operands()
            (1, 2, x, x + 1, x + 2)
            sage: type(t._unpack_operands())
            <type 'tuple'>
            sage: map(type, t._unpack_operands())
            [<type 'sage.rings.integer.Integer'>, <type 'sage.rings.integer.Integer'>, <type 'sage.symbolic.expression.Expression'>, <type 'sage.symbolic.expression.Expression'>, <type 'sage.symbolic.expression.Expression'>]
            sage: u = SR._force_pyobject((t, x^2))
            sage: u._unpack_operands()
            ((1, 2, x, x + 1, x + 2), x^2)
            sage: type(u._unpack_operands()[0])
            <type 'tuple'>
        """
        from sage.symbolic.pynac import unpack_operands
        return unpack_operands(self)

    def operands(self):
        """
        Return a list containing the operands of this expression.

        EXAMPLES::

            sage: var('a,b,c,x,y')
            (a, b, c, x, y)
            sage: (a^2 + b^2 + (x+y)^2).operands()
            [a^2, b^2, (x + y)^2]
            sage: (a^2).operands()
            [a, 2]
            sage: (a*b^2*c).operands()
            [a, b^2, c]
        """
        from sage.symbolic.ring import SR
        return [new_Expression_from_GEx(SR, self._gobj.op(i)) \
                            for i from 0 <= i < self._gobj.nops()]

    def operator(self):
        """
        Return the topmost operator in this expression.

        EXAMPLES::

            sage: x,y,z = var('x,y,z')
            sage: (x+y).operator()
            <function add_vararg ...>
            sage: (x^y).operator()
            <built-in function pow>
            sage: (x^y * z).operator()
            <function mul_vararg ...>
            sage: (x < y).operator()
            <built-in function lt>

            sage: abs(x).operator()
            abs
            sage: r = gamma(x).operator(); type(r)
            <class 'sage.functions.other.Function_gamma'>

            sage: psi = function('psi', nargs=1)
            sage: psi(x).operator()
            psi

            sage: r = psi(x).operator()
            sage: r == psi
            True

            sage: f = function('f', nargs=1, conjugate_func=lambda self, x: 2*x)
            sage: nf = f(x).operator()
            sage: nf(x).conjugate()
            2*x

            sage: f = function('f')
            sage: a = f(x).diff(x); a
            D[0](f)(x)
            sage: a.operator()
            D[0](f)

        TESTS::

            sage: (x <= y).operator()
            <built-in function le>
            sage: (x == y).operator()
            <built-in function eq>
            sage: (x != y).operator()
            <built-in function ne>
            sage: (x > y).operator()
            <built-in function gt>
            sage: (x >= y).operator()
            <built-in function ge>
            sage: SR._force_pyobject( (x, x + 1, x + 2) ).operator()
            <type 'tuple'>
        """
        cdef operators o
        cdef unsigned serial
        if is_a_add(self._gobj):
            return add_vararg
        elif is_a_mul(self._gobj) or is_a_ncmul(self._gobj):
            return mul_vararg
        elif is_a_power(self._gobj):
            return operator.pow
        elif is_a_relational(self._gobj):
            # find the operator and return it
            o = relational_operator(self._gobj)
            if o == equal:
                return operator.eq
            elif o == not_equal:
                return operator.ne
            elif o == less:
                return operator.lt
            elif o == less_or_equal:
                return operator.le
            elif o == greater:
                return operator.gt
            elif o == greater_or_equal:
                return operator.ge
            else:
                raise RuntimeError("operator type not known, please report this as a bug")
        elif is_a_function(self._gobj):
            # get function id
            serial = ex_to_function(self._gobj).get_serial()

            # if operator is a special function defined by us
            # find the python equivalent and return it
            res = get_sfunction_from_serial(serial)
            if res is None:
                raise RuntimeError("cannot find SFunction in table")

            if is_a_fderivative(self._gobj):
                from sage.symbolic.pynac import paramset_from_Expression
                parameter_set = paramset_from_Expression(self)
                res = FDerivativeOperator(res, parameter_set)

            return res
        elif is_exactly_a_exprseq(self._gobj):
            return tuple

        # self._gobj is either a symbol, constant or numeric
        return None

    def __index__(self):
        """
        EXAMPLES::

            sage: a = range(10)
            sage: a[:SR(5)]
            [0, 1, 2, 3, 4]
        """
        return int(self._integer_())

    def iterator(self):
        """
        Return an iterator over the operands of this expression.

        EXAMPLES::

            sage: x,y,z = var('x,y,z')
            sage: list((x+y+z).iterator())
            [x, y, z]
            sage: list((x*y*z).iterator())
            [x, y, z]
            sage: list((x^y*z*(x+y)).iterator())
            [x + y, x^y, z]

        Note that symbols, constants and numeric objects do not have operands,
        so the iterator function raises an error in these cases::

            sage: x.iterator()
            Traceback (most recent call last):
            ...
            ValueError: expressions containing only a numeric coefficient, constant or symbol have no operands
            sage: pi.iterator()
            Traceback (most recent call last):
            ...
            ValueError: expressions containing only a numeric coefficient, constant or symbol have no operands
            sage: SR(5).iterator()
            Traceback (most recent call last):
            ...
            ValueError: expressions containing only a numeric coefficient, constant or symbol have no operands
        """
        if is_a_symbol(self._gobj) or is_a_constant(self._gobj) or \
                is_a_numeric(self._gobj):
                    raise ValueError("expressions containing only a numeric coefficient, constant or symbol have no operands")
        return new_ExpIter_from_Expression(self)

    property op:
        def __get__(self):
            """
            Provide access to the operands of an expression through a property.


            EXAMPLES::

                sage: t = 1+x+x^2
                sage: t.op
                Operands of x^2 + x + 1
                sage: x.op
                Traceback (most recent call last):
                ...
                TypeError: expressions containing only a numeric coefficient, constant or symbol have no operands
                sage: t.op[0]
                x^2

            Indexing directly with ``t[1]`` causes problems with numpy types.

                sage: t[1]
                Traceback (most recent call last):
                ...
                TypeError: 'sage.symbolic.expression.Expression' object does not support indexing
            """
            if is_a_symbol(self._gobj) or is_a_constant(self._gobj) or \
                is_a_numeric(self._gobj):
                    raise TypeError("expressions containing only a numeric coefficient, constant or symbol have no operands")
            cdef OperandsWrapper res = OperandsWrapper.__new__(OperandsWrapper)
            res._expr = self
            return res

    def _numerical_approx(self, prec=None, digits=None, algorithm=None):
        """
        Return a numerical approximation this symbolic expression as
        either a real or complex number with at least the requested
        number of bits or digits of precision.

        EXAMPLES::

            sage: sin(x).subs(x=5).n()
            -0.958924274663138
            sage: sin(x).subs(x=5).n(100)
            -0.95892427466313846889315440616
            sage: sin(x).subs(x=5).n(digits=50)
            -0.95892427466313846889315440615599397335246154396460
            sage: zeta(x).subs(x=2).numerical_approx(digits=50)
            1.6449340668482264364724151666460251892189499012068

            sage: cos(3).numerical_approx(200)
            -0.98999249660044545727157279473126130239367909661558832881409
            sage: numerical_approx(cos(3),200)
            -0.98999249660044545727157279473126130239367909661558832881409
            sage: numerical_approx(cos(3), digits=10)
            -0.9899924966
            sage: (i + 1).numerical_approx(32)
            1.00000000 + 1.00000000*I
            sage: (pi + e + sqrt(2)).numerical_approx(100)
            7.2740880444219335226246195788

        TESTS:

        We test the evaluation of different infinities available in Pynac::

            sage: t = x - oo; t
            -Infinity
            sage: t.n()
            -infinity
            sage: t = x + oo; t
            +Infinity
            sage: t.n()
            +infinity
            sage: t = x - unsigned_infinity; t
            Infinity
            sage: t.n()
            Traceback (most recent call last):
            ...
            ValueError: can only convert signed infinity to RR

        Some expressions cannot be evaluated numerically::

            sage: n(sin(x))
            Traceback (most recent call last):
            ...
            TypeError: cannot evaluate symbolic expression numerically
            sage: a = var('a')
            sage: (x^2 + 2*x + 2).subs(x=a).n()
            Traceback (most recent call last):
            ...
            TypeError: cannot evaluate symbolic expression numerically

        Make sure we've rounded up log(10,2) enough to guarantee
        sufficient precision (:trac:`10164`)::

            sage: ks = 4*10**5, 10**6
            sage: all(len(str(e.n(digits=k)))-1 >= k for k in ks)
            True

        """
        if prec is None:
            if digits is None:
                prec = 53
            else:
                prec = int((digits+1) * LOG_TEN_TWO_PLUS_EPSILON) + 1
        from sage.rings.real_mpfr import RealField
        R = RealField(prec)
        kwds = {'parent': R, 'algorithm': algorithm}
        cdef Expression x
        try:
            x = self._convert(kwds)
        except TypeError: # numerical approximation for real number failed
            pass          # try again with complex
            kwds['parent'] = R.complex_field()
            x = self._convert(kwds)

        # we have to consider constants as well, since infinity is a constant
        # in pynac
        if is_a_numeric(x._gobj):
            res = py_object_from_numeric(x._gobj)
        elif  is_a_constant(x._gobj):
            res = x.pyobject()
        else:
            raise TypeError("cannot evaluate symbolic expression numerically")

        # Important -- the  we get might not be a valid output for numerical_approx in
        # the case when one gets infinity.
        if isinstance(res, AnInfinity):
            return res.n(prec=prec,digits=digits)
        return res

    #added this line to make doctests visible to users
    numerical_approx =_numerical_approx
    n=_numerical_approx
    N=_numerical_approx

    def round(self):
        """
        Round this expression to the nearest integer.

        EXAMPLES::

            sage: u = sqrt(43203735824841025516773866131535024)
            sage: u.round()
            207855083711803945
            sage: t = sqrt(Integer('1'*1000)).round(); print str(t)[-10:]
            3333333333
            sage: (-sqrt(110)).round()
            -10
            sage: (-sqrt(115)).round()
            -11
            sage: (sqrt(-3)).round()
            Traceback (most recent call last):
            ...
            ValueError: could not convert sqrt(-3) to a real number
        """
        try:
            return self.pyobject().round()
        except (TypeError, AttributeError):
            pass
        from sage.functions.all import floor, ceil
        try:
            rif_self = sage.rings.all.RIF(self)
        except TypeError:
            raise ValueError("could not convert %s to a real number" % self)
        half = 1 / sage.rings.integer.Integer(2)
        if rif_self < 0 or (rif_self.contains_zero() and self < 0):
            result = ceil(self - half)
        else:
            result = floor(self + half)
        if not isinstance(result, sage.rings.integer.Integer):
            raise ValueError("could not convert %s to a real number" % self)
        else:
            return result

    def function(self, *args):
        """
        Return a callable symbolic expression with the given variables.

        EXAMPLES:

        We will use several symbolic variables in the examples below::

            sage: var('x, y, z, t, a, w, n')
            (x, y, z, t, a, w, n)

        ::

            sage: u = sin(x) + x*cos(y)
            sage: g = u.function(x,y)
            sage: g(x,y)
            x*cos(y) + sin(x)
            sage: g(t,z)
            t*cos(z) + sin(t)
            sage: g(x^2, x^y)
            x^2*cos(x^y) + sin(x^2)

        ::

            sage: f = (x^2 + sin(a*w)).function(a,x,w); f
            (a, x, w) |--> x^2 + sin(a*w)
            sage: f(1,2,3)
            sin(3) + 4

        Using the :meth:`function` method we can obtain the above function
        `f`, but viewed as a function of different variables::

            sage: h = f.function(w,a); h
            (w, a) |--> x^2 + sin(a*w)

        This notation also works::

            sage: h(w,a) = f
            sage: h
            (w, a) |--> x^2 + sin(a*w)

        You can even make a symbolic expression `f` into a function
        by writing ``f(x,y) = f``::

            sage: f = x^n + y^n; f
            x^n + y^n
            sage: f(x,y) = f
            sage: f
            (x, y) |--> x^n + y^n
            sage: f(2,3)
            3^n + 2^n
        """
        # we override type checking in CallableSymbolicExpressionRing,
        # since it checks for old SymbolicVariable's
        # and do the check here instead
        from sage.symbolic.callable import CallableSymbolicExpressionRing
        from sage.symbolic.ring import is_SymbolicVariable
        for i in args:
            if not is_SymbolicVariable(i):
                break
        else:
            R = CallableSymbolicExpressionRing(args, check=False)
            return R(self)
        raise TypeError("Must construct a function with a tuple (or list) of symbolic variables.")

    ############################################################################
    # Basic arithmetic wrappers
    # which allow disabling automatic evaluation with the hold parameter
    ############################################################################
    def power(self, exp, hold=False):
        """
        Return the current expression to the power ``exp``.

        To prevent automatic evaluation use the ``hold`` argument.

        EXAMPLES::

            sage: (x^2).power(2)
            x^4
            sage: (x^2).power(2, hold=True)
            (x^2)^2

        To then evaluate again, we currently must use Maxima via
        :meth:`simplify`::

            sage: a = (x^2).power(2, hold=True); a.simplify()
            x^4

        """
        cdef Expression nexp = self.coerce_in(exp)
        return new_Expression_from_GEx(self._parent,
                g_hold2_wrapper(g_power_construct, self._gobj, nexp._gobj,
                    hold))

    def add(self, *args, hold=False):
        """
        Return the sum of the current expression and the given arguments.

        To prevent automatic evaluation use the ``hold`` argument.

        EXAMPLES::

            sage: x.add(x)
            2*x
            sage: x.add(x, hold=True)
            x + x
            sage: x.add(x, (2+x), hold=True)
            (x + 2) + x + x
            sage: x.add(x, (2+x), x, hold=True)
            (x + 2) + x + x + x
            sage: x.add(x, (2+x), x, 2*x, hold=True)
            (x + 2) + 2*x + x + x + x

        To then evaluate again, we currently must use Maxima via
        :meth:`simplify`::

            sage: a = x.add(x, hold=True); a.simplify()
            2*x
        """
        nargs = [self.coerce_in(x) for x in args]
        cdef GExVector vec
        cdef Py_ssize_t i
        vec.push_back(self._gobj)
        for i in range(len(args)):
            vec.push_back((<Expression>nargs[i])._gobj)
        return new_Expression_from_GEx(self._parent, g_add_construct(vec, hold))

    def mul(self, *args, hold=False):
        """
        Return the product of the current expression and the given arguments.

        To prevent automatic evaluation use the ``hold`` argument.

        EXAMPLES::

            sage: x.mul(x)
            x^2
            sage: x.mul(x, hold=True)
            x*x
            sage: x.mul(x, (2+x), hold=True)
            (x + 2)*x*x
            sage: x.mul(x, (2+x), x, hold=True)
            (x + 2)*x*x*x
            sage: x.mul(x, (2+x), x, 2*x, hold=True)
            (2*x)*(x + 2)*x*x*x

        To then evaluate again, we currently must use Maxima via
        :meth:`simplify`::

            sage: a = x.mul(x, hold=True); a.simplify()
            x^2

        """
        nargs = [self.coerce_in(x) for x in args]
        cdef GExVector vec
        cdef Py_ssize_t i
        vec.push_back(self._gobj)
        for i in range(len(args)):
            vec.push_back((<Expression>nargs[i])._gobj)
        return new_Expression_from_GEx(self._parent, g_mul_construct(vec, hold))

    ############################################################################
    # Polynomial functions
    ############################################################################
    def coefficient(self, s, int n=1):
        """
        Return the coefficient of `s^n` in this symbolic expression.

        INPUT:

        - ``s`` - expression

        - ``n`` - integer, default 1

        OUTPUT:

        A symbolic expression. The coefficient of `s^n`.

        Sometimes it may be necessary to expand or factor first, since this
        is not done automatically.

        EXAMPLES::

            sage: var('x,y,a')
            (x, y, a)
            sage: f = 100 + a*x + x^3*sin(x*y) + x*y + x/y + 2*sin(x*y)/x; f
            x^3*sin(x*y) + a*x + x*y + x/y + 2*sin(x*y)/x + 100
            sage: f.collect(x)
            x^3*sin(x*y) + (a + y + 1/y)*x + 2*sin(x*y)/x + 100
            sage: f.coefficient(x,0)
            100
            sage: f.coefficient(x,-1)
            2*sin(x*y)
            sage: f.coefficient(x,1)
            a + y + 1/y
            sage: f.coefficient(x,2)
            0
            sage: f.coefficient(x,3)
            sin(x*y)
            sage: f.coefficient(x^3)
            sin(x*y)
            sage: f.coefficient(sin(x*y))
            x^3 + 2/x
            sage: f.collect(sin(x*y))
            a*x + x*y + (x^3 + 2/x)*sin(x*y) + x/y + 100

            sage: var('a, x, y, z')
            (a, x, y, z)
            sage: f = (a*sqrt(2))*x^2 + sin(y)*x^(1/2) + z^z
            sage: f.coefficient(sin(y))
            sqrt(x)
            sage: f.coefficient(x^2)
            sqrt(2)*a
            sage: f.coefficient(x^(1/2))
            sin(y)
            sage: f.coefficient(1)
            0
            sage: f.coefficient(x, 0)
            sqrt(x)*sin(y) + z^z

        TESTS:

        Check if :trac:`9505` is fixed::

            sage: var('x,y,z')
            (x, y, z)
            sage: f = x*y*z^2
            sage: f.coefficient(x*y)
            z^2
            sage: f.coefficient(x*y, 2)
            Traceback (most recent call last):
            ...
            TypeError: n != 1 only allowed for s being a variable

        Using ``coeff()`` is now deprecated (:trac:`17438`)::

            sage: x.coeff(x)
            doctest:...: DeprecationWarning: coeff is deprecated. Please use coefficient instead.
            See http://trac.sagemath.org/17438 for details.
            1
        """
        cdef Expression ss = self.coerce_in(s)
        if n != 1 and not is_a_symbol(ss._gobj):
            raise TypeError("n != 1 only allowed for s being a variable")

        # the following is a temporary fix for GiNaC bug #9505
        if is_a_mul(ss._gobj): # necessarily n=1 here
            res = self
            for i from 0 <= i < ss._gobj.nops():
                res = res.coefficient(new_Expression_from_GEx(self._parent, ss._gobj.op(i)))
            return res
        return new_Expression_from_GEx(self._parent, self._gobj.coeff(ss._gobj, n))

    coeff = deprecated_function_alias(17438, coefficient)

    def coefficients(self, x=None, sparse=True):
        r"""
        Return the coefficients of this symbolic expression as a polynomial in x.

        INPUT:

        -  ``x`` -- optional variable.

        OUTPUT:

        Depending on the value of ``sparse``,

        - A list of pairs ``(expr, n)``, where ``expr`` is a symbolic
          expression and ``n`` is a power (``sparse=True``, default)

        - A list of expressions where the ``n``-th element is the coefficient of
          ``x^n`` when self is seen as polynomial in ``x`` (``sparse=False``).

        EXAMPLES::

            sage: var('x, y, a')
            (x, y, a)
            sage: p = x^3 - (x-3)*(x^2+x) + 1
            sage: p.coefficients()
            [[1, 0], [3, 1], [2, 2]]
            sage: p.coefficients(sparse=False)
            [1, 3, 2]
            sage: p = x - x^3 + 5/7*x^5
            sage: p.coefficients()
            [[1, 1], [-1, 3], [5/7, 5]]
            sage: p.coefficients(sparse=False)
            [0, 1, 0, -1, 0, 5/7]
            sage: p = expand((x-a*sqrt(2))^2 + x + 1); p
            -2*sqrt(2)*a*x + 2*a^2 + x^2 + x + 1
            sage: p.coefficients(a)
            [[x^2 + x + 1, 0], [-2*sqrt(2)*x, 1], [2, 2]]
            sage: p.coefficients(a, sparse=False)
            [x^2 + x + 1, -2*sqrt(2)*x, 2]
            sage: p.coefficients(x)
            [[2*a^2 + 1, 0], [-2*sqrt(2)*a + 1, 1], [1, 2]]
            sage: p.coefficients(x, sparse=False)
            [2*a^2 + 1, -2*sqrt(2)*a + 1, 1]

        TESTS:

        The behaviour is undefined with noninteger or negative exponents::

            sage: p = (17/3*a)*x^(3/2) + x*y + 1/x + x^x
            sage: p.coefficients(x)
            [[1, -1], [x^x, 0], [y, 1], [17/3*a, 3/2]]
            sage: p.coefficients(x, sparse=False)
            Traceback (most recent call last):
            ...
            ValueError: Cannot return dense coefficient list with noninteger exponents.

        Using ``coeffs()`` is now deprecated (:trac:`17438`)::

            sage: x.coeffs()
            doctest:...: DeprecationWarning: coeffs is deprecated. Please use coefficients instead.
            See http://trac.sagemath.org/17438 for details.
            [[1, 1]]

        Series coefficients are now handled correctly (:trac:`17399`)::

            sage: s=(1/(1-x)).series(x,6); s
            1 + 1*x + 1*x^2 + 1*x^3 + 1*x^4 + 1*x^5 + Order(x^6)
            sage: s.coefficients()
            [[1, 0], [1, 1], [1, 2], [1, 3], [1, 4], [1, 5]]
            sage: s.coefficients(x, sparse=False)
            [1, 1, 1, 1, 1, 1]
            sage: x,y = var("x,y")
            sage: s=(1/(1-y*x-x)).series(x,3); s
            1 + (y + 1)*x + ((y + 1)^2)*x^2 + Order(x^3)
            sage: s.coefficients(x, sparse=False)
            [1, y + 1, (y + 1)^2]

        We can find coefficients of symbolic functions, :trac:`12255`::

            sage: g = function('g', var('t'))
            sage: f = 3*g + g**2 + t
            sage: f.coefficients(g)
            [[t, 0], [3, 1], [1, 2]]

        """
        if x is None:
            x = self.default_variable()
        if is_a_series(self._gobj):
            l = [[self.coefficient(x, d), d] for d in xrange(self.degree(x))]
        else:
            f = self._maxima_()
            maxima = f.parent()
            maxima._eval_line('load(coeflist)')
            G = f.coeffs(x)
            from sage.calculus.calculus import symbolic_expression_from_maxima_string
            S = symbolic_expression_from_maxima_string(repr(G))
            l = S[1:]

        if sparse is True:
            return l
        else:
            from sage.rings.integer_ring import ZZ
            if any(not c[1] in ZZ for c in l):
                raise ValueError("Cannot return dense coefficient list with noninteger exponents.")
            val = l[0][1]
            if val < 0:
                raise ValueError("Cannot return dense coefficient list with negative valuation.")
            deg = l[-1][1]
            ret = [ZZ(0)] * int(deg+1)
            for c in l:
                ret[c[1]] = c[0]
            return ret

    coeffs = deprecated_function_alias(17438, coefficients)

    def list(self, x=None):
        r"""
        Return the coefficients of this symbolic expression as a polynomial in x.

        INPUT:

        -  ``x`` -- optional variable.

        OUTPUT:

        A list of expressions where the ``n``-th element is the coefficient of
        ``x^n`` when self is seen as polynomial in ``x``.

        EXAMPLES::

            sage: var('x, y, a')
            (x, y, a)
            sage: (x^5).list()
            [0, 0, 0, 0, 0, 1]
            sage: p = x - x^3 + 5/7*x^5
            sage: p.list()
            [0, 1, 0, -1, 0, 5/7]
            sage: p = expand((x-a*sqrt(2))^2 + x + 1); p
            -2*sqrt(2)*a*x + 2*a^2 + x^2 + x + 1
            sage: p.list(a)
            [x^2 + x + 1, -2*sqrt(2)*x, 2]
            sage: s=(1/(1-x)).series(x,6); s
            1 + 1*x + 1*x^2 + 1*x^3 + 1*x^4 + 1*x^5 + Order(x^6)
            sage: s.list()
            [1, 1, 1, 1, 1, 1]
        """
        return self.coefficients(x=x, sparse=False)

    def leading_coefficient(self, s):
        """
        Return the leading coefficient of s in self.

        EXAMPLES::

            sage: var('x,y,a')
            (x, y, a)
            sage: f = 100 + a*x + x^3*sin(x*y) + x*y + x/y + 2*sin(x*y)/x; f
            x^3*sin(x*y) + a*x + x*y + x/y + 2*sin(x*y)/x + 100
            sage: f.leading_coefficient(x)
            sin(x*y)
            sage: f.leading_coefficient(y)
            x
            sage: f.leading_coefficient(sin(x*y))
            x^3 + 2/x
        """
        cdef Expression ss = self.coerce_in(s)
        return new_Expression_from_GEx(self._parent, self._gobj.lcoeff(ss._gobj))

    leading_coeff = leading_coefficient

    def trailing_coefficient(self, s):
        """
        Return the trailing coefficient of s in self, i.e., the coefficient
        of the smallest power of s in self.

        EXAMPLES::

            sage: var('x,y,a')
            (x, y, a)
            sage: f = 100 + a*x + x^3*sin(x*y) + x*y + x/y + 2*sin(x*y)/x; f
            x^3*sin(x*y) + a*x + x*y + x/y + 2*sin(x*y)/x + 100
            sage: f.trailing_coefficient(x)
            2*sin(x*y)
            sage: f.trailing_coefficient(y)
            x
            sage: f.trailing_coefficient(sin(x*y))
            a*x + x*y + x/y + 100
        """
        cdef Expression ss = self.coerce_in(s)
        return new_Expression_from_GEx(self._parent, self._gobj.tcoeff(ss._gobj))

    trailing_coeff = trailing_coefficient

    def low_degree(self, s):
        """
        Return the exponent of the lowest nonpositive power of s in self.

        OUTPUT:

        An integer ``<= 0``.

        EXAMPLES::

            sage: var('x,y,a')
            (x, y, a)
            sage: f = 100 + a*x + x^3*sin(x*y) + x*y + x/y^10 + 2*sin(x*y)/x; f
            x^3*sin(x*y) + a*x + x*y + 2*sin(x*y)/x + x/y^10 + 100
            sage: f.low_degree(x)
            -1
            sage: f.low_degree(y)
            -10
            sage: f.low_degree(sin(x*y))
            0
            sage: (x^3+y).low_degree(x)
            0
        """
        cdef Expression ss = self.coerce_in(s)
        return self._gobj.ldegree(ss._gobj)

    def degree(self, s):
        """
        Return the exponent of the highest nonnegative power of s in self.

        OUTPUT:

        An integer ``>= 0``.

        EXAMPLES::

            sage: var('x,y,a')
            (x, y, a)
            sage: f = 100 + a*x + x^3*sin(x*y) + x*y + x/y^10 + 2*sin(x*y)/x; f
            x^3*sin(x*y) + a*x + x*y + 2*sin(x*y)/x + x/y^10 + 100
            sage: f.degree(x)
            3
            sage: f.degree(y)
            1
            sage: f.degree(sin(x*y))
            1
            sage: (x^-3+y).degree(x)
            0
        """
        cdef Expression ss = self.coerce_in(s)
        return self._gobj.degree(ss._gobj)

    def unit(self, s):
        """
        Return the unit of this expression when considered as a
        polynomial in ``s``.

        See also :meth:`content`, :meth:`primitive_part`, and
        :meth:`unit_content_primitive`.

        INPUT:

        - ``s`` -- a symbolic expression.

        OUTPUT:

        The unit part of a polynomial as a symbolic expression. It is
        defined as the sign of the leading coefficient.

        EXAMPLES::

            sage: (2*x+4).unit(x)
            1
            sage: (-2*x+1).unit(x)
            -1
            sage: (2*x+1/2).unit(x)
            1
            sage: var('y')
            y
            sage: (2*x - 4*sin(y)).unit(sin(y))
            -1
        """
        cdef Expression ss = self.coerce_in(s)
        return new_Expression_from_GEx(self._parent, self._gobj.unit(ss._gobj))

    def content(self, s):
        """
        Return the content of this expression when considered as a
        polynomial in ``s``.

        See also :meth:`unit`, :meth:`primitive_part`, and
        :meth:`unit_content_primitive`.

        INPUT:

        - ``s`` -- a symbolic expression.

        OUTPUT:

        The content part of a polynomial as a symbolic expression. It
        is defined as the gcd of the coefficients.

        .. warning::

            The expression is considered to be a univariate polynomial
            in ``s``. The output is different from the ``content()``
            method provided by multivariate polynomial rings in Sage.

        EXAMPLES::

            sage: (2*x+4).content(x)
            2
            sage: (2*x+1).content(x)
            1
            sage: (2*x+1/2).content(x)
            1/2
            sage: var('y')
            y
            sage: (2*x + 4*sin(y)).content(sin(y))
            2
        """
        cdef Expression ss = self.coerce_in(s)
        return new_Expression_from_GEx(self._parent, self._gobj.content(ss._gobj))

    def primitive_part(self, s):
        """
        Return the primitive polynomial of this expression when
        considered as a polynomial in ``s``.

        See also :meth:`unit`, :meth:`content`, and
        :meth:`unit_content_primitive`.

        INPUT:

        - ``s`` -- a symbolic expression.

        OUTPUT:

        The primitive polynomial as a symbolic expression. It is
        defined as the quotient by the :meth:`unit` and
        :meth:`content` parts (with respect to the variable ``s``).

        EXAMPLES::

            sage: (2*x+4).primitive_part(x)
            x + 2
            sage: (2*x+1).primitive_part(x)
            2*x + 1
            sage: (2*x+1/2).primitive_part(x)
            4*x + 1
            sage: var('y')
            y
            sage: (2*x + 4*sin(y)).primitive_part(sin(y))
            x + 2*sin(y)
        """
        cdef Expression ss = self.coerce_in(s)
        return new_Expression_from_GEx(self._parent, self._gobj.primpart(ss._gobj))

    def unit_content_primitive(self, s):
        """
        Return the factorization into unit, content, and primitive part.

        INPUT:

        - ``s`` -- a symbolic expression, usually a symbolic
          variable. The whole symbolic expression ``self`` will be
          considered as a univariate polynomial in ``s``.

        OUTPUT:

        A triple (unit, content, primitive polynomial)` containing the
        :meth:`unit <unit>`, :meth:`content <content>`, and
        :meth:`primitive polynomial <primitive_part>`. Their product equals
        ``self``.

        EXAMPLES::

            sage: var('x,y')
            (x, y)
            sage: ex = 9*x^3*y+3*y
            sage: ex.unit_content_primitive(x)
            (1, 3*y, 3*x^3 + 1)
            sage: ex.unit_content_primitive(y)
            (1, 9*x^3 + 3, y)
        """
        cdef Expression ss = self.coerce_in(s)
        cdef GEx unit, cont, prim
        self._gobj.unitcontprim(ss._gobj, unit, cont, prim)
        return (new_Expression_from_GEx(self._parent, unit),
                new_Expression_from_GEx(self._parent, cont),
                new_Expression_from_GEx(self._parent, prim))

    def poly(self, x=None):
        r"""
        Express this symbolic expression as a polynomial in *x*. If
        this is not a polynomial in *x*, then some coefficients may be
        functions of *x*.

        .. warning::

           This is different from :meth:`polynomial` which returns
           a Sage polynomial over a given base ring.

        EXAMPLES::

            sage: var('a, x')
            (a, x)
            sage: p = expand((x-a*sqrt(2))^2 + x + 1); p
            -2*sqrt(2)*a*x + 2*a^2 + x^2 + x + 1
            sage: p.poly(a)
            -2*sqrt(2)*a*x + 2*a^2 + x^2 + x + 1
            sage: bool(p.poly(a) == (x-a*sqrt(2))^2 + x + 1)
            True
            sage: p.poly(x)
            2*a^2 - (2*sqrt(2)*a - 1)*x + x^2 + 1
        """
        from sage.symbolic.ring import SR
        f = self._maxima_()
        P = f.parent()
        P._eval_line('load(coeflist)')
        if x is None:
            x = self.default_variable()
        x = self._parent.var(repr(x))
        G = f.coeffs(x)
        ans = None
        for i in range(1, len(G)):
            Z = G[i]
            coeff = SR(Z[0])
            n = SR(Z[1])
            if repr(coeff) != '0':
                if repr(n) == '0':
                    xpow = SR(1)
                elif repr(n) == '1':
                    xpow = x
                else:
                    xpow = x**n
                if ans is None:
                    ans = coeff*xpow
                else:
                    ans += coeff*xpow
        return ans

    def polynomial(self, base_ring=None, ring=None):
        r"""
        Return this symbolic expression as an algebraic polynomial
        over the given base ring, if possible.

        The point of this function is that it converts purely symbolic
        polynomials into optimised algebraic polynomials over a given
        base ring.

        You can specify either the base ring (``base_ring``) you want
        the output polynomial to be over, or you can specify the full
        polynomial ring (``ring``) you want the output polynomial to
        be an element of.

        INPUT:

        -  ``base_ring`` - (optional) the base ring for the polynomial

        -  ``ring`` - (optional) the parent for the polynomial

        .. warning::

           This is different from :meth:`poly` which is used to rewrite
           self as a polynomial in terms of one of the variables.

        EXAMPLES::

            sage: f = x^2 -2/3*x + 1
            sage: f.polynomial(QQ)
            x^2 - 2/3*x + 1
            sage: f.polynomial(GF(19))
            x^2 + 12*x + 1

        Polynomials can be useful for getting the coefficients of an
        expression::

            sage: g = 6*x^2 - 5
            sage: g.coefficients()
            [[-5, 0], [6, 2]]
            sage: g.polynomial(QQ).list()
            [-5, 0, 6]
            sage: g.polynomial(QQ).dict()
            {0: -5, 2: 6}

        ::

            sage: f = x^2*e + x + pi/e
            sage: f.polynomial(RDF)  # abs tol 5e-16
            2.718281828459045*x^2 + x + 1.1557273497909217
            sage: g = f.polynomial(RR); g
            2.71828182845905*x^2 + x + 1.15572734979092
            sage: g.parent()
            Univariate Polynomial Ring in x over Real Field with 53 bits of precision
            sage: f.polynomial(RealField(100))
            2.7182818284590452353602874714*x^2 + x + 1.1557273497909217179100931833
            sage: f.polynomial(CDF)  # abs tol 5e-16
            2.718281828459045*x^2 + x + 1.1557273497909217
            sage: f.polynomial(CC)
            2.71828182845905*x^2 + x + 1.15572734979092

        We coerce a multivariate polynomial with complex symbolic
        coefficients::

            sage: x, y, n = var('x, y, n')
            sage: f = pi^3*x - y^2*e - I; f
            pi^3*x - y^2*e - I
            sage: f.polynomial(CDF)
            (-2.71828182846)*y^2 + 31.0062766803*x - 1.0*I
            sage: f.polynomial(CC)
            (-2.71828182845905)*y^2 + 31.0062766802998*x - 1.00000000000000*I
            sage: f.polynomial(ComplexField(70))
            (-2.7182818284590452354)*y^2 + 31.006276680299820175*x - 1.0000000000000000000*I

        Another polynomial::

            sage: f = sum((e*I)^n*x^n for n in range(5)); f
            x^4*e^4 - I*x^3*e^3 - x^2*e^2 + I*x*e + 1
            sage: f.polynomial(CDF)   # abs tol 5e-16
            54.598150033144236*x^4 - 20.085536923187668*I*x^3 - 7.38905609893065*x^2 + 2.718281828459045*I*x + 1.0
            sage: f.polynomial(CC)
            54.5981500331442*x^4 - 20.0855369231877*I*x^3 - 7.38905609893065*x^2 + 2.71828182845905*I*x + 1.00000000000000

        A multivariate polynomial over a finite field::

            sage: f = (3*x^5 - 5*y^5)^7; f
            (3*x^5 - 5*y^5)^7
            sage: g = f.polynomial(GF(7)); g
            3*x^35 + 2*y^35
            sage: parent(g)
            Multivariate Polynomial Ring in x, y over Finite Field of size 7

        We check to make sure constants are converted appropriately::

            sage: (pi*x).polynomial(SR)
            pi*x

        Using the ``ring`` parameter, you can also create polynomials
        rings over the symbolic ring where only certain variables are
        considered generators of the polynomial ring and the others
        are considered "constants"::

            sage: a, x, y = var('a,x,y')
            sage: f = a*x^10*y+3*x
            sage: B = f.polynomial(ring=SR['x,y'])
            sage: B.coefficients()
            [a, 3]

        """
        from sage.symbolic.expression_conversions import polynomial
        return polynomial(self, base_ring=base_ring, ring=ring)

    def _polynomial_(self, R):
        """
        Coerce this symbolic expression to a polynomial in `R`.

        EXAMPLES::

            sage: var('x,y,z,w')
            (x, y, z, w)

        ::

            sage: R = QQ['x,y,z']
            sage: R(x^2 + y)
            x^2 + y
            sage: R = QQ['w']
            sage: R(w^3 + w + 1)
            w^3 + w + 1
            sage: R = GF(7)['z']
            sage: R(z^3 + 10*z)
            z^3 + 3*z

        .. note::

           If the base ring of the polynomial ring is the symbolic ring,
           then a constant polynomial is always returned.

        ::

            sage: R = SR['x']
            sage: a = R(sqrt(2) + x^3 + y)
            sage: a
            x^3 + y + sqrt(2)
            sage: type(a)
            <class 'sage.rings.polynomial.polynomial_element_generic.Polynomial_generic_dense_field'>
            sage: a.degree()
            0

        We coerce to a double precision complex polynomial ring::

            sage: f = e*x^3 + pi*y^3 + sqrt(2) + I; f
            pi*y^3 + x^3*e + sqrt(2) + I
            sage: R = CDF['x,y']
            sage: R(f)
            2.71828182846*x^3 + 3.14159265359*y^3 + 1.41421356237 + 1.0*I

        We coerce to a higher-precision polynomial ring::

            sage: R = ComplexField(100)['x,y']
            sage: R(f)
            2.7182818284590452353602874714*x^3 + 3.1415926535897932384626433833*y^3 + 1.4142135623730950488016887242 + 1.0000000000000000000000000000*I

        TESTS:

        This shows that the issue at :trac:`5755` is fixed (attempting to
        coerce a symbolic expression to a non-symbolic polynomial ring
        caused an error::

            sage: xx = var('xx')
            sage: RDF['xx'](1.0*xx)
            xx
            sage: RDF['xx'](2.0*xx)
            2.0*xx
            sage: RR['xx'](1.0*xx)
            xx
            sage: RR['xx'](2.0*xx)
            2.00000000000000*xx

        This shows that the issue at :trac:`4246` is fixed (attempting to
        coerce an expression containing at least one variable that's not in
        `R` raises an error)::

            sage: x, y = var('x y')
            sage: S = PolynomialRing(Integers(4), 1, 'x')
            sage: S(x)
            x
            sage: S(y)
            Traceback (most recent call last):
            ...
            TypeError: y is not a variable of Multivariate Polynomial Ring in x over Ring of integers modulo 4
            sage: S(x+y)
            Traceback (most recent call last):
            ...
            TypeError: y is not a variable of Multivariate Polynomial Ring in x over Ring of integers modulo 4
            sage: (x+y)._polynomial_(S)
            Traceback (most recent call last):
            ...
            TypeError: y is not a variable of Multivariate Polynomial Ring in x over Ring of integers modulo 4
        """
        from sage.symbolic.all import SR
        from sage.rings.polynomial.multi_polynomial_ring import is_MPolynomialRing
        base_ring = R.base_ring()
        if base_ring == SR:
            if is_MPolynomialRing(R):
                return R({tuple([0]*R.ngens()):self})
            else:
                return R([self])
        return self.polynomial(None, ring=R)

    def fraction(self, base_ring):
        """
        Return this expression as element of the algebraic fraction
        field over the base ring given.

        EXAMPLES::

            sage: fr = (1/x).fraction(ZZ); fr
            1/x
            sage: parent(fr)
            Fraction Field of Univariate Polynomial Ring in x over Integer Ring
            sage: parent(((pi+sqrt(2)/x).fraction(SR)))
            Fraction Field of Univariate Polynomial Ring in x over Symbolic Ring
            sage: parent(((pi+sqrt(2))/x).fraction(SR))
            Fraction Field of Univariate Polynomial Ring in x over Symbolic Ring
            sage: y=var('y')
            sage: fr=((3*x^5 - 5*y^5)^7/(x*y)).fraction(GF(7)); fr
            (3*x^35 + 2*y^35)/(x*y)
            sage: parent(fr)
            Fraction Field of Multivariate Polynomial Ring in x, y over Finite Field of size 7

        TESTS:

        Check that :trac:`17736` is fixed::

            sage: a,b,c = var('a,b,c')
            sage: fr = (1/a).fraction(QQ); fr
            1/a
            sage: parent(fr)
            Fraction Field of Univariate Polynomial Ring in a over Rational Field
            sage: parent((b/(a+sin(c))).fraction(SR))
            Fraction Field of Multivariate Polynomial Ring in a, b over Symbolic Ring
        """
        from sage.rings.polynomial.polynomial_ring_constructor import PolynomialRing
        from sage.rings.fraction_field import FractionField
        nu = ring.SR(self.numerator()).polynomial(base_ring)
        de = ring.SR(self.denominator()).polynomial(base_ring)
        vars = sorted(set(nu.variables() + de.variables()), key=repr)
        R = FractionField(PolynomialRing(base_ring, vars))
        return R(self.numerator())/R(self.denominator())

    def power_series(self, base_ring):
        """
        Return algebraic power series associated to this symbolic
        expression, which must be a polynomial in one variable, with
        coefficients coercible to the base ring.

        The power series is truncated one more than the degree.

        EXAMPLES::

            sage: theta = var('theta')
            sage: f = theta^3 + (1/3)*theta - 17/3
            sage: g = f.power_series(QQ); g
            -17/3 + 1/3*theta + theta^3 + O(theta^4)
            sage: g^3
            -4913/27 + 289/9*theta - 17/9*theta^2 + 2602/27*theta^3 + O(theta^4)
            sage: g.parent()
            Power Series Ring in theta over Rational Field
        """
        v = self.variables()
        if len(v) != 1:
            raise ValueError("self must be a polynomial in one variable but it is in the variables %s" % tuple([v]))
        f = self.polynomial(base_ring)
        from sage.rings.all import PowerSeriesRing
        R = PowerSeriesRing(base_ring, names=f.parent().variable_names())
        return R(f, f.degree()+1)

    def gcd(self, b):
        """
        Return the gcd of self and b, which must be integers or polynomials over
        the rational numbers.

        TODO: I tried the massive gcd from
        http://trac.sagemath.org/sage_trac/ticket/694 on Ginac dies
        after about 10 seconds.  Singular easily does that GCD now.
        Since Ginac only handles poly gcd over QQ, we should change
        ginac itself to use Singular.

        EXAMPLES::

            sage: var('x,y')
            (x, y)
            sage: SR(10).gcd(SR(15))
            5
            sage: (x^3 - 1).gcd(x-1)
            x - 1
            sage: (x^3 - 1).gcd(x^2+x+1)
            x^2 + x + 1
            sage: (x^3 - sage.symbolic.constants.pi).gcd(x-sage.symbolic.constants.pi)
            Traceback (most recent call last):
            ...
            ValueError: gcd: arguments must be polynomials over the rationals
            sage: gcd(x^3 - y^3, x-y)
            -x + y
            sage: gcd(x^100-y^100, x^10-y^10)
            -x^10 + y^10
            sage: gcd(expand( (x^2+17*x+3/7*y)*(x^5 - 17*y + 2/3) ), expand((x^13+17*x+3/7*y)*(x^5 - 17*y + 2/3)) )
            1/7*x^5 - 17/7*y + 2/21
        """
        cdef Expression r = self.coerce_in(b)
        cdef GEx x
        sig_on()
        try:
            x = g_gcd(self._gobj, r._gobj)
        finally:
            sig_off()
        return new_Expression_from_GEx(self._parent, x)

    def lcm(self, b):
        """
        Return the lcm of self and b, which must be integers or
        polynomials over the rational numbers.  This is computed from
        the gcd of self and b implicitly from the relation
        self * b = gcd(self, b) * lcm(self, b).

        .. NOTE::

            In agreement with the convention in use for integers, if
            self * b == 0, then gcd(self, b) == max(self, b) and
            lcm(self, b) == 0.

        EXAMPLES::

            sage: var('x,y')
            (x, y)
            sage: SR(10).lcm(SR(15))
            30
            sage: (x^3 - 1).lcm(x-1)
            x^3 - 1
            sage: (x^3 - 1).lcm(x^2+x+1)
            x^3 - 1
            sage: (x^3 - sage.symbolic.constants.pi).lcm(x-sage.symbolic.constants.pi)
            Traceback (most recent call last):
            ...
            ValueError: lcm: arguments must be polynomials over the rationals
            sage: lcm(x^3 - y^3, x-y)
            -x^3 + y^3
            sage: lcm(x^100-y^100, x^10-y^10)
            -x^100 + y^100
            sage: lcm(expand( (x^2+17*x+3/7*y)*(x^5 - 17*y + 2/3) ), expand((x^13+17*x+3/7*y)*(x^5 - 17*y + 2/3)) )
             1/21*(21*x^18 - 357*x^13*y + 14*x^13 + 357*x^6 + 9*x^5*y -
                     6069*x*y - 153*y^2 + 238*x + 6*y)*(21*x^7 + 357*x^6 +
                             9*x^5*y - 357*x^2*y + 14*x^2 - 6069*x*y -
                             153*y^2 + 238*x + 6*y)/(3*x^5 - 51*y + 2)

        TESTS:

        Verify that x * y = gcd(x,y) * lcm(x,y)::

            sage: x, y = var('x,y')
            sage: LRs = [(SR(10), SR(15)), (x^3-1, x-1), (x^3-y^3, x-y), (x^3-1, x^2+x+1), (SR(0), x-y)]
            sage: all((L.gcd(R) * L.lcm(R)) == L*R for L, R in LRs)
            True

        Make sure that the convention for what to do with the 0 is being respected::

            sage: gcd(x, SR(0)), lcm(x, SR(0))
            (x, 0)
            sage: gcd(SR(0), SR(0)), lcm(SR(0), SR(0))
            (0, 0)

        """
        sb = self * b
        try:
            return 0 if sb == 0 else sb / self.gcd(b)
        except ValueError:
            # make the error message refer to lcm, not gcd
            raise ValueError("lcm: arguments must be polynomials over the rationals")

    def collect(Expression self, s):
        """
        Collect the coefficients of ``s`` into a group.

        INPUT:

        - ``s`` -- the symbol whose coefficients will be collected.

        OUTPUT:

        A new expression, equivalent to the original one, with the
        coefficients of ``s`` grouped.

        .. note::

            The expression is not expanded or factored before the
            grouping takes place. For best results, call :meth:`expand`
            on the expression before :meth:`collect`.

        EXAMPLES:

        In the first term of `f`, `x` has a coefficient of `4y`. In
        the second term, `x` has a coefficient of `z`. Therefore, if
        we collect those coefficients, `x` will have a coefficient of
        `4y+z`::

            sage: x,y,z = var('x,y,z')
            sage: f = 4*x*y + x*z + 20*y^2 + 21*y*z + 4*z^2 + x^2*y^2*z^2
            sage: f.collect(x)
            x^2*y^2*z^2 + x*(4*y + z) + 20*y^2 + 21*y*z + 4*z^2

        Here we do the same thing for `y` and `z`; however, note that
        we do not factor the `y^{2}` and `z^{2}` terms before
        collecting coefficients::

            sage: f.collect(y)
            (x^2*z^2 + 20)*y^2 + (4*x + 21*z)*y + x*z + 4*z^2
            sage: f.collect(z)
            (x^2*y^2 + 4)*z^2 + 4*x*y + 20*y^2 + (x + 21*y)*z

        Sometimes, we do have to call :meth:`expand()` on the
        expression first to achieve the desired result::

            sage: f = (x + y)*(x - z)
            sage: f.collect(x)
            x^2 + x*y - x*z - y*z
            sage: f.expand().collect(x)
            x^2 + x*(y - z) - y*z

        TESTS:

        The output should be equivalent to the input::

            sage: polynomials = QQ['x']
            sage: f = SR(polynomials.random_element())
            sage: g = f.collect(x)
            sage: bool(f == g)
            True

        If ``s`` is not present in the given expression, the
        expression should not be modified. The variable `z` will not
        be present in `f` below since `f` is a random polynomial of
        maximum degree 10 in `x` and `y`::

            sage: z = var('z')
            sage: polynomials = QQ['x,y']
            sage: f = SR(polynomials.random_element(10))
            sage: g = f.collect(z)
            sage: bool(str(f) == str(g))
            True

        Check if :trac:`9046` is fixed::

            sage: var('a b x y z')
            (a, b, x, y, z)
            sage: p = -a*x^3 - a*x*y^2 + 2*b*x^2*y + 2*y^3 + x^2*z + y^2*z + x^2 + y^2 + a*x
            sage: p.collect(x)
            -a*x^3 + (2*b*y + z + 1)*x^2 + 2*y^3 + y^2*z - (a*y^2 - a)*x + y^2
        """
        cdef Expression s0 = self.coerce_in(s)
        cdef GEx x
        sig_on()
        try:
            x = self._gobj.collect(s0._gobj, False)
        finally:
            sig_off()
        return new_Expression_from_GEx(self._parent, x)

    def collect_common_factors(self):
        """
        This function does not perform a full factorization but only
        looks for factors which are already explicitly present.

        Polynomials can often be brought into a more compact form by
        collecting common factors from the terms of sums. This is
        accomplished by this function.

        EXAMPLES::

            sage: var('x')
            x
            sage: (x/(x^2 + x)).collect_common_factors()
            1/(x + 1)

            sage: var('a,b,c,x,y')
            (a, b, c, x, y)
            sage: (a*x+a*y).collect_common_factors()
            a*(x + y)
            sage: (a*x^2+2*a*x*y+a*y^2).collect_common_factors()
            (x^2 + 2*x*y + y^2)*a
            sage: (a*(b*(a+c)*x+b*((a+c)*x+(a+c)*y)*y)).collect_common_factors()
            ((x + y)*y + x)*(a + c)*a*b
        """
        cdef GEx x
        sig_on()
        try:
            x = g_collect_common_factors(self._gobj)
        finally:
            sig_off()
        return new_Expression_from_GEx(self._parent, x)

    def __abs__(self):
        """
        Return the absolute value of this expression.

        EXAMPLES::

            sage: var('x, y')
            (x, y)

        The absolute value of a symbolic expression::

            sage: abs(x^2+y^2)
            abs(x^2 + y^2)

        The absolute value of a number in the symbolic ring::

            sage: abs(SR(-5))
            5
            sage: type(abs(SR(-5)))
            <type 'sage.symbolic.expression.Expression'>

        Because this overrides a Python builtin function, we do not
        currently support a ``hold`` parameter to prevent automatic
        evaluation::

            sage: abs(SR(-5),hold=True)
            Traceback (most recent call last):
            ...
            TypeError: abs() takes no keyword arguments

        But this is possible using the method :meth:`abs`::

            sage: SR(-5).abs(hold=True)
            abs(-5)

        TESTS:

        Check if :trac:`11155` is fixed::

            sage: abs(pi+i)
            abs(pi + I)
        """
        return new_Expression_from_GEx(self._parent, g_abs(self._gobj))

    def abs(self, hold=False):
        """
        Return the absolute value of this expression.

        EXAMPLES::

            sage: var('x, y')
            (x, y)
            sage: (x+y).abs()
            abs(x + y)

        Using the ``hold`` parameter it is possible to prevent automatic
        evaluation::

            sage: SR(-5).abs(hold=True)
            abs(-5)

        To then evaluate again, we currently must use Maxima via
        :meth:`simplify`::

            sage: a = SR(-5).abs(hold=True); a.simplify()
            5

        TESTS:

        From :trac:`7557`::

            sage: var('y', domain='real')
            y
            sage: abs(exp(1.1*y*I)).simplify()
            1
            sage: var('y', domain='complex') # reset the domain for other tests
            y
        """
        return new_Expression_from_GEx(self._parent,
                g_hold_wrapper(g_abs, self._gobj, hold))

    def step(self, hold=False):
        """
        Return the value of the Heaviside step function, which is 0 for
        negative x, 1/2 for 0, and 1 for positive x.

        EXAMPLES::

            sage: x = var('x')
            sage: SR(1.5).step()
            1
            sage: SR(0).step()
            1/2
            sage: SR(-1/2).step()
            0
            sage: SR(float(-1)).step()
            0

        Using the ``hold`` parameter it is possible to prevent automatic
        evaluation::

            sage: SR(2).step()
            1
            sage: SR(2).step(hold=True)
            step(2)

        """
        return new_Expression_from_GEx(self._parent,
                g_hold_wrapper(g_step, self._gobj, hold))

    def csgn(self, hold=False):
        """
        Return the sign of self, which is -1 if self < 0, 0 if self ==
        0, and 1 if self > 0, or unevaluated when self is a nonconstant
        symbolic expression.

        If self is not real, return the complex half-plane (left or right)
        in which the number lies.  If self is pure imaginary, return the sign
        of the imaginary part of self.

        EXAMPLES::

            sage: x = var('x')
            sage: SR(-2).csgn()
            -1
            sage: SR(0.0).csgn()
            0
            sage: SR(10).csgn()
            1
            sage: x.csgn()
            csgn(x)
            sage: SR(CDF.0).csgn()
            1
            sage: SR(I).csgn()
            1
            sage: SR(-I).csgn()
            -1
            sage: SR(1+I).csgn()
            1
            sage: SR(1-I).csgn()
            1
            sage: SR(-1+I).csgn()
            -1
            sage: SR(-1-I).csgn()
            -1

        Using the ``hold`` parameter it is possible to prevent automatic
        evaluation::

            sage: SR(I).csgn(hold=True)
            csgn(I)

        """
        return new_Expression_from_GEx(self._parent,
                g_hold_wrapper(g_csgn, self._gobj, hold))

    def conjugate(self, hold=False):
        """
        Return the complex conjugate of this symbolic expression.

        EXAMPLES::

            sage: a = 1 + 2*I
            sage: a.conjugate()
            -2*I + 1
            sage: a = sqrt(2) + 3^(1/3)*I; a
            sqrt(2) + I*3^(1/3)
            sage: a.conjugate()
            sqrt(2) - I*3^(1/3)

            sage: SR(CDF.0).conjugate()
            -1.0*I
            sage: x.conjugate()
            conjugate(x)
            sage: SR(RDF(1.5)).conjugate()
            1.5
            sage: SR(float(1.5)).conjugate()
            1.5
            sage: SR(I).conjugate()
            -I
            sage: ( 1+I  + (2-3*I)*x).conjugate()
            (3*I + 2)*conjugate(x) - I + 1

        Using the ``hold`` parameter it is possible to prevent automatic
        evaluation::

            sage: SR(I).conjugate(hold=True)
            conjugate(I)

        This also works in functional notation::

            sage: conjugate(I)
            -I
            sage: conjugate(I,hold=True)
            conjugate(I)

        To then evaluate again, we currently must use Maxima via
        :meth:`simplify`::

            sage: a = SR(I).conjugate(hold=True); a.simplify()
            -I

        """
        return new_Expression_from_GEx(self._parent,
                g_hold_wrapper(g_conjugate, self._gobj, hold))

    def norm(self):
        r"""
        Return the complex norm of this symbolic expression, i.e.,
        the expression times its complex conjugate. If `c = a + bi` is a
        complex number, then the norm of `c` is defined as the product of
        `c` and its complex conjugate

        .. MATH::

            \text{norm}(c)
            =
            \text{norm}(a + bi)
            =
            c \cdot \overline{c}
            =
            a^2 + b^2.

        The norm of a complex number is different from its absolute value.
        The absolute value of a complex number is defined to be the square
        root of its norm. A typical use of the complex norm is in the
        integral domain `\ZZ[i]` of Gaussian integers, where the norm of
        each Gaussian integer `c = a + bi` is defined as its complex norm.

        .. SEEALSO::

            - :func:`sage.misc.functional.norm`

        EXAMPLES::

            sage: a = 1 + 2*I
            sage: a.norm()
            5
            sage: a = sqrt(2) + 3^(1/3)*I; a
            sqrt(2) + I*3^(1/3)
            sage: a.norm()
            3^(2/3) + 2
            sage: CDF(a).norm()
            4.080083823051...
            sage: CDF(a.norm())
            4.080083823051904
        """
        return (self*self.conjugate()).expand()

    def real_part(self, hold=False):
        """
        Return the real part of this symbolic expression.

        EXAMPLES::

            sage: x = var('x')
            sage: x.real_part()
            real_part(x)
            sage: SR(2+3*I).real_part()
            2
            sage: SR(CDF(2,3)).real_part()
            2.0
            sage: SR(CC(2,3)).real_part()
            2.00000000000000

            sage: f = log(x)
            sage: f.real_part()
            log(abs(x))

        Using the ``hold`` parameter it is possible to prevent automatic
        evaluation::

            sage: SR(2).real_part()
            2
            sage: SR(2).real_part(hold=True)
            real_part(2)

        This also works using functional notation::

            sage: real_part(I,hold=True)
            real_part(I)
            sage: real_part(I)
            0

        To then evaluate again, we currently must use Maxima via
        :meth:`simplify`::

            sage: a = SR(2).real_part(hold=True); a.simplify()
            2

        TESTS:

        Check that :trac:`12807` is fixed::

            sage: (6*exp(i*pi/3)-6*exp(i*2*pi/3)).real_part()
            6
        """
        return new_Expression_from_GEx(self._parent,
                g_hold_wrapper(g_real_part, self._gobj, hold))

    real = real_part

    def imag_part(self, hold=False):
        r"""
        Return the imaginary part of this symbolic expression.

        EXAMPLES::

            sage: sqrt(-2).imag_part()
            sqrt(2)

        We simplify `\ln(\exp(z))` to `z`.  This should only
        be for `-\pi<{\rm Im}(z)<=\pi`, but Maxima does not
        have a symbolic imaginary part function, so we cannot
        use ``assume`` to assume that first::

            sage: z = var('z')
            sage: f = log(exp(z))
            sage: f
            log(e^z)
            sage: f.simplify()
            z
            sage: forget()

        A more symbolic example::

            sage: var('a, b')
            (a, b)
            sage: f = log(a + b*I)
            sage: f.imag_part()
            arctan2(imag_part(a) + real_part(b), -imag_part(b) + real_part(a))

        Using the ``hold`` parameter it is possible to prevent automatic
        evaluation::

            sage: I.imag_part()
            1
            sage: I.imag_part(hold=True)
            imag_part(I)

        This also works using functional notation::

            sage: imag_part(I,hold=True)
            imag_part(I)
            sage: imag_part(I)
            1

        To then evaluate again, we currently must use Maxima via
        :meth:`simplify`::

            sage: a = I.imag_part(hold=True); a.simplify()
            1

        TESTS::

            sage: x = var('x')
            sage: x.imag_part()
            imag_part(x)
            sage: SR(2+3*I).imag_part()
            3
            sage: SR(CC(2,3)).imag_part()
            3.00000000000000
            sage: SR(CDF(2,3)).imag_part()
            3.0
        """
        return new_Expression_from_GEx(self._parent,
                g_hold_wrapper(g_imag_part, self._gobj, hold))

    imag = imag_part

    def sqrt(self, hold=False):
        """
        Return the square root of this expression

        EXAMPLES::

            sage: var('x, y')
            (x, y)
            sage: SR(2).sqrt()
            sqrt(2)
            sage: (x^2+y^2).sqrt()
            sqrt(x^2 + y^2)
            sage: (x^2).sqrt()
            sqrt(x^2)

        Using the ``hold`` parameter it is possible to prevent automatic
        evaluation::

            sage: SR(4).sqrt()
            2
            sage: SR(4).sqrt(hold=True)
            sqrt(4)

        To then evaluate again, we currently must use Maxima via
        :meth:`simplify`::

            sage: a = SR(4).sqrt(hold=True); a.simplify()
            2

        To use this parameter in functional notation, you must coerce to
        the symbolic ring::

            sage: sqrt(SR(4),hold=True)
            sqrt(4)
            sage: sqrt(4,hold=True)
            Traceback (most recent call last):
            ...
            TypeError: _do_sqrt() got an unexpected keyword argument 'hold'
        """
        return new_Expression_from_GEx(self._parent,
                g_hold2_wrapper(g_power_construct, self._gobj, g_ex1_2, hold))

    def sin(self, hold=False):
        """
        EXAMPLES::

            sage: var('x, y')
            (x, y)
            sage: sin(x^2 + y^2)
            sin(x^2 + y^2)
            sage: sin(sage.symbolic.constants.pi)
            0
            sage: sin(SR(1))
            sin(1)
            sage: sin(SR(RealField(150)(1)))
            0.84147098480789650665250232163029899962256306

        Using the ``hold`` parameter it is possible to prevent automatic
        evaluation::

            sage: SR(0).sin()
            0
            sage: SR(0).sin(hold=True)
            sin(0)

        This also works using functional notation::

            sage: sin(0,hold=True)
            sin(0)
            sage: sin(0)
            0

        To then evaluate again, we currently must use Maxima via
        :meth:`simplify`::

            sage: a = SR(0).sin(hold=True); a.simplify()
            0

        TESTS::

            sage: SR(oo).sin()
            Traceback (most recent call last):
            ...
            RuntimeError: sin_eval(): sin(infinity) encountered
            sage: SR(-oo).sin()
            Traceback (most recent call last):
            ...
            RuntimeError: sin_eval(): sin(infinity) encountered
            sage: SR(unsigned_infinity).sin()
            Traceback (most recent call last):
            ...
            RuntimeError: sin_eval(): sin(infinity) encountered
        """
        return new_Expression_from_GEx(self._parent,
                g_hold_wrapper(g_sin, self._gobj, hold))

    def cos(self, hold=False):
        """
        Return the cosine of self.

        EXAMPLES::

            sage: var('x, y')
            (x, y)
            sage: cos(x^2 + y^2)
            cos(x^2 + y^2)
            sage: cos(sage.symbolic.constants.pi)
            -1
            sage: cos(SR(1))
            cos(1)
            sage: cos(SR(RealField(150)(1)))
            0.54030230586813971740093660744297660373231042


        In order to get a numeric approximation use .n()::

            sage: SR(RR(1)).cos().n()
            0.540302305868140
            sage: SR(float(1)).cos().n()
            0.540302305868140

        To prevent automatic evaluation use the ``hold`` argument::

            sage: pi.cos()
            -1
            sage: pi.cos(hold=True)
            cos(pi)

        This also works using functional notation::

            sage: cos(pi,hold=True)
            cos(pi)
            sage: cos(pi)
            -1

        To then evaluate again, we currently must use Maxima via
        :meth:`simplify`::

            sage: a = pi.cos(hold=True); a.simplify()
            -1

        TESTS::

            sage: SR(oo).cos()
            Traceback (most recent call last):
            ...
            RuntimeError: cos_eval(): cos(infinity) encountered
            sage: SR(-oo).cos()
            Traceback (most recent call last):
            ...
            RuntimeError: cos_eval(): cos(infinity) encountered
            sage: SR(unsigned_infinity).cos()
            Traceback (most recent call last):
            ...
            RuntimeError: cos_eval(): cos(infinity) encountered
        """
        return new_Expression_from_GEx(self._parent,
                g_hold_wrapper(g_cos, self._gobj, hold))

    def tan(self, hold=False):
        """
        EXAMPLES::

            sage: var('x, y')
            (x, y)
            sage: tan(x^2 + y^2)
            tan(x^2 + y^2)
            sage: tan(sage.symbolic.constants.pi/2)
            Infinity
            sage: tan(SR(1))
            tan(1)
            sage: tan(SR(RealField(150)(1)))
            1.5574077246549022305069748074583601730872508

        To prevent automatic evaluation use the ``hold`` argument::

            sage: (pi/12).tan()
            -sqrt(3) + 2
            sage: (pi/12).tan(hold=True)
            tan(1/12*pi)

        This also works using functional notation::

            sage: tan(pi/12,hold=True)
            tan(1/12*pi)
            sage: tan(pi/12)
            -sqrt(3) + 2

        To then evaluate again, we currently must use Maxima via
        :meth:`simplify`::

            sage: a = (pi/12).tan(hold=True); a.simplify()
            -sqrt(3) + 2

        TESTS::

            sage: SR(oo).tan()
            Traceback (most recent call last):
            ...
            RuntimeError: tan_eval(): tan(infinity) encountered
            sage: SR(-oo).tan()
            Traceback (most recent call last):
            ...
            RuntimeError: tan_eval(): tan(infinity) encountered
            sage: SR(unsigned_infinity).tan()
            Traceback (most recent call last):
            ...
            RuntimeError: tan_eval(): tan(infinity) encountered
        """
        return new_Expression_from_GEx(self._parent,
                g_hold_wrapper(g_tan, self._gobj, hold))

    def arcsin(self, hold=False):
        """
        Return the arcsin of x, i.e., the number y between -pi and pi
        such that sin(y) == x.

        EXAMPLES::

            sage: x.arcsin()
            arcsin(x)
            sage: SR(0.5).arcsin()
            0.523598775598299
            sage: SR(0.999).arcsin()
            1.52607123962616
            sage: SR(1/3).arcsin()
            arcsin(1/3)
            sage: SR(-1/3).arcsin()
            -arcsin(1/3)

        To prevent automatic evaluation use the ``hold`` argument::

            sage: SR(0).arcsin()
            0
            sage: SR(0).arcsin(hold=True)
            arcsin(0)

        This also works using functional notation::

            sage: arcsin(0,hold=True)
            arcsin(0)
            sage: arcsin(0)
            0

        To then evaluate again, we currently must use Maxima via
        :meth:`simplify`::

            sage: a = SR(0).arcsin(hold=True); a.simplify()
            0

        TESTS::

            sage: SR(oo).arcsin()
            Traceback (most recent call last):
            ...
            RuntimeError: arcsin_eval(): arcsin(infinity) encountered
            sage: SR(-oo).arcsin()
            Traceback (most recent call last):
            ...
            RuntimeError: arcsin_eval(): arcsin(infinity) encountered
            sage: SR(unsigned_infinity).arcsin()
            Infinity
        """
        return new_Expression_from_GEx(self._parent,
                g_hold_wrapper(g_asin, self._gobj, hold))

    def arccos(self, hold=False):
        """
        Return the arc cosine of self.

        EXAMPLES::

            sage: x.arccos()
            arccos(x)
            sage: SR(1).arccos()
            0
            sage: SR(1/2).arccos()
            1/3*pi
            sage: SR(0.4).arccos()
            1.15927948072741
            sage: plot(lambda x: SR(x).arccos(), -1,1)
            Graphics object consisting of 1 graphics primitive

        To prevent automatic evaluation use the ``hold`` argument::

            sage: SR(1).arccos(hold=True)
            arccos(1)

        This also works using functional notation::

            sage: arccos(1,hold=True)
            arccos(1)
            sage: arccos(1)
            0

        To then evaluate again, we currently must use Maxima via
        :meth:`simplify`::

            sage: a = SR(1).arccos(hold=True); a.simplify()
            0

        TESTS::

            sage: SR(oo).arccos()
            Traceback (most recent call last):
            ...
            RuntimeError: arccos_eval(): arccos(infinity) encountered
            sage: SR(-oo).arccos()
            Traceback (most recent call last):
            ...
            RuntimeError: arccos_eval(): arccos(infinity) encountered
            sage: SR(unsigned_infinity).arccos()
            Infinity
        """
        return new_Expression_from_GEx(self._parent,
                g_hold_wrapper(g_acos, self._gobj, hold))

    def arctan(self, hold=False):
        """
        Return the arc tangent of self.

        EXAMPLES::

            sage: x = var('x')
            sage: x.arctan()
            arctan(x)
            sage: SR(1).arctan()
            1/4*pi
            sage: SR(1/2).arctan()
            arctan(1/2)
            sage: SR(0.5).arctan()
            0.463647609000806
            sage: plot(lambda x: SR(x).arctan(), -20,20)
            Graphics object consisting of 1 graphics primitive

        To prevent automatic evaluation use the ``hold`` argument::

            sage: SR(1).arctan(hold=True)
            arctan(1)

        This also works using functional notation::

            sage: arctan(1,hold=True)
            arctan(1)
            sage: arctan(1)
            1/4*pi

        To then evaluate again, we currently must use Maxima via
        :meth:`simplify`::

            sage: a = SR(1).arctan(hold=True); a.simplify()
            1/4*pi

        TESTS::

            sage: SR(oo).arctan()
            1/2*pi
            sage: SR(-oo).arctan()
            -1/2*pi
            sage: SR(unsigned_infinity).arctan()
            Traceback (most recent call last):
            ...
            RuntimeError: arctan_eval(): arctan(unsigned_infinity) encountered
        """
        return new_Expression_from_GEx(self._parent,
                g_hold_wrapper(g_atan, self._gobj, hold))

    def arctan2(self, x, hold=False):
        """
        Return the inverse of the 2-variable tan function on self and x.

        EXAMPLES::

            sage: var('x,y')
            (x, y)
            sage: x.arctan2(y)
            arctan2(x, y)
            sage: SR(1/2).arctan2(1/2)
            1/4*pi
            sage: maxima.eval('atan2(1/2,1/2)')
            '%pi/4'

            sage: SR(-0.7).arctan2(SR(-0.6))
            -2.27942259892257

        To prevent automatic evaluation use the ``hold`` argument::

            sage: SR(1/2).arctan2(1/2, hold=True)
            arctan2(1/2, 1/2)

        This also works using functional notation::

            sage: arctan2(1,2,hold=True)
            arctan2(1, 2)
            sage: arctan2(1,2)
            arctan(1/2)

        To then evaluate again, we currently must use Maxima via
        :meth:`simplify`::

            sage: a = SR(1/2).arctan2(1/2, hold=True); a.simplify()
            1/4*pi

        TESTS:

        We compare a bunch of different evaluation points between
        Sage and Maxima::

            sage: float(SR(0.7).arctan2(0.6))
            0.8621700546672264
            sage: maxima('atan2(0.7,0.6)')
            0.8621700546672264
            sage: float(SR(0.7).arctan2(-0.6))
            2.279422598922567
            sage: maxima('atan2(0.7,-0.6)')
            2.279422598922567
            sage: float(SR(-0.7).arctan2(0.6))
            -0.8621700546672264
            sage: maxima('atan2(-0.7,0.6)')
            -0.8621700546672264
            sage: float(SR(-0.7).arctan2(-0.6))
            -2.279422598922567
            sage: maxima('atan2(-0.7,-0.6)')
            -2.279422598922567
            sage: float(SR(0).arctan2(-0.6))
            3.141592653589793
            sage: maxima('atan2(0,-0.6)')
            3.141592653589793
            sage: float(SR(0).arctan2(0.6))
            0.0
            sage: maxima('atan2(0,0.6)')
            0.0
            sage: SR(0).arctan2(0) # see trac ticket #11423
            Traceback (most recent call last):
            ...
            RuntimeError: arctan2_eval(): arctan2(0,0) encountered
            sage: SR(I).arctan2(1)
            arctan2(I, 1)
            sage: SR(CDF(0,1)).arctan2(1)
            arctan2(1.0*I, 1)
            sage: SR(1).arctan2(CDF(0,1))
            arctan2(1, 1.0*I)

            sage: arctan2(0,oo)
            0
            sage: SR(oo).arctan2(oo)
            1/4*pi
            sage: SR(oo).arctan2(0)
            1/2*pi
            sage: SR(-oo).arctan2(0)
            -1/2*pi
            sage: SR(-oo).arctan2(-2)
            pi
            sage: SR(unsigned_infinity).arctan2(2)
            Traceback (most recent call last):
            ...
            RuntimeError: arctan2_eval(): arctan2(x, unsigned_infinity) encountered
            sage: SR(2).arctan2(oo)
            1/2*pi
            sage: SR(2).arctan2(-oo)
            -1/2*pi
            sage: SR(2).arctan2(SR(unsigned_infinity))
            Traceback (most recent call last):
            ...
            RuntimeError: arctan2_eval(): arctan2(unsigned_infinity, x) encountered
        """
        cdef Expression nexp = self.coerce_in(x)
        return new_Expression_from_GEx(self._parent,
                g_hold2_wrapper(g_atan2, self._gobj, nexp._gobj, hold))

    def sinh(self, hold=False):
        r"""
        Return sinh of self.

        We have $\sinh(x) = (e^{x} - e^{-x})/2$.

        EXAMPLES::

            sage: x.sinh()
            sinh(x)
            sage: SR(1).sinh()
            sinh(1)
            sage: SR(0).sinh()
            0
            sage: SR(1.0).sinh()
            1.17520119364380
            sage: maxima('sinh(1.0)')
            1.17520119364380...

            sinh(1.0000000000000000000000000)
            sage: SR(1).sinh().n(90)
            1.1752011936438014568823819
            sage: SR(RIF(1)).sinh()
            1.175201193643802?

        To prevent automatic evaluation use the ``hold`` argument::

            sage: arccosh(x).sinh()
            sqrt(x + 1)*sqrt(x - 1)
            sage: arccosh(x).sinh(hold=True)
            sinh(arccosh(x))

        This also works using functional notation::

            sage: sinh(arccosh(x),hold=True)
            sinh(arccosh(x))
            sage: sinh(arccosh(x))
            sqrt(x + 1)*sqrt(x - 1)

        To then evaluate again, we currently must use Maxima via
        :meth:`simplify`::

            sage: a = arccosh(x).sinh(hold=True); a.simplify()
            sqrt(x + 1)*sqrt(x - 1)

        TESTS::

            sage: SR(oo).sinh()
            +Infinity
            sage: SR(-oo).sinh()
            -Infinity
            sage: SR(unsigned_infinity).sinh()
            Traceback (most recent call last):
            ...
            RuntimeError: sinh_eval(): sinh(unsigned_infinity) encountered
        """
        return new_Expression_from_GEx(self._parent,
                g_hold_wrapper(g_sinh, self._gobj, hold))

    def cosh(self, hold=False):
        r"""
        Return cosh of self.

        We have $\cosh(x) = (e^{x} + e^{-x})/2$.

        EXAMPLES::

            sage: x.cosh()
            cosh(x)
            sage: SR(1).cosh()
            cosh(1)
            sage: SR(0).cosh()
            1
            sage: SR(1.0).cosh()
            1.54308063481524
            sage: maxima('cosh(1.0)')
            1.54308063481524...
            sage: SR(1.00000000000000000000000000).cosh()
            1.5430806348152437784779056
            sage: SR(RIF(1)).cosh()
            1.543080634815244?

        To prevent automatic evaluation use the ``hold`` argument::

            sage: arcsinh(x).cosh()
            sqrt(x^2 + 1)
            sage: arcsinh(x).cosh(hold=True)
            cosh(arcsinh(x))

        This also works using functional notation::

            sage: cosh(arcsinh(x),hold=True)
            cosh(arcsinh(x))
            sage: cosh(arcsinh(x))
            sqrt(x^2 + 1)

        To then evaluate again, we currently must use Maxima via
        :meth:`simplify`::

            sage: a = arcsinh(x).cosh(hold=True); a.simplify()
            sqrt(x^2 + 1)

        TESTS::

            sage: SR(oo).cosh()
            +Infinity
            sage: SR(-oo).cosh()
            +Infinity
            sage: SR(unsigned_infinity).cosh()
            Traceback (most recent call last):
            ...
            RuntimeError: cosh_eval(): cosh(unsigned_infinity) encountered
        """
        return new_Expression_from_GEx(self._parent,
                g_hold_wrapper(g_cosh, self._gobj, hold))

    def tanh(self, hold=False):
        r"""
        Return tanh of self.

        We have $\tanh(x) = \sinh(x) / \cosh(x)$.

        EXAMPLES::

            sage: x.tanh()
            tanh(x)
            sage: SR(1).tanh()
            tanh(1)
            sage: SR(0).tanh()
            0
            sage: SR(1.0).tanh()
            0.761594155955765
            sage: maxima('tanh(1.0)')
            0.7615941559557649
            sage: plot(lambda x: SR(x).tanh(), -1, 1)
            Graphics object consisting of 1 graphics primitive

        To prevent automatic evaluation use the ``hold`` argument::

            sage: arcsinh(x).tanh()
            x/sqrt(x^2 + 1)
            sage: arcsinh(x).tanh(hold=True)
            tanh(arcsinh(x))

        This also works using functional notation::

            sage: tanh(arcsinh(x),hold=True)
            tanh(arcsinh(x))
            sage: tanh(arcsinh(x))
            x/sqrt(x^2 + 1)

        To then evaluate again, we currently must use Maxima via
        :meth:`simplify`::

            sage: a = arcsinh(x).tanh(hold=True); a.simplify()
            x/sqrt(x^2 + 1)

        TESTS::

            sage: SR(oo).tanh()
            1
            sage: SR(-oo).tanh()
            -1
            sage: SR(unsigned_infinity).tanh()
            Traceback (most recent call last):
            ...
            RuntimeError: tanh_eval(): tanh(unsigned_infinity) encountered
        """
        return new_Expression_from_GEx(self._parent,
                g_hold_wrapper(g_tanh, self._gobj, hold))

    def arcsinh(self, hold=False):
        """
        Return the inverse hyperbolic sine of self.

        EXAMPLES::

            sage: x.arcsinh()
            arcsinh(x)
            sage: SR(0).arcsinh()
            0
            sage: SR(1).arcsinh()
            arcsinh(1)
            sage: SR(1.0).arcsinh()
            0.881373587019543
            sage: maxima('asinh(2.0)')
            1.4436354751788...

        Sage automatically applies certain identities::

            sage: SR(3/2).arcsinh().cosh()
            1/2*sqrt(13)

        To prevent automatic evaluation use the ``hold`` argument::

            sage: SR(-2).arcsinh()
            -arcsinh(2)
            sage: SR(-2).arcsinh(hold=True)
            arcsinh(-2)

        This also works using functional notation::

            sage: arcsinh(-2,hold=True)
            arcsinh(-2)
            sage: arcsinh(-2)
            -arcsinh(2)

        To then evaluate again, we currently must use Maxima via
        :meth:`simplify`::

            sage: a = SR(-2).arcsinh(hold=True); a.simplify()
            -arcsinh(2)

        TESTS::

            sage: SR(oo).arcsinh()
            +Infinity
            sage: SR(-oo).arcsinh()
            -Infinity
            sage: SR(unsigned_infinity).arcsinh()
            Infinity
        """
        return new_Expression_from_GEx(self._parent,
                g_hold_wrapper(g_asinh, self._gobj, hold))

    def arccosh(self, hold=False):
        """
        Return the inverse hyperbolic cosine of self.

        EXAMPLES::

            sage: x.arccosh()
            arccosh(x)
            sage: SR(0).arccosh()
            1/2*I*pi
            sage: SR(1/2).arccosh()
            arccosh(1/2)
            sage: SR(CDF(1/2)).arccosh()  # rel tol 1e-15
            1.0471975511965976*I
            sage: maxima('acosh(0.5)')
            1.04719755119659...*%i

        To prevent automatic evaluation use the ``hold`` argument::

            sage: SR(-1).arccosh()
            I*pi
            sage: SR(-1).arccosh(hold=True)
            arccosh(-1)

        This also works using functional notation::

            sage: arccosh(-1,hold=True)
            arccosh(-1)
            sage: arccosh(-1)
            I*pi

        To then evaluate again, we currently must use Maxima via
        :meth:`simplify`::

            sage: a = SR(-1).arccosh(hold=True); a.simplify()
            I*pi

        TESTS::

            sage: SR(oo).arccosh()
            +Infinity
            sage: SR(-oo).arccosh()
            +Infinity
            sage: SR(unsigned_infinity).arccosh()
            +Infinity
        """
        return new_Expression_from_GEx(self._parent,
                g_hold_wrapper(g_acosh, self._gobj, hold))

    def arctanh(self, hold=False):
        """
        Return the inverse hyperbolic tangent of self.

        EXAMPLES::

            sage: x.arctanh()
            arctanh(x)
            sage: SR(0).arctanh()
            0
            sage: SR(1/2).arctanh()
            arctanh(1/2)
            sage: SR(0.5).arctanh()
            0.549306144334055
            sage: SR(0.5).arctanh().tanh()
            0.500000000000000
            sage: maxima('atanh(0.5)')  # abs tol 2e-16
            0.5493061443340548

        To prevent automatic evaluation use the ``hold`` argument::

            sage: SR(-1/2).arctanh()
            -arctanh(1/2)
            sage: SR(-1/2).arctanh(hold=True)
            arctanh(-1/2)

        This also works using functional notation::

            sage: arctanh(-1/2,hold=True)
            arctanh(-1/2)
            sage: arctanh(-1/2)
            -arctanh(1/2)

        To then evaluate again, we currently must use Maxima via
        :meth:`simplify`::

            sage: a = SR(-1/2).arctanh(hold=True); a.simplify()
            -arctanh(1/2)

        TESTS::

            sage: SR(1).arctanh()
            +Infinity
            sage: SR(-1).arctanh()
            -Infinity

            sage: SR(oo).arctanh()
            -1/2*I*pi
            sage: SR(-oo).arctanh()
            1/2*I*pi
            sage: SR(unsigned_infinity).arctanh()
            Traceback (most recent call last):
            ...
            RuntimeError: arctanh_eval(): arctanh(unsigned_infinity) encountered
        """
        return new_Expression_from_GEx(self._parent,
                g_hold_wrapper(g_atanh, self._gobj, hold))

    def exp(self, hold=False):
        """
        Return exponential function of self, i.e., e to the
        power of self.

        EXAMPLES::

            sage: x.exp()
            e^x
            sage: SR(0).exp()
            1
            sage: SR(1/2).exp()
            e^(1/2)
            sage: SR(0.5).exp()
            1.64872127070013
            sage: math.exp(0.5)
            1.6487212707001282

            sage: SR(0.5).exp().log()
            0.500000000000000
            sage: (pi*I).exp()
            -1

        To prevent automatic evaluation use the ``hold`` argument::

            sage: (pi*I).exp(hold=True)
            e^(I*pi)

        This also works using functional notation::

            sage: exp(I*pi,hold=True)
            e^(I*pi)
            sage: exp(I*pi)
            -1

        To then evaluate again, we currently must use Maxima via
        :meth:`simplify`::

            sage: a = (pi*I).exp(hold=True); a.simplify()
            -1

        TESTS:

        Test if :trac:`6377` is fixed::

            sage: SR(oo).exp()
            +Infinity
            sage: SR(-oo).exp()
            0
            sage: SR(unsigned_infinity).exp()
            Traceback (most recent call last):
            ...
            RuntimeError: exp_eval(): exp^(unsigned_infinity) encountered
        """
        return new_Expression_from_GEx(self._parent,
                g_hold_wrapper(g_exp, self._gobj, hold))

    def log(self, b=None, hold=False):
        """
        Return the logarithm of self.

        EXAMPLES::

            sage: x, y = var('x, y')
            sage: x.log()
            log(x)
            sage: (x^y + y^x).log()
            log(x^y + y^x)
            sage: SR(0).log()
            -Infinity
            sage: SR(-1).log()
            I*pi
            sage: SR(1).log()
            0
            sage: SR(1/2).log()
            log(1/2)
            sage: SR(0.5).log()
            -0.693147180559945
            sage: SR(0.5).log().exp()
            0.500000000000000
            sage: math.log(0.5)
            -0.6931471805599453
            sage: plot(lambda x: SR(x).log(), 0.1,10)
            Graphics object consisting of 1 graphics primitive

        To prevent automatic evaluation use the ``hold`` argument::

            sage: I.log()
            1/2*I*pi
            sage: I.log(hold=True)
            log(I)

        To then evaluate again, we currently must use Maxima via
        :meth:`simplify`::

            sage: a = I.log(hold=True); a.simplify()
            1/2*I*pi

        The ``hold`` parameter also works in functional notation::

            sage: log(-1,hold=True)
            log(-1)
            sage: log(-1)
            I*pi

        TESTS::

            sage: SR(oo).log()
            +Infinity
            sage: SR(-oo).log()
            +Infinity
            sage: SR(unsigned_infinity).log()
            +Infinity
        """
        res = new_Expression_from_GEx(self._parent,
                g_hold_wrapper(g_log, self._gobj, hold))
        if b is None:
            return res
        else:
            return res/self.coerce_in(b).log(hold=hold)

    def zeta(self, hold=False):
        """
        EXAMPLES::

            sage: x, y = var('x, y')
            sage: (x/y).zeta()
            zeta(x/y)
            sage: SR(2).zeta()
            1/6*pi^2
            sage: SR(3).zeta()
            zeta(3)
            sage: SR(CDF(0,1)).zeta()  # abs tol 1e-16
            0.003300223685324103 - 0.4181554491413217*I
            sage: CDF(0,1).zeta()  # abs tol 1e-16
            0.003300223685324103 - 0.4181554491413217*I
            sage: plot(lambda x: SR(x).zeta(), -10,10).show(ymin=-3,ymax=3)

        To prevent automatic evaluation use the ``hold`` argument::

            sage: SR(2).zeta(hold=True)
            zeta(2)

        This also works using functional notation::

            sage: zeta(2,hold=True)
            zeta(2)
            sage: zeta(2)
            1/6*pi^2

        To then evaluate again, we currently must use Maxima via
        :meth:`simplify`::

            sage: a = SR(2).zeta(hold=True); a.simplify()
            1/6*pi^2

        TESTS::

            sage: t = SR(1).zeta(); t
            Infinity
        """
        cdef GEx x
        sig_on()
        try:
            x = g_hold_wrapper(g_zeta, self._gobj, hold)
        finally:
            sig_off()
        return new_Expression_from_GEx(self._parent, x)

    def factorial(self, hold=False):
        """
        Return the factorial of self.

        OUTPUT:

        A symbolic expression.

        EXAMPLES::

            sage: var('x, y')
            (x, y)
            sage: SR(5).factorial()
            120
            sage: x.factorial()
            factorial(x)
            sage: (x^2+y^3).factorial()
            factorial(y^3 + x^2)

        To prevent automatic evaluation use the ``hold`` argument::

            sage: SR(5).factorial(hold=True)
            factorial(5)

        This also works using functional notation::

            sage: factorial(5,hold=True)
            factorial(5)
            sage: factorial(5)
            120

        To then evaluate again, we currently must use Maxima via
        :meth:`simplify`::

            sage: a = SR(5).factorial(hold=True); a.simplify()
            120
        """
        cdef GEx x
        sig_on()
        try:
            x = g_hold_wrapper(g_factorial, self._gobj, hold)
        finally:
            sig_off()
        return new_Expression_from_GEx(self._parent, x)

    def binomial(self, k, hold=False):
        """
        Return binomial coefficient "self choose k".

        OUTPUT:

        A symbolic expression.

        EXAMPLES::

            sage: var('x, y')
            (x, y)
            sage: SR(5).binomial(SR(3))
            10
            sage: x.binomial(SR(3))
            1/6*(x - 1)*(x - 2)*x
            sage: x.binomial(y)
            binomial(x, y)

        To prevent automatic evaluation use the ``hold`` argument::

            sage: x.binomial(3, hold=True)
            binomial(x, 3)
            sage: SR(5).binomial(3, hold=True)
            binomial(5, 3)

        To then evaluate again, we currently must use Maxima via
        :meth:`simplify`::

            sage: a = SR(5).binomial(3, hold=True); a.simplify()
            10

        The ``hold`` parameter is also supported in functional notation::

            sage: binomial(5,3, hold=True)
            binomial(5, 3)

        TESTS:

        Check if we handle zero correctly (:trac:`8561`)::

            sage: x.binomial(0)
            1
            sage: SR(0).binomial(0)
            1
        """
        cdef Expression nexp = self.coerce_in(k)
        cdef GEx x
        sig_on()
        try:
            x = g_hold2_wrapper(g_binomial, self._gobj, nexp._gobj, hold)
        finally:
            sig_off()
        return new_Expression_from_GEx(self._parent, x)

    def Order(self, hold=False):
        """
        Return the order of the expression, as in big oh notation.

        OUTPUT:

        A symbolic expression.

        EXAMPLES::

            sage: n = var('n')
            sage: t = (17*n^3).Order(); t
            Order(n^3)
            sage: t.derivative(n)
            Order(n^2)

        To prevent automatic evaluation use the ``hold`` argument::

            sage: (17*n^3).Order(hold=True)
            Order(17*n^3)
        """
        return new_Expression_from_GEx(self._parent,
                g_hold_wrapper(g_Order, self._gobj, hold))

    def gamma(self, hold=False):
        """
        Return the Gamma function evaluated at self.

        EXAMPLES::

            sage: x = var('x')
            sage: x.gamma()
            gamma(x)
            sage: SR(2).gamma()
            1
            sage: SR(10).gamma()
            362880
            sage: SR(10.0r).gamma()  # For ARM: rel tol 2e-15
            362880.0
            sage: SR(CDF(1,1)).gamma()
            0.49801566811835607 - 0.15494982830181067*I

        ::

            sage: gp('gamma(1+I)')
            0.4980156681183560427136911175 - 0.1549498283018106851249551305*I # 32-bit
            0.49801566811835604271369111746219809195 - 0.15494982830181068512495513048388660520*I # 64-bit

        We plot the familiar plot of this log-convex function::

            sage: plot(gamma(x), -6,4).show(ymin=-3,ymax=3)

        To prevent automatic evaluation use the ``hold`` argument::

            sage: SR(1/2).gamma()
            sqrt(pi)
            sage: SR(1/2).gamma(hold=True)
            gamma(1/2)

        This also works using functional notation::

            sage: gamma(1/2,hold=True)
            gamma(1/2)
            sage: gamma(1/2)
            sqrt(pi)

        To then evaluate again, we currently must use Maxima via
        :meth:`simplify`::

            sage: a = SR(1/2).gamma(hold=True); a.simplify()
            sqrt(pi)
        """
        cdef GEx x
        sig_on()
        try:
            x = g_hold_wrapper(g_tgamma, self._gobj, hold)
        finally:
            sig_off()
        return new_Expression_from_GEx(self._parent, x)

    def log_gamma(self, hold=False):
        """
        Return the log gamma function evaluated at self.
        This is the logarithm of gamma of self, where
        gamma is a complex function such that `gamma(n)`
        equals `factorial(n-1)`.

        EXAMPLES::

            sage: x = var('x')
            sage: x.log_gamma()
            log_gamma(x)
            sage: SR(2).log_gamma()
            0
            sage: SR(5).log_gamma()
            log(24)
            sage: a = SR(5).log_gamma(); a.n()
            3.17805383034795
            sage: SR(5-1).factorial().log()
            log(24)
            sage: set_verbose(-1); plot(lambda x: SR(x).log_gamma(), -7,8, plot_points=1000).show()
            sage: math.exp(0.5)
            1.6487212707001282
            sage: plot(lambda x: (SR(x).exp() - SR(-x).exp())/2 - SR(x).sinh(), -1, 1)
            Graphics object consisting of 1 graphics primitive

        To prevent automatic evaluation use the ``hold`` argument::

            sage: SR(5).log_gamma(hold=True)
            log_gamma(5)

        To evaluate again, currently we must use numerical evaluation
        via :meth:`n`::

            sage: a = SR(5).log_gamma(hold=True); a.n()
            3.17805383034795
        """
        cdef GEx x
        sig_on()
        try:
            x = g_hold_wrapper(g_lgamma, self._gobj, hold)
        finally:
            sig_off()
        return new_Expression_from_GEx(self._parent, x)

    def default_variable(self):
        """
        Return the default variable, which is by definition the first
        variable in self, or `x` is there are no variables in self.
        The result is cached.

        EXAMPLES::

            sage: sqrt(2).default_variable()
            x
            sage: x, theta, a = var('x, theta, a')
            sage: f = x^2 + theta^3 - a^x
            sage: f.default_variable()
            a

        Note that this is the first *variable*, not the first *argument*::

            sage: f(theta, a, x) = a + theta^3
            sage: f.default_variable()
            a
            sage: f.variables()
            (a, theta)
            sage: f.arguments()
            (theta, a, x)
        """
        v = self.variables()
        if len(v) == 0:
            return self.parent().var('x')
        else:
            return v[0]

    def combine(self):
        r"""
        Return a simplified version of this symbolic expression
        by combining all terms with the same denominator into a single
        term.

        EXAMPLES::

            sage: var('x, y, a, b, c')
            (x, y, a, b, c)
            sage: f = x*(x-1)/(x^2 - 7) + y^2/(x^2-7) + 1/(x+1) + b/a + c/a; f
            (x - 1)*x/(x^2 - 7) + y^2/(x^2 - 7) + b/a + c/a + 1/(x + 1)
            sage: f.combine()
            ((x - 1)*x + y^2)/(x^2 - 7) + (b + c)/a + 1/(x + 1)
        """
        return self.parent()(self._maxima_().combine())

    def normalize(self):
        """
        Return this expression normalized as a fraction

        .. SEEALSO:

            :meth:`numerator`, :meth:`denominator`,
            :meth:`numerator_denominator`, :meth:`combine`

        EXAMPLES::

            sage: var('x, y, a, b, c')
            (x, y, a, b, c)
            sage: g = x + y/(x + 2)
            sage: g.normalize()
            (x^2 + 2*x + y)/(x + 2)

            sage: f = x*(x-1)/(x^2 - 7) + y^2/(x^2-7) + 1/(x+1) + b/a + c/a
            sage: f.normalize()
            (a*x^3 + b*x^3 + c*x^3 + a*x*y^2 + a*x^2 + b*x^2 + c*x^2 +
                    a*y^2 - a*x - 7*b*x - 7*c*x - 7*a - 7*b - 7*c)/((x^2 -
                        7)*a*(x + 1))

        ALGORITHM: Uses GiNaC.

        """
        return new_Expression_from_GEx(self._parent, self._gobj.normal())

    def numerator(self, bint normalize = True):
        """
        Return the numerator of this symbolic expression

        INPUT:

        - ``normalize`` -- (default: ``True``) a boolean.

        If ``normalize`` is ``True``, the expression is first normalized to
        have it as a fraction before getting the numerator.

        If ``normalize`` is ``False``, the expression is kept and if it is not
        a quotient, then this will return the expression itself.

        .. SEEALSO::

            :meth:`normalize`, :meth:`denominator`,
            :meth:`numerator_denominator`, :meth:`combine`

        EXAMPLES::

            sage: a, x, y = var('a,x,y')
            sage: f = x*(x-a)/((x^2 - y)*(x-a)); f
            x/(x^2 - y)
            sage: f.numerator()
            x
            sage: f.denominator()
            x^2 - y
            sage: f.numerator(normalize=False)
            x
            sage: f.denominator(normalize=False)
            x^2 - y

            sage: y = var('y')
            sage: g = x + y/(x + 2); g
            x + y/(x + 2)
            sage: g.numerator()
            x^2 + 2*x + y
            sage: g.denominator()
            x + 2
            sage: g.numerator(normalize=False)
            x + y/(x + 2)
            sage: g.denominator(normalize=False)
            1

        TESTS::

            sage: ((x+y)^2/(x-y)^3*x^3).numerator(normalize=False)
            (x + y)^2*x^3
            sage: ((x+y)^2*x^3).numerator(normalize=False)
            (x + y)^2*x^3
            sage: (y/x^3).numerator(normalize=False)
            y
            sage: t = y/x^3/(x+y)^(1/2); t
            y/(sqrt(x + y)*x^3)
            sage: t.numerator(normalize=False)
            y
            sage: (1/x^3).numerator(normalize=False)
            1
            sage: (x^3).numerator(normalize=False)
            x^3
            sage: (y*x^sin(x)).numerator(normalize=False)
            Traceback (most recent call last):
            ...
            TypeError: self is not a rational expression
        """
        cdef GExVector vec
        cdef GEx oper, power
        if normalize:
            return new_Expression_from_GEx(self._parent, self._gobj.numer())
        elif is_a_mul(self._gobj):
            for i from 0 <= i < self._gobj.nops():
                oper = self._gobj.op(i)
                if not is_a_power(oper):
                    vec.push_back(oper)
                else:
                    power = oper.op(1)
                    if not is_a_numeric(power):
                        raise TypeError("self is not a rational expression")
                    elif ex_to_numeric(power).is_positive():
                        vec.push_back(oper)
            return new_Expression_from_GEx(self._parent,
                                           g_mul_construct(vec, True))
        elif is_a_power(self._gobj):
            power = self._gobj.op(1)
            if is_a_numeric(power) and ex_to_numeric(power).is_negative():
                return self._parent.one()
        return self

    def denominator(self, bint normalize=True):
        """
        Return the denominator of this symbolic expression

        INPUT:

        - ``normalize`` -- (default: ``True``) a boolean.

        If ``normalize`` is ``True``, the expression is first normalized to
        have it as a fraction before getting the denominator.

        If ``normalize`` is ``False``, the expression is kept and if it is not
        a quotient, then this will just return 1.

        .. SEEALSO::

            :meth:`normalize`, :meth:`numerator`,
            :meth:`numerator_denominator`, :meth:`combine`

        EXAMPLES::

            sage: x, y, z, theta = var('x, y, z, theta')
            sage: f = (sqrt(x) + sqrt(y) + sqrt(z))/(x^10 - y^10 - sqrt(theta))
            sage: f.numerator()
            sqrt(x) + sqrt(y) + sqrt(z)
            sage: f.denominator()
            x^10 - y^10 - sqrt(theta)

            sage: f.numerator(normalize=False)
            (sqrt(x) + sqrt(y) + sqrt(z))
            sage: f.denominator(normalize=False)
            x^10 - y^10 - sqrt(theta)

            sage: y = var('y')
            sage: g = x + y/(x + 2); g
            x + y/(x + 2)
            sage: g.numerator(normalize=False)
            x + y/(x + 2)
            sage: g.denominator(normalize=False)
            1

        TESTS::

            sage: ((x+y)^2/(x-y)^3*x^3).denominator(normalize=False)
            (x - y)^3
            sage: ((x+y)^2*x^3).denominator(normalize=False)
            1
            sage: (y/x^3).denominator(normalize=False)
            x^3
            sage: t = y/x^3/(x+y)^(1/2); t
            y/(sqrt(x + y)*x^3)
            sage: t.denominator(normalize=False)
            sqrt(x + y)*x^3
            sage: (1/x^3).denominator(normalize=False)
            x^3
            sage: (x^3).denominator(normalize=False)
            1
            sage: (y*x^sin(x)).denominator(normalize=False)
            Traceback (most recent call last):
            ...
            TypeError: self is not a rational expression
        """
        cdef GExVector vec
        cdef GEx oper, ex, power
        if normalize:
            return new_Expression_from_GEx(self._parent, self._gobj.denom())
        elif is_a_mul(self._gobj):
            for i from 0 <= i < self._gobj.nops():
                oper = self._gobj.op(i)
                if is_a_power(oper):
                    ex = oper.op(0)
                    power = oper.op(1)
                    if not is_a_numeric(power):
                        raise TypeError("self is not a rational expression")
                    elif ex_to_numeric(power).is_negative():
                        vec.push_back(g_pow(ex, g_abs(power)))
            return new_Expression_from_GEx(self._parent,
                                           g_mul_construct(vec, False))
        elif is_a_power(self._gobj):
            power = self._gobj.op(1)
            if is_a_numeric(power) and ex_to_numeric(power).is_negative():
                return new_Expression_from_GEx(self._parent,
                        g_pow(self._gobj.op(0), g_abs(power)))

        return self._parent.one()

    def numerator_denominator(self, bint normalize=True):
        """
        Return the numerator and the denominator of this symbolic expression

        INPUT:

        - ``normalize`` -- (default: ``True``) a boolean.

        If ``normalize`` is ``True``, the expression is first normalized to
        have it as a fraction before getting the numerator and denominator.

        If ``normalize`` is ``False``, the expression is kept and if it is not
        a quotient, then this will return the expression itself together with
        1.

        .. SEEALSO::

            :meth:`normalize`, :meth:`numerator`, :meth:`denominator`,
            :meth:`combine`

        EXAMPLE::

            sage: x, y, a = var("x y a")
            sage: ((x+y)^2/(x-y)^3*x^3).numerator_denominator()
            ((x + y)^2*x^3, (x - y)^3)

            sage: ((x+y)^2/(x-y)^3*x^3).numerator_denominator(False)
            ((x + y)^2*x^3, (x - y)^3)

            sage: g = x + y/(x + 2)
            sage: g.numerator_denominator()
            (x^2 + 2*x + y, x + 2)
            sage: g.numerator_denominator(normalize=False)
            (x + y/(x + 2), 1)

            sage: g = x^2*(x + 2)
            sage: g.numerator_denominator()
            ((x + 2)*x^2, 1)
            sage: g.numerator_denominator(normalize=False)
            ((x + 2)*x^2, 1)

        TESTS::

            sage: ((x+y)^2/(x-y)^3*x^3).numerator_denominator(normalize=False)
            ((x + y)^2*x^3, (x - y)^3)
            sage: ((x+y)^2*x^3).numerator_denominator(normalize=False)
            ((x + y)^2*x^3, 1)
            sage: (y/x^3).numerator_denominator(normalize=False)
            (y, x^3)
            sage: t = y/x^3/(x+y)^(1/2); t
            y/(sqrt(x + y)*x^3)
            sage: t.numerator_denominator(normalize=False)
            (y, sqrt(x + y)*x^3)
            sage: (1/x^3).numerator_denominator(normalize=False)
            (1, x^3)
            sage: (x^3).numerator_denominator(normalize=False)
            (x^3, 1)
            sage: (y*x^sin(x)).numerator_denominator(normalize=False)
            Traceback (most recent call last):
            ...
            TypeError: self is not a rational expression
        """
        cdef GExVector vecnumer, vecdenom
        cdef GEx oper, ex, power
        cdef GNumeric power_num
        if normalize:
            ex = self._gobj.numer_denom()
            return (new_Expression_from_GEx(self._parent, ex.op(0)),
                    new_Expression_from_GEx(self._parent, ex.op(1)))
        elif is_a_mul(self._gobj):
            for i from 0 <= i < self._gobj.nops():
                oper = self._gobj.op(i)
                if is_a_power(oper):   # oper = ex^power
                    ex = oper.op(0)
                    power = oper.op(1)
                    if not is_a_numeric(power):
                        raise TypeError("self is not a rational expression")
                    elif is_a_numeric(power):
                        power_num = ex_to_numeric(power)
                        if power_num.is_positive():
                            vecnumer.push_back(oper)
                        else:
                            vecdenom.push_back(g_pow(ex, g_abs(power)))
                else:
                    vecnumer.push_back(oper)
            return (new_Expression_from_GEx(self._parent,
                                            g_mul_construct(vecnumer, False)),
                    new_Expression_from_GEx(self._parent,
                                            g_mul_construct(vecdenom, False)))
        elif is_a_power(self._gobj):
            power = self._gobj.op(1)
            if is_a_numeric(power) and ex_to_numeric(power).is_positive():
                return (self, self._parent.one())
            else:
                return (self._parent.one(),
                        new_Expression_from_GEx(self._parent,
                               g_pow(self._gobj.op(0), g_abs(power))))
        else:
            return (self, self._parent.one())

    def partial_fraction(self, var=None):
        r"""
        Return the partial fraction expansion of ``self`` with
        respect to the given variable.

        INPUT:


        -  ``var`` - variable name or string (default: first
           variable)


        OUTPUT:

        A symbolic expression.

        EXAMPLES::

            sage: f = x^2/(x+1)^3
            sage: f.partial_fraction()
            1/(x + 1) - 2/(x + 1)^2 + 1/(x + 1)^3
            sage: f.partial_fraction()
            1/(x + 1) - 2/(x + 1)^2 + 1/(x + 1)^3

        Notice that the first variable in the expression is used by
        default::

            sage: y = var('y')
            sage: f = y^2/(y+1)^3
            sage: f.partial_fraction()
            1/(y + 1) - 2/(y + 1)^2 + 1/(y + 1)^3

            sage: f = y^2/(y+1)^3 + x/(x-1)^3
            sage: f.partial_fraction()
            y^2/(y^3 + 3*y^2 + 3*y + 1) + 1/(x - 1)^2 + 1/(x - 1)^3

        You can explicitly specify which variable is used::

            sage: f.partial_fraction(y)
            x/(x^3 - 3*x^2 + 3*x - 1) + 1/(y + 1) - 2/(y + 1)^2 + 1/(y + 1)^3
        """
        if var is None:
            var = self.default_variable()
        return self.parent()(self._maxima_().partfrac(var))

    def maxima_methods(self):
        """
        Provide easy access to maxima methods, converting the result to a
        Sage expression automatically.

        EXAMPLES::

            sage: t = log(sqrt(2) - 1) + log(sqrt(2) + 1); t
            log(sqrt(2) + 1) + log(sqrt(2) - 1)
            sage: res = t.maxima_methods().logcontract(); res
            log((sqrt(2) + 1)*(sqrt(2) - 1))
            sage: type(res)
            <type 'sage.symbolic.expression.Expression'>
        """
        from sage.symbolic.maxima_wrapper import MaximaWrapper
        return MaximaWrapper(self)

    def rectform(self):
        r"""
        Convert this symbolic expression to rectangular form; that
        is, the form `a + bi` where `a` and `b` are real numbers and
        `i` is the imaginary unit.

        .. note::

           The name \"rectangular\" comes from the fact that, in the
           complex plane, `a` and `bi` are perpendicular.

        INPUT:

        - ``self`` -- the expression to convert.

        OUTPUT:

        A new expression, equivalent to the original, but expressed in
        the form `a + bi`.

        ALGORITHM:

        We call Maxima's ``rectform()`` and return the result unmodified.

        EXAMPLES:

        The exponential form of `\sin(x)`::

            sage: f = (e^(I*x) - e^(-I*x)) / (2*I)
            sage: f.rectform()
            sin(x)

        And `\cos(x)`::

            sage: f = (e^(I*x) + e^(-I*x)) / 2
            sage: f.rectform()
            cos(x)

        In some cases, this will simplify the given expression. For
        example, here, `e^{ik\pi}`, `\sin(k\pi)=0` should cancel
        leaving only `\cos(k\pi)` which can then be simplified::

            sage: k = var('k')
            sage: assume(k, 'integer')
            sage: f = e^(I*pi*k)
            sage: f.rectform()
            (-1)^k

        However, in general, the resulting expression may be more
        complicated than the original::

            sage: f = e^(I*x)
            sage: f.rectform()
            cos(x) + I*sin(x)

        TESTS:

        If the expression is already in rectangular form, it should be
        left alone::

            sage: a,b = var('a,b')
            sage: assume((a, 'real'), (b, 'real'))
            sage: f = a + b*I
            sage: f.rectform()
            a + I*b
            sage: forget()

        We can check with specific real numbers::

            sage: a = RR.random_element()
            sage: b = RR.random_element()
            sage: f = a + b*I
            sage: bool(f.rectform() == a + b*I)
            True

        If we decompose a complex number into its real and imaginary
        parts, they should correspond to the real and imaginary terms
        of the rectangular form::

            sage: z = CC.random_element()
            sage: a = z.real_part()
            sage: b = z.imag_part()
            sage: bool(SR(z).rectform() == a + b*I)
            True

        """
        return self.maxima_methods().rectform()

    def simplify(self):
        """
        Return a simplified version of this symbolic expression.

        .. note::

           Currently, this just sends the expression to Maxima
           and converts it back to Sage.

        .. seealso::

           :meth:`simplify_full`, :meth:`simplify_trig`,
           :meth:`simplify_rational`, :meth:`simplify_rectform`
           :meth:`simplify_factorial`, :meth:`simplify_log`,
           :meth:`simplify_real`, :meth:`simplify_hypergeometric`,
           :meth:`canonicalize_radical`

        EXAMPLES::

            sage: a = var('a'); f = x*sin(2)/(x^a); f
            x*sin(2)/x^a
            sage: f.simplify()
            x^(-a + 1)*sin(2)

        TESTS:

        Check that :trac:`14637` is fixed::

            sage: assume(x > 0, x < pi/2)
            sage: acos(cos(x)).simplify()
            x
            sage: forget()
        """
        return self._parent(self._maxima_())

    def simplify_full(self):
        """
        Apply :meth:`simplify_factorial`, :meth:`simplify_rectform`,
        :meth:`simplify_trig`, :meth:`simplify_rational`, and
        then :meth:`expand_sum` to self (in that order).

        ALIAS: ``simplify_full`` and ``full_simplify`` are the same.

        EXAMPLES::

            sage: f = sin(x)^2 + cos(x)^2
            sage: f.simplify_full()
            1

        ::

            sage: f = sin(x/(x^2 + x))
            sage: f.simplify_full()
            sin(1/(x + 1))

        ::

            sage: var('n,k')
            (n, k)
            sage: f = binomial(n,k)*factorial(k)*factorial(n-k)
            sage: f.simplify_full()
            factorial(n)

        TESTS:

        There are two square roots of `$(x + 1)^2$`, so this should
        not be simplified to `$x + 1$`, :trac:`12737`::

            sage: f = sqrt((x + 1)^2)
            sage: f.simplify_full()
            sqrt(x^2 + 2*x + 1)

        The imaginary part of an expression should not change under
        simplification; :trac:`11934`::

            sage: f = sqrt(-8*(4*sqrt(2) - 7)*x^4 + 16*(3*sqrt(2) - 5)*x^3)
            sage: original = f.imag_part()
            sage: simplified = f.full_simplify().imag_part()
            sage: original - simplified
            0

        The invalid simplification from :trac:`12322` should not occur
        after :trac:`12737`::

            sage: t = var('t')
            sage: assume(t, 'complex')
            sage: assumptions()
            [t is complex]
            sage: f = (1/2)*log(2*t) + (1/2)*log(1/t)
            sage: f.simplify_full()
            1/2*log(2*t) - 1/2*log(t)
            sage: forget()

        Complex logs are not contracted, :trac:`17556`::

            sage: x,y = SR.var('x,y')
            sage: assume(y, 'complex')
            sage: f = log(x*y) - (log(x) + log(y))
            sage: f.simplify_full()
            log(x*y) - log(x) - log(y)
            sage: forget()

        The simplifications from :meth:`simplify_rectform` are
        performed, :trac:`17556`::

            sage: f = ( e^(I*x) - e^(-I*x) ) / ( I*e^(I*x) + I*e^(-I*x) )
            sage: f.simplify_full()
            sin(x)/cos(x)

        """
        x = self
        x = x.simplify_factorial()
        x = x.simplify_rectform()
        x = x.simplify_trig()
        x = x.simplify_rational()
        x = x.expand_sum()
        return x

    full_simplify = simplify_full


    def simplify_hypergeometric(self, algorithm='maxima'):
        """
        Simplify an expression containing hypergeometric functions.

        INPUT:

        - ``algorithm`` -- (default: ``'maxima'``) the algorithm to use for
          for simplification. Implemented are ``'maxima'``, which uses Maxima's
          ``hgfred`` function, and ``'sage'``, which uses an algorithm
          implemented in the hypergeometric module

        ALIAS: :meth:`hypergeometric_simplify` and
        :meth:`simplify_hypergeometric` are the same

        EXAMPLES::

            sage: hypergeometric((5, 4), (4, 1, 2, 3),
            ....:                x).simplify_hypergeometric()
            1/144*x^2*hypergeometric((), (3, 4), x) +...
            1/3*x*hypergeometric((), (2, 3), x) + hypergeometric((), (1, 2), x)
            sage: (2*hypergeometric((), (), x)).simplify_hypergeometric()
            2*e^x
            sage: (nest(lambda y: hypergeometric([y], [1], x), 3, 1)
            ....:  .simplify_hypergeometric())
            laguerre(-laguerre(-e^x, x), x)
            sage: (nest(lambda y: hypergeometric([y], [1], x), 3, 1)
            ....:  .simplify_hypergeometric(algorithm='sage'))
            hypergeometric((hypergeometric((e^x,), (1,), x),), (1,), x)

        """
        from sage.functions.hypergeometric import hypergeometric, closed_form
        from sage.calculus.calculus import maxima
        try:
            op = self.operator()
        except RuntimeError:
            return self
        ops = self.operands()
        if op == hypergeometric:
            if algorithm == 'maxima':
                return (self.parent()
                        (maxima.hgfred(map(lambda o: o.simplify_hypergeometric(algorithm),
                                           ops[0].operands()),
                                       map(lambda o: o.simplify_hypergeometric(algorithm),
                                           ops[1].operands()),
                                       ops[2].simplify_hypergeometric(algorithm))))
            elif algorithm == 'sage':
                return (closed_form
                        (hypergeometric(map(lambda o: o.simplify_hypergeometric(algorithm),
                                            ops[0].operands()),
                                        map(lambda o: o.simplify_hypergeometric(algorithm),
                                            ops[1].operands()),
                                        ops[2].simplify_hypergeometric(algorithm))))
            else:
                raise NotImplementedError('unknown algorithm')
        if not op:
            return self
        return op(*map(lambda o: o.simplify_hypergeometric(algorithm), ops))

    hypergeometric_simplify = simplify_hypergeometric


    def simplify_rectform(self, complexity_measure = string_length):
        r"""
        Attempt to simplify this expression by expressing it in the
        form `a + bi` where both `a` and `b` are real. This
        transformation is generally not a simplification, so we use
        the given ``complexity_measure`` to discard
        non-simplifications.

        INPUT:

        - ``self`` -- the expression to simplify.

        - ``complexity_measure`` -- (default:
          ``sage.symbolic.complexity_measures.string_length``) a
          function taking a symbolic expression as an argument and
          returning a measure of that expressions complexity. If
          ``None`` is supplied, the simplification will be performed
          regardless of the result.

        OUTPUT:

        If the transformation produces a simpler expression (according
        to ``complexity_measure``) then that simpler expression is
        returned. Otherwise, the original expression is returned.

        ALGORITHM:

        We first call :meth:`rectform()` on the given
        expression. Then, the supplied complexity measure is used to
        determine whether or not the result is simpler than the
        original expression.

        EXAMPLES:

        The exponential form of `\tan(x)`::

            sage: f = ( e^(I*x) - e^(-I*x) ) / ( I*e^(I*x) + I*e^(-I*x) )
            sage: f.simplify_rectform()
            sin(x)/cos(x)

        This should not be expanded with Euler's formula since the
        resulting expression is longer when considered as a string,
        and the default ``complexity_measure`` uses string length to
        determine which expression is simpler::

            sage: f = e^(I*x)
            sage: f.simplify_rectform()
            e^(I*x)

        However, if we pass ``None`` as our complexity measure, it
        is::

            sage: f = e^(I*x)
            sage: f.simplify_rectform(complexity_measure = None)
            cos(x) + I*sin(x)

        TESTS:

        When given ``None``, we should always call :meth:`rectform()`
        and return the result::

            sage: polynomials = QQ['x']
            sage: f = SR(polynomials.random_element())
            sage: g = f.simplify_rectform(complexity_measure = None)
            sage: bool(g == f.rectform())
            True

        """
        simplified_expr = self.rectform()

        if complexity_measure is None:
            return simplified_expr

        if complexity_measure(simplified_expr) < complexity_measure(self):
            return simplified_expr
        else:
            return self



    def simplify_real(self):
        r"""
        Simplify the given expression over the real numbers. This allows
        the simplification of `\sqrt{x^{2}}` into `\left|x\right|` and
        the contraction of `\log(x) + \log(y)` into `\log(xy)`.

        INPUT:

        - ``self`` -- the expression to convert.

        OUTPUT:

        A new expression, equivalent to the original one under the
        assumption that the variables involved are real.

        EXAMPLES::

            sage: f = sqrt(x^2)
            sage: f.simplify_real()
            abs(x)

        ::

            sage: y = SR.var('y')
            sage: f = log(x) + 2*log(y)
            sage: f.simplify_real()
            log(x*y^2)

        TESTS:

        We set the Maxima ``domain`` variable to 'real' before we call
        out to Maxima. When we return, however, we should set the
        ``domain`` back to what it was, rather than assuming that it
        was 'complex'::

            sage: from sage.calculus.calculus import maxima
            sage: maxima('domain: real;')
            real
            sage: x.simplify_real()
            x
            sage: maxima('domain;')
            real
            sage: maxima('domain: complex;')
            complex

        We forget the assumptions that our variables are real after
        simplification; make sure we don't forget an assumption that
        existed before we were called::

            sage: assume(x, 'real')
            sage: x.simplify_real()
            x
            sage: assumptions()
            [x is real]
            sage: forget()

        We also want to be sure that we don't forget assumptions on
        other variables::

            sage: x,y,z = SR.var('x,y,z')
            sage: assume(y, 'integer')
            sage: assume(z, 'antisymmetric')
            sage: x.simplify_real()
            x
            sage: assumptions()
            [y is integer, z is antisymmetric]
            sage: forget()

        No new assumptions should exist after the call::

            sage: assumptions()
            []
            sage: x.simplify_real()
            x
            sage: assumptions()
            []

        """
        from sage.symbolic.assumptions import assume, assumptions, forget
        from sage.calculus.calculus import maxima
        original_domain = maxima.eval('domain')
        original_assumptions = assumptions()

        maxima.eval('domain: real$')

        # We might as well go all the way and tell Maxima to assume
        # that all variables are real. Since we're setting the
        # simplification domain (and it's indiscriminate), you'd
        # better not call this unless your variables really are real
        # anyway.
        for v in self.variables():
            assume(v, 'real');

        # This will round trip through Maxima, essentially performing
        # self.simplify() in the process.
        result = self.simplify_log()

        # Set the domain back to what it was before we were called.
        maxima.eval('domain: %s$' % original_domain)

        # Forget all assumptions, and restore the ones that existed
        # when we were called. This is much simpler than the bookkeeping
        # necessary otherwise.
        forget()
        for assumption in original_assumptions:
            assume(assumption);

        return result


    def simplify_trig(self,expand=True):
        r"""
        Optionally expand and then employ identities such as
        `\sin(x)^2 + \cos(x)^2 = 1`, `\cosh(x)^2 - \sinh(x)^2 = 1`,
        `\sin(x)\csc(x) = 1`, or `\tanh(x)=\sinh(x)/\cosh(x)`
        to simplify expressions containing tan, sec, etc., to sin,
        cos, sinh, cosh.

        INPUT:

        - ``self`` - symbolic expression

        - ``expand`` - (default:True) if True, expands trigonometric
          and hyperbolic functions of sums of angles and of multiple
          angles occurring in ``self`` first. For best results,
          ``self`` should be expanded. See also :meth:`expand_trig` to
          get more controls on this expansion.

        ALIAS: :meth:`trig_simplify` and :meth:`simplify_trig` are the same

        EXAMPLES::

            sage: f = sin(x)^2 + cos(x)^2; f
            cos(x)^2 + sin(x)^2
            sage: f.simplify()
            cos(x)^2 + sin(x)^2
            sage: f.simplify_trig()
            1
            sage: h = sin(x)*csc(x)
            sage: h.simplify_trig()
            1
            sage: k = tanh(x)*cosh(2*x)
            sage: k.simplify_trig()
            (2*sinh(x)^3 + sinh(x))/cosh(x)

        In some cases we do not want to expand::

            sage: f=tan(3*x)
            sage: f.simplify_trig()
            (4*cos(x)^2 - 1)*sin(x)/(4*cos(x)^3 - 3*cos(x))
            sage: f.simplify_trig(False)
            sin(3*x)/cos(3*x)

        """
        # much better to expand first, since it often doesn't work
        # right otherwise!
        if expand:
            return self.parent()(self._maxima_().trigexpand().trigsimp())
        else:
            return self.parent()(self._maxima_().trigsimp())

    trig_simplify = simplify_trig

    def simplify_rational(self,algorithm='full', map=False):
        r"""
        Simplify rational expressions.

        INPUT:

        - ``self`` - symbolic expression

        - ``algorithm`` - (default: 'full') string which switches the
          algorithm for simplifications. Possible values are

          - 'simple' (simplify rational functions into quotient of two
            polynomials),

          - 'full' (apply repeatedly, if necessary)

          - 'noexpand' (convert to commmon denominator and add)

        - ``map`` - (default: False) if True, the result is an
          expression whose leading operator is the same as that of the
          expression ``self`` but whose subparts are the results of
          applying simplification rules to the corresponding subparts
          of the expressions.

        ALIAS: :meth:`rational_simplify` and :meth:`simplify_rational`
        are the same

        DETAILS: We call Maxima functions ratsimp, fullratsimp and
        xthru. If each part of the expression has to be simplified
        separately, we use Maxima function map.

        EXAMPLES::

            sage: f = sin(x/(x^2 + x))
            sage: f
            sin(x/(x^2 + x))
            sage: f.simplify_rational()
            sin(1/(x + 1))

        ::

            sage: f = ((x - 1)^(3/2) - (x + 1)*sqrt(x - 1))/sqrt((x - 1)*(x + 1)); f
            -((x + 1)*sqrt(x - 1) - (x - 1)^(3/2))/sqrt((x + 1)*(x - 1))
            sage: f.simplify_rational()
            -2*sqrt(x - 1)/sqrt(x^2 - 1)

        With ``map=True`` each term in a sum is simplified separately
        and thus the resuls are shorter for functions which are
        combination of rational and nonrational funtions. In the
        following example, we use this option if we want not to
        combine logarithm and the rational function into one
        fraction::

            sage: f=(x^2-1)/(x+1)-ln(x)/(x+2)
            sage: f.simplify_rational()
            (x^2 + x - log(x) - 2)/(x + 2)
            sage: f.simplify_rational(map=True)
            x - log(x)/(x + 2) - 1

        Here is an example from the Maxima documentation of where
        ``algorithm='simple'`` produces an (possibly useful) intermediate
        step::

            sage: y = var('y')
            sage: g = (x^(y/2) + 1)^2*(x^(y/2) - 1)^2/(x^y - 1)
            sage: g.simplify_rational(algorithm='simple')
            (x^(2*y) - 2*x^y + 1)/(x^y - 1)
            sage: g.simplify_rational()
            x^y - 1

        With option ``algorithm='noexpand'`` we only convert to common
        denominators and add. No expansion of products is performed::

            sage: f=1/(x+1)+x/(x+2)^2
            sage: f.simplify_rational()
            (2*x^2 + 5*x + 4)/(x^3 + 5*x^2 + 8*x + 4)
            sage: f.simplify_rational(algorithm='noexpand')
            ((x + 2)^2 + (x + 1)*x)/((x + 2)^2*(x + 1))
        """
        self_m = self._maxima_()
        if algorithm == 'full':
            maxima_method = 'fullratsimp'
        elif algorithm == 'simple':
            maxima_method = 'ratsimp'
        elif algorithm == 'noexpand':
            maxima_method = 'xthru'
        else:
            raise NotImplementedError("unknown algorithm, see the help for available algorithms")
        P = self_m.parent()
        self_str=self_m.str()
        if map:
            cmd = "if atom(%s) then %s(%s) else map(%s,%s)"%(self_str,maxima_method,self_str,maxima_method,self_str)
        else:
            cmd = "%s(%s)"%(maxima_method,self_m.str())
        res = P(cmd)
        return self.parent()(res)

    rational_simplify = simplify_rational

    def simplify_factorial(self):
        """
        Simplify by combining expressions with factorials, and by
        expanding binomials into factorials.

        ALIAS: factorial_simplify and simplify_factorial are the same

        EXAMPLES:

        Some examples are relatively clear::

            sage: var('n,k')
            (n, k)
            sage: f = factorial(n+1)/factorial(n); f
            factorial(n + 1)/factorial(n)
            sage: f.simplify_factorial()
            n + 1

        ::

            sage: f = factorial(n)*(n+1); f
            (n + 1)*factorial(n)
            sage: simplify(f)
            (n + 1)*factorial(n)
            sage: f.simplify_factorial()
            factorial(n + 1)

        ::

            sage: f = binomial(n, k)*factorial(k)*factorial(n-k); f
            binomial(n, k)*factorial(k)*factorial(-k + n)
            sage: f.simplify_factorial()
            factorial(n)

        A more complicated example, which needs further processing::

            sage: f = factorial(x)/factorial(x-2)/2 + factorial(x+1)/factorial(x)/2; f
            1/2*factorial(x + 1)/factorial(x) + 1/2*factorial(x)/factorial(x - 2)
            sage: g = f.simplify_factorial(); g
            1/2*(x - 1)*x + 1/2*x + 1/2
            sage: g.simplify_rational()
            1/2*x^2 + 1/2


        TESTS:

        Check that the problem with applying `full_simplify()` to gamma
        functions (:trac:`9240`) has been fixed::

            sage: gamma(1/3)
            gamma(1/3)
            sage: gamma(1/3).full_simplify()
            gamma(1/3)
            sage: gamma(4/3)
            gamma(4/3)
            sage: gamma(4/3).full_simplify()
            1/3*gamma(1/3)

        """
        return self.parent()(self._maxima_().makefact().factcomb().minfactorial())

    factorial_simplify = simplify_factorial

    def expand_sum(self):
        r"""
        For every symbolic sum in the given expression, try to expand it,
        symbolically or numerically.

        While symbolic sum expressions with constant limits are evaluated
        immediately on the command line, unevaluated sums of this kind can
        result from, e.g., substitution of limit variables.

        INPUT:

        - ``self`` - symbolic expression

        EXAMPLES::

            sage: (k,n) = var('k,n')
            sage: ex = sum(abs(-k*k+n),k,1,n)(n=8); ex
            sum(abs(-k^2 + 8), k, 1, 8)
            sage: ex.expand_sum()
            162
            sage: f(x,k) = sum((2/n)*(sin(n*x)*(-1)^(n+1)), n, 1, k)
            sage: f(x,2)
            -2*sum((-1)^n*sin(n*x)/n, n, 1, 2)
            sage: f(x,2).expand_sum()
            -sin(2*x) + 2*sin(x)

        We can use this to do floating-point approximation as well::

            sage: (k,n) = var('k,n')
            sage: f(n)=sum(sqrt(abs(-k*k+n)),k,1,n)
            sage: f(n=8)
            sum(sqrt(abs(-k^2 + 8)), k, 1, 8)
            sage: f(8).expand_sum()
            sqrt(41) + sqrt(17) + 2*sqrt(14) + 3*sqrt(7) + 2*sqrt(2) + 3
            sage: f(8).expand_sum().n()
            31.7752256945384

        See :trac:`9424` for making the following no longer raise
        an error::

            sage: f(8).n()
            Traceback (most recent call last):
            ...
            TypeError: cannot evaluate symbolic expression numerically
        """
        return self.parent()(self._maxima_().simplify_sum())

    def canonicalize_radical(self):
        r"""
        Choose a canonical branch of the given expression. The square
        root, cube root, natural log, etc. functions are multi-valued. The
        ``canonicalize_radical()`` method will choose *one* of these values
        based on a heuristic.

        For example, ``sqrt(x^2)`` has two values: ``x``, and
        ``-x``. The ``canonicalize_radical()`` function will choose
        *one* of them, consistently, based on the behavior of the
        expression as ``x`` tends to positive infinity. The solution
        chosen is the one which exhibits this same behavior. Since
        ``sqrt(x^2)`` approaches positive infinity as ``x`` does, the
        solution chosen is ``x`` (which also tends to positive
        infinity).

        .. WARNING::

            As shown in the examples below, a canonical form is not always
            returned, i.e., two mathematically identical expressions might
            be converted to different expressions.

            Assumptions are not taken into account during the
            transformation. This may result in a branch choice
            inconsistent with your assumptions.

        ALGORITHM:

        This uses the Maxima ``radcan()`` command. From the Maxima
        documentation:

        .. pull-quote::

            Simplifies an expression, which can contain logs,
            exponentials, and radicals, by converting it into a form
            which is canonical over a large class of expressions and a
            given ordering of variables; that is, all functionally
            equivalent forms are mapped into a unique form. For a
            somewhat larger class of expressions, radcan produces a
            regular form. Two equivalent expressions in this class do
            not necessarily have the same appearance, but their
            difference can be simplified by radcan to zero.

            For some expressions radcan is quite time consuming. This
            is the cost of exploring certain relationships among the
            components of the expression for simplifications based on
            factoring and partial fraction expansions of exponents.

        EXAMPLES:

        ``canonicalize_radical()`` can perform some of the same
        manipulations as :meth:`log_expand`::

            sage: y = SR.symbol('y')
            sage: f = log(x*y)
            sage: f.log_expand()
            log(x) + log(y)
            sage: f.canonicalize_radical()
            log(x) + log(y)

        And also handles some exponential functions::

            sage: f = (e^x-1)/(1+e^(x/2))
            sage: f.canonicalize_radical()
            e^(1/2*x) - 1

        It can also be used to change the base of a logarithm when the
        arguments to ``log()`` are positive real numbers::

            sage: f = log(8)/log(2)
            sage: f.canonicalize_radical()
            3

        ::

            sage: a = SR.symbol('a')
            sage: f = (log(x+x^2)-log(x))^a/log(1+x)^(a/2)
            sage: f.canonicalize_radical()
            log(x + 1)^(1/2*a)

        The simplest example of counter-intuitive behavior is what
        happens when we take the square root of a square::

            sage: sqrt(x^2).canonicalize_radical()
            x

        If you don't want this kind of "simplification," don't use
        ``canonicalize_radical()``.

        This behavior can also be triggered when the expression under
        the radical is not given explicitly as a square::

            sage: sqrt(x^2 - 2*x + 1).canonicalize_radical()
            x - 1

        Another place where this can become confusing is with
        logarithms of complex numbers. Suppose ``x`` is complex with
        ``x == r*e^(I*t)`` (``r`` real). Then ``log(x)`` is
        ``log(r) + I*(t + 2*k*pi)`` for some integer ``k``.

        Calling ``canonicalize_radical()`` will choose a branch,
        eliminating the solutions for all choices of ``k`` but
        one. Simplified by hand, the expression below is
        ``(1/2)*log(2) + I*pi*k`` for integer ``k``. However,
        ``canonicalize_radical()`` will take each log expression, and
        choose one particular solution, dropping the other. When the
        results are subtracted, we're left with no imaginary part::

            sage: f = (1/2)*log(2*x) + (1/2)*log(1/x)
            sage: f.canonicalize_radical()
            1/2*log(2)

        Naturally the result is wrong for some choices of ``x``::

            sage: f(x = -1)
            I*pi + 1/2*log(2)

        The example below shows two expressions e1 and e2 which are
        "simplified" to different expressions, while their difference
        is "simplified" to zero; thus ``canonicalize_radical()`` does
        not return a canonical form::

            sage: e1 = 1/(sqrt(5)+sqrt(2))
            sage: e2 = (sqrt(5)-sqrt(2))/3
            sage: e1.canonicalize_radical()
            1/(sqrt(5) + sqrt(2))
            sage: e2.canonicalize_radical()
            1/3*sqrt(5) - 1/3*sqrt(2)
            sage: (e1-e2).canonicalize_radical()
            0

        The issue reported in :trac:`3520` is a case where
        ``canonicalize_radical()`` causes a numerical integral to be
        calculated incorrectly::

            sage: f1 = sqrt(25 - x) * sqrt( 1 + 1/(4*(25-x)) )
            sage: f2 = f1.canonicalize_radical()
            sage: numerical_integral(f1.real(), 0, 1)[0] # abs tol 1e-10
            4.974852579915647
            sage: numerical_integral(f2.real(), 0, 1)[0] # abs tol 1e-10
            -4.974852579915647

        TESTS:

        This tests that :trac:`11668` has been fixed (by :trac:`12780`)::

            sage: a,b = var('a b', domain='real')
            sage: A = abs((a+I*b))^2
            sage: A.canonicalize_radical()
            a^2 + b^2
            sage: imag(A)
            0
            sage: imag(A.canonicalize_radical())
            0

        Ensure that deprecation warnings are thrown for the old
        "simplify" aliases::

            sage: x.simplify_radical()
            doctest...: DeprecationWarning: simplify_radical is deprecated. Please use canonicalize_radical instead.
            See http://trac.sagemath.org/11912 for details.
            x
            sage: x.radical_simplify()
            doctest...: DeprecationWarning: radical_simplify is deprecated. Please use canonicalize_radical instead.
            See http://trac.sagemath.org/11912 for details.
            x
            sage: x.simplify_exp()
            doctest...: DeprecationWarning: simplify_exp is deprecated. Please use canonicalize_radical instead.
            See http://trac.sagemath.org/11912 for details.
            x
            sage: x.exp_simplify()
            doctest...: DeprecationWarning: exp_simplify is deprecated. Please use canonicalize_radical instead.
            See http://trac.sagemath.org/11912 for details.
            x

        """
        from sage.calculus.calculus import maxima
        res = self.parent()(self._maxima_().radcan())
        return res

    # Repeat the deprecated_function_alias() call so that each use of
    # an alias below will throw a new warning. If we set
    # e.g. radical_simplify = simplify_radical, we'd only get one
    # warning from a use of simplify_radical followed by a use of
    # radical_simplify.
    simplify_radical = deprecated_function_alias(11912, canonicalize_radical)
    radical_simplify = deprecated_function_alias(11912, canonicalize_radical)
    simplify_exp = deprecated_function_alias(11912, canonicalize_radical)
    exp_simplify = deprecated_function_alias(11912, canonicalize_radical)

    def simplify_log(self,algorithm=None):
        r"""
        Simplify a (real) symbolic expression that contains logarithms.

        The given expression is scanned recursively, transforming
        subexpressions of the form `a \log(b) + c \log(d)` into
        `\log(b^{a} d^{c})` before simplifying within the ``log()``.

        The user can specify conditions that `a` and `c` must satisfy
        before this transformation will be performed using the optional
        parameter ``algorithm``.

        .. WARNING::

            This is only safe to call if every variable in the given
            expression is assumed to be real. The simplification it performs
            is in general not valid over the complex numbers. For example::

                sage: x,y = SR.var('x,y')
                sage: f = log(x*y) - (log(x) + log(y))
                sage: f(x=-1, y=i)
                -2*I*pi
                sage: f.simplify_log()
                0

        INPUT:

        - ``self`` - expression to be simplified

        - ``algorithm`` - (default: None) optional, governs the condition
          on `a` and `c` which must be satisfied to contract expression
          `a \log(b) + c \log(d)`. Values are

          - ``None`` (use Maxima default, integers),

          - ``'one'`` (1 and -1),

          - ``'ratios'`` (rational numbers),

          - ``'constants'`` (constants),

          - ``'all'`` (all expressions).

        ALGORITHM:

        This uses the Maxima ``logcontract()`` command.

        ALIAS:

        :meth:`log_simplify` and :meth:`simplify_log` are the same.

        EXAMPLES::

            sage: x,y,t=var('x y t')

        Only two first terms are contracted in the following example;
        the logarithm with coefficient `\frac{1}{2}` is not contracted::

            sage: f = log(x)+2*log(y)+1/2*log(t)
            sage: f.simplify_log()
            log(x*y^2) + 1/2*log(t)

        To contract all terms in the previous example, we use the
        ``'ratios'`` ``algorithm``::

            sage: f.simplify_log(algorithm='ratios')
            log(sqrt(t)*x*y^2)

        To contract terms with no coefficient (more precisely, with
        coefficients `1` and `-1`), we use the ``'one'``
        ``algorithm``::

            sage: f = log(x)+2*log(y)-log(t)
            sage: f.simplify_log('one')
            2*log(y) + log(x/t)

        ::

            sage: f = log(x)+log(y)-1/3*log((x+1))
            sage: f.simplify_log()
            log(x*y) - 1/3*log(x + 1)

            sage: f.simplify_log('ratios')
            log(x*y/(x + 1)^(1/3))

        `\pi` is an irrational number; to contract logarithms in the
        following example we have to set ``algorithm`` to ``'constants'``
        or ``'all'``::

            sage: f = log(x)+log(y)-pi*log((x+1))
            sage: f.simplify_log('constants')
            log(x*y/(x + 1)^pi)

        ``x*log(9)`` is contracted only if ``algorithm`` is ``'all'``::

            sage: (x*log(9)).simplify_log()
            x*log(9)
            sage: (x*log(9)).simplify_log('all')
            log(9^x)

        TESTS:

        Ensure that the option ``algorithm`` from one call has no
        influence upon future calls (a Maxima flag was set, and we have
        to ensure that its value has been restored)::

            sage: f = log(x)+2*log(y)+1/2*log(t)
            sage: f.simplify_log('one')
            1/2*log(t) + log(x) + 2*log(y)

            sage: f.simplify_log('ratios')
            log(sqrt(t)*x*y^2)

            sage: f.simplify_log()
            log(x*y^2) + 1/2*log(t)

        This shows that the issue at :trac:`7334` is fixed. Maxima
        intentionally keeps the expression inside the log factored::

            sage: log_expr = (log(sqrt(2)-1)+log(sqrt(2)+1))
            sage: log_expr.simplify_log('all')
            log((sqrt(2) + 1)*(sqrt(2) - 1))
            sage: _.simplify_rational()
            0

        We should use the current simplification domain rather than
        set it to 'real' explicitly (:trac:`12780`)::

            sage: f = sqrt(x^2)
            sage: f.simplify_log()
            sqrt(x^2)
            sage: from sage.calculus.calculus import maxima
            sage: maxima('domain: real;')
            real
            sage: f.simplify_log()
            abs(x)
            sage: maxima('domain: complex;')
            complex

        AUTHORS:

        - Robert Marik (11-2009)
        """
        from sage.calculus.calculus import maxima
        maxima.eval('savelogexpand:logexpand$ logexpand:false$')
        if algorithm is not None:
            maxima.eval('logconcoeffp:\'logconfun$')
        if algorithm == 'ratios':
            maxima.eval('logconfun(m):= featurep(m,integer) or ratnump(m)$')
        elif algorithm == 'one':
            maxima.eval('logconfun(m):= is(m=1) or is(m=-1)$')
        elif algorithm == 'constants':
            maxima.eval('logconfun(m):= constantp(m)$')
        elif algorithm == 'all':
            maxima.eval('logconfun(m):= true$')
        elif algorithm is not None:
            raise NotImplementedError("unknown algorithm, see the help for available algorithms")
        res = self.parent()(self._maxima_().logcontract())
        if algorithm is not None:
            maxima.eval('logconcoeffp:false$')
        maxima.eval('logexpand:savelogexpand$')
        return res

    log_simplify = simplify_log

    def expand_log(self,algorithm='products'):
        r"""
        Simplify symbolic expression, which can contain logs.

        Expands logarithms of powers, logarithms of products and
        logarithms of quotients.  The option ``algorithm`` specifies
        which expression types should be expanded.

        INPUT:

        - ``self`` - expression to be simplified

        - ``algorithm`` - (default: 'products') optional, governs which
          expression is expanded. Possible values are

          - 'nothing' (no expansion),

          - 'powers' (log(a^r) is expanded),

          - 'products' (like 'powers' and also log(a*b) are expanded),

          - 'all' (all possible expansion).

          See also examples below.

        DETAILS: This uses the Maxima simplifier and sets
        ``logexpand`` option for this simplifier. From the Maxima
        documentation: "Logexpand:true causes log(a^b) to become
        b*log(a). If it is set to all, log(a*b) will also simplify to
        log(a)+log(b). If it is set to super, then log(a/b) will also
        simplify to log(a)-log(b) for rational numbers a/b,
        a#1. (log(1/b), for integer b, always simplifies.) If it is
        set to false, all of these simplifications will be turned
        off. "

        ALIAS: :meth:`log_expand` and :meth:`expand_log` are the same

        EXAMPLES:

        By default powers and products (and quotients) are expanded,
        but not quotients of integers::

            sage: (log(3/4*x^pi)).log_expand()
            pi*log(x) + log(3/4)

        To expand also log(3/4) use ``algorithm='all'``::

            sage: (log(3/4*x^pi)).log_expand('all')
            pi*log(x) - log(4) + log(3)

        To expand only the power use ``algorithm='powers'``.::

            sage: (log(x^6)).log_expand('powers')
            6*log(x)

        The expression ``log((3*x)^6)`` is not expanded with
        ``algorithm='powers'``, since it is converted into product
        first::

            sage: (log((3*x)^6)).log_expand('powers')
            log(729*x^6)

        This shows that the option ``algorithm`` from the previous call
        has no influence to future calls (we changed some default
        Maxima flag, and have to ensure that this flag has been
        restored)::

            sage: (log(3/4*x^pi)).log_expand()
            pi*log(x) + log(3/4)

            sage: (log(3/4*x^pi)).log_expand('all')
            pi*log(x) - log(4) + log(3)

            sage: (log(3/4*x^pi)).log_expand()
            pi*log(x) + log(3/4)

        TESTS:

        Most of these log expansions only make sense over the
        reals. So, we should set the Maxima ``domain`` variable to
        'real' before we call out to Maxima. When we return, however, we
        should set the ``domain`` back to what it was, rather than
        assuming that it was 'complex'. See :trac:`12780`::

            sage: from sage.calculus.calculus import maxima
            sage: maxima('domain: real;')
            real
            sage: x.expand_log()
            x
            sage: maxima('domain;')
            real
            sage: maxima('domain: complex;')
            complex

        AUTHORS:

        - Robert Marik (11-2009)
        """
        from sage.calculus.calculus import maxima
        original_domain = maxima.eval('domain')
        maxima.eval('domain: real$ savelogexpand:logexpand$')
        if algorithm == 'nothing':
            maxima_method='false'
        elif algorithm == 'powers':
            maxima_method='true'
        elif algorithm == 'products':
            maxima_method='all'
        elif algorithm == 'all':
            maxima_method='super'
        else:
            raise NotImplementedError("unknown algorithm, see the help for available algorithms")
        maxima.eval('logexpand:%s'%maxima_method)
        res = self._maxima_()
        res = res.sage()
        # Set the domain back to what it was before expand_log() was called.
        maxima.eval('domain: %s$ logexpand:savelogexpand$' % original_domain)
        return res

    log_expand = expand_log


    def factor(self, dontfactor=[]):
        """
        Factor the expression, containing any number of variables or functions, into
        factors irreducible over the integers.

        INPUT:


        -  ``self`` - a symbolic expression

        -  ``dontfactor`` - list (default: []), a list of
           variables with respect to which factoring is not to occur.
           Factoring also will not take place with respect to any variables
           which are less important (using the variable ordering assumed for
           CRE form) than those on the 'dontfactor' list.


        EXAMPLES::

            sage: x,y,z = var('x, y, z')
            sage: (x^3-y^3).factor()
            (x^2 + x*y + y^2)*(x - y)
            sage: factor(-8*y - 4*x + z^2*(2*y + x))
            (x + 2*y)*(z + 2)*(z - 2)
            sage: f = -1 - 2*x - x^2 + y^2 + 2*x*y^2 + x^2*y^2
            sage: F = factor(f/(36*(1 + 2*y + y^2)), dontfactor=[x]); F
            1/36*(x^2 + 2*x + 1)*(y - 1)/(y + 1)

        If you are factoring a polynomial with rational coefficients (and
        dontfactor is empty) the factorization is done using Singular
        instead of Maxima, so the following is very fast instead of
        dreadfully slow::

            sage: var('x,y')
            (x, y)
            sage: (x^99 + y^99).factor()
            (x^60 + x^57*y^3 - x^51*y^9 - x^48*y^12 + x^42*y^18 + x^39*y^21 -
            x^33*y^27 - x^30*y^30 - x^27*y^33 + x^21*y^39 + x^18*y^42 -
            x^12*y^48 - x^9*y^51 + x^3*y^57 + y^60)*(x^20 + x^19*y -
            x^17*y^3 - x^16*y^4 + x^14*y^6 + x^13*y^7 - x^11*y^9 -
            x^10*y^10 - x^9*y^11 + x^7*y^13 + x^6*y^14 - x^4*y^16 -
            x^3*y^17 + x*y^19 + y^20)*(x^10 - x^9*y + x^8*y^2 - x^7*y^3 +
            x^6*y^4 - x^5*y^5 + x^4*y^6 - x^3*y^7 + x^2*y^8 - x*y^9 +
            y^10)*(x^6 - x^3*y^3 + y^6)*(x^2 - x*y + y^2)*(x + y)
        """
        from sage.calculus.calculus import symbolic_expression_from_maxima_string, symbolic_expression_from_string
        if len(dontfactor) > 0:
            m = self._maxima_()
            name = m.name()
            varstr = ','.join(['_SAGE_VAR_'+str(v) for v in dontfactor])
            cmd = 'block([dontfactor:[%s]],factor(%s))'%(varstr, name)
            return symbolic_expression_from_maxima_string(cmd)
        else:
            try:
                from sage.rings.all import QQ
                f = self.polynomial(QQ)
                w = repr(f.factor())
                return symbolic_expression_from_string(w)
            except TypeError:
                pass
            return self.parent()(self._maxima_().factor())

    def factor_list(self, dontfactor=[]):
        """
        Return a list of the factors of self, as computed by the
        factor command.

        INPUT:

        -  ``self`` - a symbolic expression

        -  ``dontfactor`` - see docs for :meth:`factor`

        .. note::

           If you already have a factored expression and just want to
           get at the individual factors, use the `_factor_list` method
           instead.

        EXAMPLES::

            sage: var('x, y, z')
            (x, y, z)
            sage: f = x^3-y^3
            sage: f.factor()
            (x^2 + x*y + y^2)*(x - y)

        Notice that the -1 factor is separated out::

            sage: f.factor_list()
            [(x^2 + x*y + y^2, 1), (x - y, 1)]

        We factor a fairly straightforward expression::

            sage: factor(-8*y - 4*x + z^2*(2*y + x)).factor_list()
            [(x + 2*y, 1), (z + 2, 1), (z - 2, 1)]

        A more complicated example::

            sage: var('x, u, v')
            (x, u, v)
            sage: f = expand((2*u*v^2-v^2-4*u^3)^2 * (-u)^3 * (x-sin(x))^3)
            sage: f.factor()
            -(4*u^3 - 2*u*v^2 + v^2)^2*u^3*(x - sin(x))^3
            sage: g = f.factor_list(); g
            [(4*u^3 - 2*u*v^2 + v^2, 2), (u, 3), (x - sin(x), 3), (-1, 1)]

        This function also works for quotients::

            sage: f = -1 - 2*x - x^2 + y^2 + 2*x*y^2 + x^2*y^2
            sage: g = f/(36*(1 + 2*y + y^2)); g
            1/36*(x^2*y^2 + 2*x*y^2 - x^2 + y^2 - 2*x - 1)/(y^2 + 2*y + 1)
            sage: g.factor(dontfactor=[x])
            1/36*(x^2 + 2*x + 1)*(y - 1)/(y + 1)
            sage: g.factor_list(dontfactor=[x])
            [(x^2 + 2*x + 1, 1), (y + 1, -1), (y - 1, 1), (1/36, 1)]

        This example also illustrates that the exponents do not have to be
        integers::

            sage: f = x^(2*sin(x)) * (x-1)^(sqrt(2)*x); f
            (x - 1)^(sqrt(2)*x)*x^(2*sin(x))
            sage: f.factor_list()
            [(x - 1, sqrt(2)*x), (x, 2*sin(x))]
        """
        return self.factor(dontfactor=dontfactor)._factor_list()

    def _factor_list(self):
        r"""
        Turn an expression already in factored form into a list of (prime,
        power) pairs.

        This is used, e.g., internally by the :meth:`factor_list`
        command.

        EXAMPLES::

            sage: g = factor(x^3 - 1); g
            (x^2 + x + 1)*(x - 1)
            sage: v = g._factor_list(); v
            [(x^2 + x + 1, 1), (x - 1, 1)]
            sage: type(v)
            <type 'list'>
        """
        op = self.operator()
        if op is mul_vararg:
            return sum([f._factor_list() for f in self.operands()], [])
        elif op is operator.pow:
            return [tuple(self.operands())]
        else:
            return [(self, 1)]

    ###################################################################
    # Units
    ###################################################################
    def convert(self, target=None):
        """
        Call the convert function in the units package. For symbolic
        variables that are not units, this function just returns the
        variable.

        INPUT:

        - ``self`` -- the symbolic expression converting from
        - ``target`` -- (default None) the symbolic expression
          converting to

        OUTPUT:

        A symbolic expression.

        EXAMPLES::

            sage: units.length.foot.convert()
            381/1250*meter
            sage: units.mass.kilogram.convert(units.mass.pound)
            100000000/45359237*pound

        We do not get anything new by converting an ordinary symbolic variable::

            sage: a = var('a')
            sage: a - a.convert()
            0

        Raises ValueError if self and target are not convertible::

            sage: units.mass.kilogram.convert(units.length.foot)
            Traceback (most recent call last):
            ...
            ValueError: Incompatible units
            sage: (units.length.meter^2).convert(units.length.foot)
            Traceback (most recent call last):
            ...
            ValueError: Incompatible units

        Recognizes derived unit relationships to base units and other
        derived units::

            sage: (units.length.foot/units.time.second^2).convert(units.acceleration.galileo)
            762/25*galileo
            sage: (units.mass.kilogram*units.length.meter/units.time.second^2).convert(units.force.newton)
            newton
            sage: (units.length.foot^3).convert(units.area.acre*units.length.inch)
            1/3630*(acre*inch)
            sage: (units.charge.coulomb).convert(units.current.ampere*units.time.second)
            (ampere*second)
            sage: (units.pressure.pascal*units.si_prefixes.kilo).convert(units.pressure.pounds_per_square_inch)
            1290320000000/8896443230521*pounds_per_square_inch

        For decimal answers multiply by 1.0::

            sage: (units.pressure.pascal*units.si_prefixes.kilo).convert(units.pressure.pounds_per_square_inch)*1.0
            0.145037737730209*pounds_per_square_inch

        Converting temperatures works as well::

            sage: s = 68*units.temperature.fahrenheit
            sage: s.convert(units.temperature.celsius)
            20*celsius
            sage: s.convert()
            293.150000000000*kelvin

        Trying to multiply temperatures by another unit then converting
        raises a ValueError::

            sage: wrong = 50*units.temperature.celsius*units.length.foot
            sage: wrong.convert()
            Traceback (most recent call last):
            ...
            ValueError: Cannot convert
        """
        import units
        return units.convert(self, target)

    ###################################################################
    # solve
    ###################################################################
    def roots(self, x=None, explicit_solutions=True, multiplicities=True, ring=None):
        r"""
        Return roots of ``self`` that can be found exactly,
        possibly with multiplicities.  Not all roots are guaranteed to
        be found.

        .. warning::

           This is *not* a numerical solver - use ``find_root`` to
           solve for self == 0 numerically on an interval.

        INPUT:

        - ``x`` - variable to view the function in terms of
          (use default variable if not given)

        - ``explicit_solutions`` - bool (default True); require that
          roots be explicit rather than implicit

        - ``multiplicities`` - bool (default True); when True, return
          multiplicities

        - ``ring`` - a ring (default None): if not None, convert
          self to a polynomial over ring and find roots over ring

        OUTPUT:

        A list of pairs ``(root, multiplicity)`` or list of roots.

        If there are infinitely many roots, e.g., a function like
        `\sin(x)`, only one is returned.

        EXAMPLES::

            sage: var('x, a')
            (x, a)

        A simple example::

            sage: ((x^2-1)^2).roots()
            [(-1, 2), (1, 2)]
            sage: ((x^2-1)^2).roots(multiplicities=False)
            [-1, 1]

        A complicated example::

            sage: f = expand((x^2 - 1)^3*(x^2 + 1)*(x-a)); f
            -a*x^8 + x^9 + 2*a*x^6 - 2*x^7 - 2*a*x^2 + 2*x^3 + a - x

        The default variable is `a`, since it is the first in
        alphabetical order::

            sage: f.roots()
            [(x, 1)]

        As a polynomial in `a`, `x` is indeed a root::

            sage: f.poly(a)
            x^9 - 2*x^7 + 2*x^3 - (x^8 - 2*x^6 + 2*x^2 - 1)*a - x
            sage: f(a=x)
            0

        The roots in terms of `x` are what we expect::

            sage: f.roots(x)
            [(a, 1), (-I, 1), (I, 1), (1, 3), (-1, 3)]

        Only one root of `\sin(x) = 0` is given::

            sage: f = sin(x)
            sage: f.roots(x)
            [(0, 1)]

        .. note::

            It is possible to solve a greater variety of equations
            using ``solve()`` and the keyword ``to_poly_solve``,
            but only at the price of possibly encountering
            approximate solutions.  See documentation for f.solve
            for more details.

        We derive the roots of a general quadratic polynomial::

            sage: var('a,b,c,x')
            (a, b, c, x)
            sage: (a*x^2 + b*x + c).roots(x)
            [(-1/2*(b + sqrt(b^2 - 4*a*c))/a, 1), (-1/2*(b - sqrt(b^2 - 4*a*c))/a, 1)]

        By default, all the roots are required to be explicit rather than
        implicit. To get implicit roots, pass ``explicit_solutions=False``
        to ``.roots()`` ::

            sage: var('x')
            x
            sage: f = x^(1/9) + (2^(8/9) - 2^(1/9))*(x - 1) - x^(8/9)
            sage: f.roots()
            Traceback (most recent call last):
            ...
            RuntimeError: no explicit roots found
            sage: f.roots(explicit_solutions=False)
            [((2^(8/9) + x^(8/9) - 2^(1/9) - x^(1/9))/(2^(8/9) - 2^(1/9)), 1)]

        Another example, but involving a degree 5 poly whose roots do not
        get computed explicitly::

            sage: f = x^5 + x^3 + 17*x + 1
            sage: f.roots()
            Traceback (most recent call last):
            ...
            RuntimeError: no explicit roots found
            sage: f.roots(explicit_solutions=False)
            [(x^5 + x^3 + 17*x + 1, 1)]
            sage: f.roots(explicit_solutions=False, multiplicities=False)
            [x^5 + x^3 + 17*x + 1]

        Now let us find some roots over different rings::

            sage: f.roots(ring=CC)
            [(-0.0588115223184..., 1), (-1.331099917875... - 1.52241655183732*I, 1), (-1.331099917875... + 1.52241655183732*I, 1), (1.36050567903502 - 1.51880872209965*I, 1), (1.36050567903502 + 1.51880872209965*I, 1)]
            sage: (2.5*f).roots(ring=RR)
            [(-0.058811522318449..., 1)]
            sage: f.roots(ring=CC, multiplicities=False)
            [-0.05881152231844..., -1.331099917875... - 1.52241655183732*I, -1.331099917875... + 1.52241655183732*I, 1.36050567903502 - 1.51880872209965*I, 1.36050567903502 + 1.51880872209965*I]
            sage: f.roots(ring=QQ)
            []
            sage: f.roots(ring=QQbar, multiplicities=False)
            [-0.05881152231844944?, -1.331099917875796? - 1.522416551837318?*I, -1.331099917875796? + 1.522416551837318?*I, 1.360505679035020? - 1.518808722099650?*I, 1.360505679035020? + 1.518808722099650?*I]

        Root finding over finite fields::

            sage: f.roots(ring=GF(7^2, 'a'))
            [(3, 1), (4*a + 6, 2), (3*a + 3, 2)]

        TESTS::

            sage: (sqrt(3) * f).roots(ring=QQ)
            Traceback (most recent call last):
            ...
            TypeError: unable to convert sqrt(3) to a rational

        Check if :trac:`9538` is fixed::

            sage: var('f6,f5,f4,x')
            (f6, f5, f4, x)
            sage: e=15*f6*x^2 + 5*f5*x + f4
            sage: res = e.roots(x); res
            [(-1/30*(5*f5 + sqrt(25*f5^2 - 60*f4*f6))/f6, 1), (-1/30*(5*f5 - sqrt(25*f5^2 - 60*f4*f6))/f6, 1)]
            sage: e.subs(x=res[0][0]).is_zero()
            True
        """
        if x is None:
            x = self.default_variable()
        if ring is not None:
            p = self.polynomial(ring)
            return p.roots(ring=ring, multiplicities=multiplicities)

        S, mul = self.solve(x, multiplicities=True, explicit_solutions=explicit_solutions)
        if len(mul) == 0 and explicit_solutions:
            raise RuntimeError("no explicit roots found")
        else:
            rt_muls = [(S[i].rhs(), mul[i]) for i in range(len(mul))]
        if multiplicities:
            return rt_muls
        else:
            return [ rt for rt, mul in rt_muls ]

    def solve(self, x, multiplicities=False, solution_dict=False, explicit_solutions=False, to_poly_solve=False):
        r"""
        Analytically solve the equation ``self == 0`` or a univariate
        inequality for the variable `x`.

        .. warning::

           This is not a numerical solver - use ``find_root`` to solve
           for self == 0 numerically on an interval.

        INPUT:

        -  ``x`` - variable(s) to solve for

        -  ``multiplicities`` - bool (default: False); if True,
           return corresponding multiplicities.  This keyword is
           incompatible with ``to_poly_solve=True`` and does not make
           any sense when solving an inequality.

        -  ``solution_dict`` - bool (default: False); if True or non-zero,
           return a list of dictionaries containing solutions. Not used
           when solving an inequality.

        -  ``explicit_solutions`` - bool (default: False); require that
           all roots be explicit rather than implicit. Not used
           when solving an inequality.

        -  ``to_poly_solve`` - bool (default: False) or string; use
           Maxima's ``to_poly_solver`` package to search for more possible
           solutions, but possibly encounter approximate solutions.
           This keyword is incompatible with ``multiplicities=True``
           and is not used when solving an inequality. Setting ``to_poly_solve``
           to ``'force'`` omits Maxima's solve command (useful when
           some solutions of trigonometric equations are lost).

        EXAMPLES::

            sage: z = var('z')
            sage: (z^5 - 1).solve(z)
            [z == e^(2/5*I*pi), z == e^(4/5*I*pi), z == e^(-4/5*I*pi), z == e^(-2/5*I*pi), z == 1]

            sage: solve((z^3-1)^3, z, multiplicities=True)
            ([z == 1/2*I*sqrt(3) - 1/2, z == -1/2*I*sqrt(3) - 1/2, z == 1], [3, 3, 3])

        A simple example to show the use of the keyword
        ``multiplicities``::

            sage: ((x^2-1)^2).solve(x)
            [x == -1, x == 1]
            sage: ((x^2-1)^2).solve(x,multiplicities=True)
            ([x == -1, x == 1], [2, 2])
            sage: ((x^2-1)^2).solve(x,multiplicities=True,to_poly_solve=True)
            Traceback (most recent call last):
            ...
            NotImplementedError: to_poly_solve does not return multiplicities

        Here is how the ``explicit_solutions`` keyword functions::

            sage: solve(sin(x)==x,x)
            [x == sin(x)]
            sage: solve(sin(x)==x,x,explicit_solutions=True)
            []
            sage: solve(x*sin(x)==x^2,x)
            [x == 0, x == sin(x)]
            sage: solve(x*sin(x)==x^2,x,explicit_solutions=True)
            [x == 0]

        The following examples show the use of the keyword ``to_poly_solve``::

            sage: solve(abs(1-abs(1-x)) == 10, x)
            [abs(abs(x - 1) - 1) == 10]
            sage: solve(abs(1-abs(1-x)) == 10, x, to_poly_solve=True)
            [x == -10, x == 12]

            sage: var('Q')
            Q
            sage: solve(Q*sqrt(Q^2 + 2) - 1, Q)
            [Q == 1/sqrt(Q^2 + 2)]
            sage: solve(Q*sqrt(Q^2 + 2) - 1, Q, to_poly_solve=True)
            [Q == 1/sqrt(-sqrt(2) + 1), Q == 1/sqrt(sqrt(2) + 1)]

        In some cases there may be infinitely many solutions indexed
        by a dummy variable.  If it begins with ``z``, it is implicitly
        assumed to be an integer, a real if with ``r``, and so on::

            sage: solve( sin(x)==cos(x), x, to_poly_solve=True)
            [x == 1/4*pi + pi*z...]

        An effort is made to only return solutions that satisfy the current assumptions::

            sage: solve(x^2==4, x)
            [x == -2, x == 2]
            sage: assume(x<0)
            sage: solve(x^2==4, x)
            [x == -2]
            sage: solve((x^2-4)^2 == 0, x, multiplicities=True)
            ([x == -2], [2])
            sage: solve(x^2==2, x)
            [x == -sqrt(2)]
            sage: assume(x, 'rational')
            sage: solve(x^2 == 2, x)
            []
            sage: solve(x^2==2-z, x)
            [x == -sqrt(-z + 2)]
            sage: solve((x-z)^2==2, x)
            [x == z - sqrt(2), x == z + sqrt(2)]

        In some cases it may be worthwhile to directly use ``to_poly_solve``
        if one suspects some answers are being missed::

            sage: forget()
            sage: solve(cos(x)==0, x)
            [x == 1/2*pi]
            sage: solve(cos(x)==0, x, to_poly_solve=True)
            [x == 1/2*pi]
            sage: solve(cos(x)==0, x, to_poly_solve='force')
            [x == 1/2*pi + pi*z77]

        The same may also apply if a returned unsolved expression has a
        denominator, but the original one did not::

            sage: solve(cos(x) * sin(x) == 1/2, x, to_poly_solve=True)
            [sin(x) == 1/2/cos(x)]
            sage: solve(cos(x) * sin(x) == 1/2, x, to_poly_solve=True, explicit_solutions=True)
            [x == 1/4*pi + pi*z...]
            sage: solve(cos(x) * sin(x) == 1/2, x, to_poly_solve='force')
            [x == 1/4*pi + pi*z...]

        We can also solve for several variables::

            sage: var('b, c')
            (b, c)
            sage: solve((b-1)*(c-1), [b,c])
            [[b == 1, c == r4], [b == r5, c == 1]]

        We use sympy for Diophantine equations, see :meth:`solve_diophantine` ::

            sage: assume(x, 'integer')
            sage: assume(z, 'integer')
            sage: solve((x-z)^2==2, x)
            []

            sage: forget()

        Some basic inequalities can be also solved::

            sage: x,y=var('x,y'); (ln(x)-ln(y)>0).solve(x)
            [[log(x) - log(y) > 0]]

        ::

            sage: x,y=var('x,y'); (ln(x)>ln(y)).solve(x)  # random
            [[0 < y, y < x, 0 < x]]
            [[y < x, 0 < y]]

        TESTS:

        :trac:`7325` (solving inequalities)::

            sage: (x^2>1).solve(x)
            [[x < -1], [x > 1]]

        Catch error message from Maxima::

            sage: solve(acot(x),x)
            []

        ::

            sage: solve(acot(x),x,to_poly_solve=True)
            []

        :trac:`7491` fixed::

            sage: y=var('y')
            sage: solve(y==y,y)
            [y == r1]
            sage: solve(y==y,y,multiplicities=True)
            ([y == r1], [])

            sage: from sage.symbolic.assumptions import GenericDeclaration
            sage: GenericDeclaration(x, 'rational').assume()
            sage: solve(x^2 == 2, x)
            []
            sage: forget()

        :trac:`8390` fixed::

            sage: solve(sin(x)==1/2,x)
            [x == 1/6*pi]

        ::

            sage: solve(sin(x)==1/2,x,to_poly_solve=True)
            [x == 1/6*pi]

        ::

            sage: solve(sin(x)==1/2, x, to_poly_solve='force')
            [x == 1/6*pi + 2*pi*z..., x == 5/6*pi + 2*pi*z...]

        :trac:`11618` fixed::

            sage: g(x)=0
            sage: solve(g(x)==0,x,solution_dict=True)
            [{x: r1}]

        :trac:`13286` fixed::

            sage: solve([x-4], [x])
            [x == 4]

        :trac:`13645`: fixed::

            sage: x.solve((1,2))
            Traceback (most recent call last):
            ...
            TypeError: (1, 2) are not valid variables.

        :trac:`17128`: fixed::

            sage: var('x,y')
            (x, y)
            sage: f = x+y
            sage: sol = f.solve([x, y], solution_dict=True)
            sage: sol[0].get(x) + sol[0].get(y)
            0

        :trac:`16651` fixed::

            sage: (x^7-x-1).solve(x, to_poly_solve=True)     # abs tol 1e-6
            [x == 1.11277569705,
             x == (-0.363623519329 - 0.952561195261*I),
             x == (0.617093477784 - 0.900864951949*I),
             x == (-0.809857800594 - 0.262869645851*I),
             x == (-0.809857800594 + 0.262869645851*I),
             x == (0.617093477784 + 0.900864951949*I),
             x == (-0.363623519329 + 0.952561195261*I)]
        """
        cdef Expression ex
        if is_a_relational(self._gobj):
            if self.operator() is not operator.eq:
                from sage.symbolic.relation import solve_ineq
                try:
                    return(solve_ineq(self)) # trying solve_ineq_univar
                except Exception:
                    pass
                try:
                    return(solve_ineq([self])) # trying solve_ineq_fourier
                except Exception:
                    raise NotImplementedError("solving only implemented for equalities and few special inequalities, see solve_ineq")
            ex = self
        else:
            ex = (self == 0)

        if multiplicities and to_poly_solve:
            raise NotImplementedError("to_poly_solve does not return multiplicities")

        if isinstance(x, (list, tuple)):
            if not all([isinstance(i, Expression) for i in x]):
                raise TypeError("%s are not valid variables." % repr(x))
        else:
            if x is None:
                vars = ex.variables()
                if len(vars) == 0:
                    if multiplicities:
                        return [], []
                    else:
                        return []
                x = vars[0]
            if not isinstance(x, Expression):
                raise TypeError("%s is not a valid variable." % repr(x))

        # check if all variables are assumed integer;
        # if so, we have a Diophantine
        def has_integer_assumption(v):
            from sage.symbolic.assumptions import assumptions, GenericDeclaration
            alist = assumptions()
            return any(isinstance(a, GenericDeclaration) and a.has(v) and
                       a._assumption in ['even','odd','integer','integervalued']
                for a in alist)
        if len(ex.variables()) and all(has_integer_assumption(var) for var in ex.variables()):
            return self.solve_diophantine(x, solution_dict=solution_dict)

        # from here on, maxima is used for solution
        m = ex._maxima_()
        P = m.parent()
        if explicit_solutions:
            P.eval('solveexplicit: true') # switches Maxima to looking for only explicit solutions
        try:
            if to_poly_solve != 'force':
                s = m.solve(x).str()
            else: # omit Maxima's solve command
                s = str([])
        except TypeError as mess: # if Maxima's solve has an error, we catch it
            if "Error executing code in Maxima" in str(mess):
                s = str([])
            else:
                raise
        if explicit_solutions:
            P.eval('solveexplicit: false') # switches Maxima back to default

        if s == 'all':
            if solution_dict:
                ans = [ {x: self.parent().var('r1')} ]
            else:
                ans = [x == self.parent().var('r1')]
            if multiplicities:
                return ans,[]
            else:
                return ans

        from sage.symbolic.relation import string_to_list_of_solutions

        X = string_to_list_of_solutions(s) # our initial list of solutions

        if multiplicities: # to_poly_solve does not return multiplicities, so in this case we end here
            if len(X) == 0:
                return X, []
            else:
                ret_multiplicities = [int(e) for e in str(P.get('multiplicities'))[1:-1].split(',')]

        ########################################################
        # Maxima's to_poly_solver package converts difficult   #
        # equations to (quasi)-polynomial systems and uses     #
        # Maxima's algsys function to try to solve them.       #
        # This allows a much larger range of solved equations, #
        # but also allows for the possibility of approximate   #
        # solutions being returned.                            #
        ########################################################
        if to_poly_solve:
            if len(X) == 0:
                # Maxima's solve gave no solutions
                solutions_so_far = [ex]
                ignore_exceptions = True
            else:
                solutions_so_far = X
                ignore_exceptions = False
            X = []
            for eq in solutions_so_far:
                if eq.lhs().is_symbol() and (eq.lhs() == x) and (x not in eq.rhs().variables()):
                    X.append(eq)
                    continue
                try:
                    m = eq._maxima_()
                    s = m.to_poly_solve(x, options='algexact:true')
                    T = string_to_list_of_solutions(repr(s))
                    X.extend([t[0] for t in T])
                except TypeError as mess:
                    if ignore_exceptions:
                        continue
                    elif "Error executing code in Maxima" in str(mess) or \
                         "unable to make sense of Maxima expression" in \
                         str(mess):
                        if not explicit_solutions:
                            X.append(eq) # we keep this implicit solution
                    else:
                        raise

        # make sure all the assumptions are satisfied
        from sage.symbolic.assumptions import assumptions
        to_check = assumptions()
        if to_check:
            for ix, soln in reversed(list(enumerate(X))):
                if soln.lhs().is_symbol():
                    if any([a.contradicts(soln) for a in to_check]):
                        del X[ix]
                        if multiplicities:
                            del ret_multiplicities[ix]
                        continue

        if solution_dict:
            if isinstance(x, (list, tuple)):
                X = [{sol.left():sol.right() for sol in b} for b in X]
            else:
                X = [dict([[sol.left(),sol.right()]]) for sol in X]

        if multiplicities:
            return X, ret_multiplicities
        else:
            return X

    def solve_diophantine(self, x=None, solution_dict=False):
        """
        Solve a polynomial equation in the integers (a so called Diophantine).

        If the argument is just a polynomial expression, equate to zero.
        If ``solution_dict=True`` return a list of dictionaries instead of
        a list of tuples.

        EXAMPLES::

            sage: x,y = var('x,y')
            sage: solve_diophantine(3*x == 4)
            []
            sage: solve_diophantine(x^2 - 9)
            [-3, 3]
            sage: sorted(solve_diophantine(x^2 + y^2 == 25))
            [(-4, -3), (-4, 3), (0, -5), (0, 5), (4, -3), (4, 3)]

        The function is used when ``solve()`` is called with all variables
        assumed integer::

            sage: assume(x, 'integer')
            sage: assume(y, 'integer')
            sage: sorted(solve(x*y == 1, (x,y)))
            [(-1, -1), (1, 1)]

        You can also pick specific variables, and get the solution as
        a dictionary::

            sage: solve_diophantine(x*y == 10, x)
            [-10, -5, -2, -1, 1, 2, 5, 10]
            sage: sorted(solve_diophantine(x*y - y == 10, (x,y)))
            [(-9, -1), (-4, -2), (-1, -5), (0, -10), (2, 10), (3, 5), (6, 2), (11, 1)]
            sage: res = solve_diophantine(x*y - y == 10, solution_dict=True)
            sage: sol = [{y: -5, x: -1}, {y: -10, x: 0}, {y: -1, x: -9}, {y: -2, x: -4}, {y: 10, x: 2}, {y: 1, x: 11}, {y: 2, x: 6}, {y: 5, x: 3}]
            sage: all(solution in res for solution in sol) and bool(len(res) == len(sol))
            True

        If the solution is parametrized the parameter(s) are not defined,
        but you can substitute them with specific integer values::

            sage: x,y,z = var('x,y,z')
            sage: sol=solve_diophantine(x^2-y==0); sol
            (t, t^2)
            sage: print [(sol[0].subs(t=t),sol[1].subs(t=t)) for t in range(-3,4)]
            [(-3, 9), (-2, 4), (-1, 1), (0, 0), (1, 1), (2, 4), (3, 9)]
            sage: sol = solve_diophantine(x^2 + y^2 == z^2); sol
            (2*p*q, p^2 - q^2, p^2 + q^2)
            sage: print [(sol[0].subs(p=p,q=q),sol[1].subs(p=p,q=q),sol[2].subs(p=p,q=q)) for p in range(1,4) for q in range(1,4)]
            [(2, 0, 2), (4, -3, 5), (6, -8, 10), (4, 3, 5), (8, 0, 8), (12, -5, 13), (6, 8, 10), (12, 5, 13), (18, 0, 18)]

        Solve Brahmagupta-Pell equations::

            sage: sol = solve_diophantine(x^2 - 2*y^2 == 1); sol
            (sqrt(2)*(2*sqrt(2) + 3)^t - sqrt(2)*(-2*sqrt(2) + 3)^t + 3/2*(2*sqrt(2) + 3)^t + 3/2*(-2*sqrt(2) + 3)^t,
             3/4*sqrt(2)*(2*sqrt(2) + 3)^t - 3/4*sqrt(2)*(-2*sqrt(2) + 3)^t + (2*sqrt(2) + 3)^t + (-2*sqrt(2) + 3)^t)
            sage: print [(sol[0].subs(t=t).simplify_full(),sol[1].subs(t=t).simplify_full()) for t in range(-1,5)]
            [(1, 0), (3, 2), (17, 12), (99, 70), (577, 408), (3363, 2378)]

        TESTS::

            sage: solve_diophantine(x^2 - y, x, y)
            Traceback (most recent call last):
            ...
            AttributeError: Please use a tuple or list for several variables.

        .. SEEALSO: http://docs.sympy.org/latest/modules/solvers/diophantine.html
            """
        from sympy.solvers.diophantine import diophantine
        from sympy import sympify

        if solution_dict not in (True,False):
            raise AttributeError("Please use a tuple or list for several variables.")
        if is_a_relational(self._gobj) and self.operator() is operator.eq:
            ex = self.lhs() - self.rhs()
        else:
            ex = self
        sympy_ex = sympify(ex)
        solutions = diophantine(sympy_ex)
        if isinstance(solutions, (set)):
            solutions = list(solutions)

        if len(solutions) == 0:
            return []
        if not isinstance(solutions[0], tuple):
            solutions = [sol._sage_() for sol in solutions]
        else:
            solutions = [tuple(s._sage_() for s in sol) for sol in solutions]
        if x is None:
            wanted_vars = ex.variables()
            var_idx = range(len(ex.variables()))
        else:
            if isinstance(x, (list, tuple)):
                wanted_vars = x
            else:
                wanted_vars = [x]
            var_idx = [ex.variables().index(v) for v in wanted_vars]

        if solution_dict == False:
            if len(wanted_vars) == 1:
                ret = sorted([sol[var_idx[0]] for sol in solutions])
            else:
                ret = [tuple([sol[i] for i in var_idx]) for sol in solutions]
        else:
            ret = [dict([[ex.variables()[i],sol[i]] for i in var_idx]) for sol in solutions]

        if len(ret) == 1:
            ret = ret[0]
        return ret

    def find_root(self, a, b, var=None, xtol=10e-13, rtol=4.5e-16, maxiter=100, full_output=False):
        """
        Numerically find a root of self on the closed interval [a,b] (or
        [b,a]) if possible, where self is a function in the one variable.
        Note: this function only works in fixed (machine) precision, it is not
        possible to get arbitrary precision approximations with it.

        INPUT:

        -  ``a, b`` - endpoints of the interval

        -  ``var`` - optional variable

        -  ``xtol, rtol`` - the routine converges when a root
           is known to lie within xtol of the value return. Should be >= 0. The
           routine modifies this to take into account the relative precision
           of doubles.

        -  ``maxiter`` - integer; if convergence is not
           achieved in maxiter iterations, an error is raised. Must be >= 0.

        -  ``full_output`` - bool (default: False), if True,
           also return object that contains information about convergence.


        EXAMPLES:

        Note that in this example both f(-2) and f(3) are positive,
        yet we still find a root in that interval::

            sage: f = x^2 - 1
            sage: f.find_root(-2, 3)
            1.0
            sage: f.find_root(-2, 3, x)
            1.0
            sage: z, result = f.find_root(-2, 3, full_output=True)
            sage: result.converged
            True
            sage: result.flag
            'converged'
            sage: result.function_calls
            11
            sage: result.iterations
            10
            sage: result.root
            1.0

        More examples::

            sage: (sin(x) + exp(x)).find_root(-10, 10)
            -0.588532743981862...
            sage: sin(x).find_root(-1,1)
            0.0
            sage: (1/tan(x)).find_root(3,3.5)
            3.1415926535...

        An example with a square root::

            sage: f = 1 + x + sqrt(x+2); f.find_root(-2,10)
            -1.618033988749895

        Some examples that Ted Kosan came up with::

            sage: t = var('t')
            sage: v = 0.004*(9600*e^(-(1200*t)) - 2400*e^(-(300*t)))
            sage: v.find_root(0, 0.002)
            0.001540327067911417...

        With this expression, we can see there is a
        zero very close to the origin::

            sage: a = .004*(8*e^(-(300*t)) - 8*e^(-(1200*t)))*(720000*e^(-(300*t)) - 11520000*e^(-(1200*t))) +.004*(9600*e^(-(1200*t)) - 2400*e^(-(300*t)))^2
            sage: show(plot(a, 0, .002), xmin=0, xmax=.002)

        It is easy to approximate with ``find_root``::

            sage: a.find_root(0,0.002)
            0.0004110514049349...

        Using solve takes more effort, and even then gives
        only a solution with free (integer) variables::

            sage: a.solve(t)
            []
            sage: b = a.canonicalize_radical(); b
            -23040.0*(-2.0*e^(1800*t) + 25.0*e^(900*t) - 32.0)*e^(-2400*t)
            sage: b.solve(t)
            []
            sage: b.solve(t, to_poly_solve=True)
            [t == 1/450*I*pi*z... + 1/900*log(-3/4*sqrt(41) + 25/4),
             t == 1/450*I*pi*z... + 1/900*log(3/4*sqrt(41) + 25/4)]
            sage: n(1/900*log(-3/4*sqrt(41) + 25/4))
            0.000411051404934985

        We illustrate that root finding is only implemented in one
        dimension::

            sage: x, y = var('x,y')
            sage: (x-y).find_root(-2,2)
            Traceback (most recent call last):
            ...
            NotImplementedError: root finding currently only implemented in 1 dimension.

        TESTS:

        Test the special case that failed for the first attempt to fix
        :trac:`3980`::

            sage: t = var('t')
            sage: find_root(1/t - x,0,2)
            Traceback (most recent call last):
            ...
            NotImplementedError: root finding currently only implemented in 1 dimension.
        """
        if is_a_relational(self._gobj) and self.operator() is not operator.eq:
            raise ValueError("Symbolic equation must be an equality.")
        from sage.numerical.optimize import find_root
        if self.number_of_arguments() == 0:
            if bool(self == 0):
                return a
            else:
                raise RuntimeError("no zero in the interval, since constant expression is not 0.")
        elif self.number_of_arguments() == 1:
            f = self._fast_float_(self.default_variable())
            return find_root(f, a=a, b=b, xtol=xtol,
                             rtol=rtol,maxiter=maxiter,
                             full_output=full_output)
        else:
            raise NotImplementedError("root finding currently only implemented in 1 dimension.")

    def find_local_maximum(self, a, b, var=None, tol=1.48e-08, maxfun=500):
        r"""
        Numerically find a local maximum of the expression ``self``
        on the interval [a,b] (or [b,a]) along with the point at which the
        maximum is attained.

        See the documentation for
        :func:`find_local_minimum` for more details.

        EXAMPLES::

            sage: f = x*cos(x)
            sage: f.find_local_maximum(0,5)
            (0.5610963381910451, 0.8603335890...)
            sage: f.find_local_maximum(0,5, tol=0.1, maxfun=10)
            (0.561090323458081..., 0.857926501456...)
        """
        minval, x = (-self).find_local_minimum(a, b, var=var, tol=tol,
                                                     maxfun=maxfun)
        return -minval, x

    def find_local_minimum(self, a, b, var=None, tol=1.48e-08, maxfun=500):
        r"""
        Numerically find a local minimum of the expression ``self``
        on the interval [a,b] (or [b,a]) and the point at which it attains
        that minimum. Note that ``self`` must be a function of
        (at most) one variable.

        INPUT:

        -  ``var`` - variable (default: first variable in
           self)

        -  ``a,b`` - endpoints of interval on which to minimize
           self.

        -  ``tol`` - the convergence tolerance

        -  ``maxfun`` - maximum function evaluations


        OUTPUT:

        A tuple ``(minval, x)``, where

        - ``minval`` -- float. The minimum value that self takes on in
          the interval ``[a,b]``.

        - ``x`` -- float. The point at which self takes on the minimum
          value.

        EXAMPLES::

            sage: f = x*cos(x)
            sage: f.find_local_minimum(1, 5)
            (-3.288371395590..., 3.4256184695...)
            sage: f.find_local_minimum(1, 5, tol=1e-3)
            (-3.288371361890..., 3.4257507903...)
            sage: f.find_local_minimum(1, 5, tol=1e-2, maxfun=10)
            (-3.288370845983..., 3.4250840220...)
            sage: show(f.plot(0, 20))
            sage: f.find_local_minimum(1, 15)
            (-9.477294259479..., 9.5293344109...)

        ALGORITHM:

        Uses :func:`sage.numerical.optimize.find_local_minimum`.

        AUTHORS:

        - William Stein (2007-12-07)
        """
        from sage.numerical.optimize import find_local_minimum

        if var is None:
            var = self.default_variable()
        return find_local_minimum(self._fast_float_(var),
                                        a=a, b=b, tol=tol, maxfun=maxfun )

    ###################
    # Fast Evaluation #
    ###################
    def _fast_float_(self, *vars):
        """
        Return an object which provides fast floating point
        evaluation of this symbolic expression.

        See :mod:`sage.ext.fast_eval` for more information.

        EXAMPLES::

            sage: f = sqrt(x+1)
            sage: ff = f._fast_float_('x')
            sage: ff(1.0)
            1.4142135623730951
            sage: type(_)
            <type 'float'>
        """
        from sage.symbolic.expression_conversions import fast_float
        return fast_float(self, *vars)

    def _fast_callable_(self, etb):
        """
        Given an ExpressionTreeBuilder *etb*, return an Expression representing
        this symbolic expression.

        EXAMPLES::

            sage: from sage.ext.fast_callable import ExpressionTreeBuilder
            sage: etb = ExpressionTreeBuilder(vars=['x','y'])
            sage: x,y = var('x,y')
            sage: f = y+2*x^2
            sage: f._fast_callable_(etb)
            add(mul(ipow(v_0, 2), 2), v_1)
        """
        from sage.symbolic.expression_conversions import fast_callable
        return fast_callable(self, etb)

    def show(self):
        r"""
        Pretty-Print this symbolic expression

        This typeset it nicely and prints it immediately.

        OUTPUT:

        This method does not return anything. Like ``print``, output
        is sent directly to the screen.

        EXAMPLES::

            sage: (x^2 + 1).show()
            <html><script type="math/tex">\newcommand{\Bold}[1]{\mathbf{#1}}x^{2} + 1</script></html>
        """
        from sage.repl.rich_output.pretty_print import pretty_print
        pretty_print(self)

    def plot(self, *args, **kwds):
        """
        Plot a symbolic expression. All arguments are passed onto the standard plot command.

        EXAMPLES:

        This displays a straight line::

            sage: sin(2).plot((x,0,3))
            Graphics object consisting of 1 graphics primitive

        This draws a red oscillatory curve::

            sage: sin(x^2).plot((x,0,2*pi), rgbcolor=(1,0,0))
            Graphics object consisting of 1 graphics primitive

        Another plot using the variable theta::

            sage: var('theta')
            theta
            sage: (cos(theta) - erf(theta)).plot((theta,-2*pi,2*pi))
            Graphics object consisting of 1 graphics primitive

        A very thick green plot with a frame::

            sage: sin(x).plot((x,-4*pi, 4*pi), thickness=20, rgbcolor=(0,0.7,0)).show(frame=True)

        You can embed 2d plots in 3d space as follows::

            sage: plot(sin(x^2), (x,-pi, pi), thickness=2).plot3d(z = 1)
            Graphics3d Object

        A more complicated family::

            sage: G = sum([plot(sin(n*x), (x,-2*pi, 2*pi)).plot3d(z=n) for n in [0,0.1,..1]])
            sage: G.show(frame_aspect_ratio=[1,1,1/2])  # long time (5s on sage.math, 2012)

        A plot involving the floor function::

            sage: plot(1.0 - x * floor(1/x), (x,0.00001,1.0))
            Graphics object consisting of 1 graphics primitive

        Sage used to allow symbolic functions with "no arguments";
        this no longer works::

            sage: plot(2*sin, -4, 4)
            Traceback (most recent call last):
            ...
            TypeError: unsupported operand parent(s) for '*': 'Integer Ring' and '<class 'sage.functions.trig.Function_sin'>'

        You should evaluate the function first::

            sage: plot(2*sin(x), -4, 4)
            Graphics object consisting of 1 graphics primitive

        TESTS::

            sage: f(x) = x*(1 - x)
            sage: plot(f,0,1)
            Graphics object consisting of 1 graphics primitive
        """
        from sage.symbolic.callable import is_CallableSymbolicExpression
        from sage.symbolic.ring import is_SymbolicVariable
        from sage.plot.plot import plot

        # see if the user passed a variable in.
        if 'param' in kwds:
            param = kwds['param']
        else:
            param = None
            for i, arg in enumerate(args):
                if is_SymbolicVariable(arg):
                    param = arg
                    args = args[:i] + args[i+1:]
                    break

        if param is None:
            if is_CallableSymbolicExpression(self):
                A = self.arguments()
                if len(A) == 0:
                    raise ValueError("function has no input arguments")
                else:
                    param = A[0]

                f = self._plot_fast_callable(param)
            else:
                A = self.variables()
                if len(A) == 0:
                    #Here we handle the case where f is something
                    #like ``sin``, which has takes arguments which
                    #aren't explicitly given
                    n = self.number_of_arguments()
                    f = self._plot_fast_callable()
                else:
                    param = A[0]
                    try:
                        f = self._plot_fast_callable(param)
                    except NotImplementedError:
                        return self.function(param)
        else:
            try:
                f = self._plot_fast_callable(param)
            except NotImplementedError:
                return self.function(param)
        return plot(f, *args, **kwds)

    def _plot_fast_callable(self, *vars):
        """
        Internal function used for creating a fast callable version of this
        symbolic expression for plotting.

        EXAMPLES::

            sage: x = var('x', domain='real')
            sage: s = abs((1+I*x)^4); s
            (I*x + 1)^2*(-I*x + 1)^2
            sage: s._plot_fast_callable(x)
            <sage.ext.interpreters.wrapper_py.Wrapper_py object at ...>
            sage: s._plot_fast_callable(x)(10)
            10201
            sage: abs((I*10+1)^4)
            10201
            sage: plot(s)
            Graphics object consisting of 1 graphics primitive

        Check that :trac:`15030` is fixed::

            sage: abs(log(x))._plot_fast_callable(x)(-0.2)
            3.52985761682672
            sage: f = function('f', evalf_func=lambda self,x,parent: I*x)
            sage: plot(abs(f(x)), 0,5)
            Graphics object consisting of 1 graphics primitive
        """
        from sage.ext.fast_callable import fast_callable
        return fast_callable(self, vars=vars, expect_one_var=True)

    ############
    # Calculus #
    ############
    def sum(self, *args, **kwds):
        r"""
        Return the symbolic sum
        `\sum_{v = a}^b self`

        with respect to the variable `v` with endpoints
        `a` and `b`.

        INPUT:

        -  ``v`` - a variable or variable name

        -  ``a`` - lower endpoint of the sum

        -  ``b`` - upper endpoint of the sum

        - ``algorithm`` - (default: ``'maxima'``)  one of

                - ``'maxima'`` - use Maxima (the default)

                - ``'maple'`` - (optional) use Maple

                - ``'mathematica'`` - (optional) use Mathematica

                - ``'giac'`` - (optional) use Giac


        EXAMPLES::

            sage: k, n = var('k,n')
            sage: k.sum(k, 1, n).factor()
            1/2*(n + 1)*n

        ::

            sage: (1/k^4).sum(k, 1, oo)
            1/90*pi^4

        ::

            sage: (1/k^5).sum(k, 1, oo)
            zeta(5)

        A well known binomial identity::

            sage: assume(n>=0)
            sage: binomial(n,k).sum(k, 0, n)
            2^n

        And some truncations thereof::

            sage: binomial(n,k).sum(k,1,n)
            2^n - 1
            sage: binomial(n,k).sum(k,2,n)
            2^n - n - 1
            sage: binomial(n,k).sum(k,0,n-1)
            2^n - 1
            sage: binomial(n,k).sum(k,1,n-1)
            2^n - 2

        The binomial theorem::

            sage: x, y = var('x, y')
            sage: (binomial(n,k) * x^k * y^(n-k)).sum(k, 0, n)
            (x + y)^n

        ::

            sage: (k * binomial(n, k)).sum(k, 1, n)
            2^(n - 1)*n

        ::

            sage: ((-1)^k*binomial(n,k)).sum(k, 0, n)
            0

        ::

            sage: (2^(-k)/(k*(k+1))).sum(k, 1, oo)
            -log(2) + 1

        Summing a hypergeometric term::

            sage: (binomial(n, k) * factorial(k) / factorial(n+1+k)).sum(k, 0, n)
            1/2*sqrt(pi)/factorial(n + 1/2)

        We check a well known identity::

            sage: bool((k^3).sum(k, 1, n) == k.sum(k, 1, n)^2)
            True

        A geometric sum::

            sage: a, q = var('a, q')
            sage: (a*q^k).sum(k, 0, n)
            (a*q^(n + 1) - a)/(q - 1)

        The geometric series::

            sage: assume(abs(q) < 1)
            sage: (a*q^k).sum(k, 0, oo)
            -a/(q - 1)

        A divergent geometric series.  Do not forget
        to `forget` your assumptions::

            sage: forget()
            sage: assume(q > 1)
            sage: (a*q^k).sum(k, 0, oo)
            Traceback (most recent call last):
            ...
            ValueError: Sum is divergent.

        This summation only Mathematica can perform::

            sage: (1/(1+k^2)).sum(k, -oo, oo, algorithm = 'mathematica')     # optional - mathematica
            pi*coth(pi)

        Use Giac to perform this summation::

            sage: (sum(1/(1+k^2), k, -oo, oo, algorithm = 'giac')).factor()       # optional - giac
            pi*(e^(2*pi) + 1)/((e^pi + 1)*(e^pi - 1))

        Use Maple as a backend for summation::

            sage: (binomial(n,k)*x^k).sum(k, 0, n, algorithm = 'maple')      # optional - maple
            (x + 1)^n

        .. note::

           #. Sage can currently only understand a subset of the output of Maxima, Maple and
              Mathematica, so even if the chosen backend can perform the summation the
              result might not be convertable into a usable Sage expression.

        TESTS:

        Check that the sum in :trac:`10682` is done right::

            sage: sum(binomial(n,k)*k^2, k, 2, n)
            1/4*(n^2 + n)*2^n - n

        This sum used to give a wrong result (:trac:`9635`) but
        now gives correct results with all relevant assumptions::

            sage: (n,k,j)=var('n,k,j')
            sage: sum(binomial(n,k)*binomial(k-1,j)*(-1)**(k-1-j),k,j+1,n)
            -sum((-1)^(-j + k)*binomial(k - 1, j)*binomial(n, k), k, j + 1, n)
            sage: assume(j>-1)
            sage: sum(binomial(n,k)*binomial(k-1,j)*(-1)**(k-1-j),k,j+1,n)
            1
            sage: forget()
            sage: assume(n>=j)
            sage: sum(binomial(n,k)*binomial(k-1,j)*(-1)**(k-1-j),k,j+1,n)
            -sum((-1)^(-j + k)*binomial(k - 1, j)*binomial(n, k), k, j + 1, n)
            sage: forget()
            sage: assume(j==-1)
            sage: sum(binomial(n,k)*binomial(k-1,j)*(-1)**(k-1-j),k,j+1,n)
            1
            sage: forget()
            sage: assume(j<-1)
            sage: sum(binomial(n,k)*binomial(k-1,j)*(-1)**(k-1-j),k,j+1,n)
            -sum((-1)^(-j + k)*binomial(k - 1, j)*binomial(n, k), k, j + 1, n)
            sage: forget()

        Check that :trac:`16176` is fixed::

            sage: n = var('n')
            sage: sum(log(1-1/n^2),n,2,oo)
            -log(2)
        """
        from sage.calculus.calculus import symbolic_sum
        return symbolic_sum(self, *args, **kwds)

    def integral(self, *args, **kwds):
        """
        Compute the integral of self.  Please see
        :func:`sage.symbolic.integration.integral.integrate` for more details.

        EXAMPLES::

            sage: sin(x).integral(x,0,3)
            -cos(3) + 1
            sage: sin(x).integral(x)
            -cos(x)

        TESTS:

        We check that :trac:`12438` is resolved::

            sage: f(x) = x; f
            x |--> x
            sage: integral(f, x)
            x |--> 1/2*x^2
            sage: integral(f, x, 0, 1)
            1/2

            sage: f(x, y) = x + y
            sage: f
            (x, y) |--> x + y
            sage: integral(f, y, 0, 1)
            x |--> x + 1/2
            sage: integral(f, x, 0, 1)
            y |--> y + 1/2
            sage: _(3)
            7/2
            sage: var("z")
            z
            sage: integral(f, z, 0, 2)
            (x, y) |--> 2*x + 2*y
            sage: integral(f, z)
            (x, y) |--> (x + y)*z
        """
        from sage.symbolic.integration.integral import \
            integral, _normalize_integral_input
        from sage.symbolic.callable import \
            CallableSymbolicExpressionRing, is_CallableSymbolicExpressionRing
        R = self._parent
        if is_CallableSymbolicExpressionRing(R):
            f = ring.SR(self)
            f, v, a, b = _normalize_integral_input(f, *args)
            # Definite integral with respect to a positional variable.
            if a is not None and v in R.arguments():
                arguments = list(R.arguments())
                arguments.remove(v)
                if arguments:
                    arguments = tuple(arguments)
                    R = CallableSymbolicExpressionRing(arguments, check=False)
                else:   # all arguments are gone
                    R = ring.SR
            return R(integral(f, v, a, b, **kwds))
        return integral(self, *args, **kwds)

    integrate = integral

    def nintegral(self, *args, **kwds):
        """
        Compute the numerical integral of self.  Please see
        :obj:`sage.calculus.calculus.nintegral` for more details.

        EXAMPLES::

            sage: sin(x).nintegral(x,0,3)
            (1.989992496600..., 2.209335488557...e-14, 21, 0)
        """
        from sage.calculus.calculus import nintegral
        return nintegral(self, *args, **kwds)

    nintegrate = nintegral

    def minpoly(self, *args, **kwds):
        """
        Return the minimal polynomial of this symbolic expression.

        EXAMPLES::

            sage: golden_ratio.minpoly()
            x^2 - x - 1
        """
        try:
            obj = self.pyobject()
            return obj.minpoly()
        except AttributeError:
            pass
        except TypeError:
            pass
        from sage.calculus.calculus import minpoly
        return minpoly(self, *args, **kwds)

    def limit(self, *args, **kwds):
        """
        Return a symbolic limit.  See
        :obj:`sage.calculus.calculus.limit`

        EXAMPLES::

            sage: (sin(x)/x).limit(x=0)
            1
        """
        from sage.calculus.calculus import limit
        return limit(self, *args, **kwds)

    def laplace(self, t, s):
        """
        Return Laplace transform of self.  See
        :obj:`sage.calculus.calculus.laplace`

        EXAMPLES::

            sage: var('x,s,z')
            (x, s, z)
            sage: (z + exp(x)).laplace(x, s)
            z/s + 1/(s - 1)
        """
        from sage.calculus.calculus import laplace
        return laplace(self, t, s)

    def inverse_laplace(self, t, s):
        """
        Return inverse Laplace transform of self.  See
        :obj:`sage.calculus.calculus.inverse_laplace`

        EXAMPLES::

            sage: var('w, m')
            (w, m)
            sage: f = (1/(w^2+10)).inverse_laplace(w, m); f
            1/10*sqrt(10)*sin(sqrt(10)*m)
        """
        from sage.calculus.calculus import inverse_laplace
        return inverse_laplace(self, t, s)

    def add_to_both_sides(self, x):
        """
        Return a relation obtained by adding *x* to both sides of
        this relation.

        EXAMPLES::

            sage: var('x y z')
            (x, y, z)
            sage: eqn = x^2 + y^2 + z^2 <= 1
            sage: eqn.add_to_both_sides(-z^2)
            x^2 + y^2 <= -z^2 + 1
            sage: eqn.add_to_both_sides(I)
            x^2 + y^2 + z^2 + I <= (I + 1)
        """
        if not is_a_relational(self._gobj):
            raise TypeError("this expression must be a relation")
        return self + x

    def subtract_from_both_sides(self, x):
        """
        Return a relation obtained by subtracting *x* from both sides
        of this relation.

        EXAMPLES::

            sage: eqn = x*sin(x)*sqrt(3) + sqrt(2) > cos(sin(x))
            sage: eqn.subtract_from_both_sides(sqrt(2))
            sqrt(3)*x*sin(x) > -sqrt(2) + cos(sin(x))
            sage: eqn.subtract_from_both_sides(cos(sin(x)))
            sqrt(3)*x*sin(x) + sqrt(2) - cos(sin(x)) > 0
        """
        if not is_a_relational(self._gobj):
            raise TypeError("this expression must be a relation")
        return self - x

    def multiply_both_sides(self, x, checksign=None):
        """
        Return a relation obtained by multiplying both sides of this
        relation by *x*.

        .. note::

           The *checksign* keyword argument is currently ignored and
           is included for backward compatibility reasons only.

        EXAMPLES::

            sage: var('x,y'); f = x + 3 < y - 2
            (x, y)
            sage: f.multiply_both_sides(7)
            7*x + 21 < 7*y - 14
            sage: f.multiply_both_sides(-1/2)
            -1/2*x - 3/2 < -1/2*y + 1
            sage: f*(-2/3)
            -2/3*x - 2 < -2/3*y + 4/3
            sage: f*(-pi)
            -pi*(x + 3) < -pi*(y - 2)

        Since the direction of the inequality never changes when doing
        arithmetic with equations, you can multiply or divide the
        equation by a quantity with unknown sign::

            sage: f*(1+I)
            (I + 1)*x + 3*I + 3 < (I + 1)*y - 2*I - 2
            sage: f = sqrt(2) + x == y^3
            sage: f.multiply_both_sides(I)
            I*x + I*sqrt(2) == I*y^3
            sage: f.multiply_both_sides(-1)
            -x - sqrt(2) == -y^3

        Note that the direction of the following inequalities is
        not reversed::

            sage: (x^3 + 1 > 2*sqrt(3)) * (-1)
            -x^3 - 1 > -2*sqrt(3)
            sage: (x^3 + 1 >= 2*sqrt(3)) * (-1)
            -x^3 - 1 >= -2*sqrt(3)
            sage: (x^3 + 1 <= 2*sqrt(3)) * (-1)
            -x^3 - 1 <= -2*sqrt(3)
        """
        if not is_a_relational(self._gobj):
            raise TypeError("this expression must be a relation")
        return self * x

    def divide_both_sides(self, x, checksign=None):
        """
        Return a relation obtained by dividing both sides of this
        relation by *x*.

        .. note::

           The *checksign* keyword argument is currently ignored and
           is included for backward compatibility reasons only.

        EXAMPLES::

            sage: theta = var('theta')
            sage: eqn =   (x^3 + theta < sin(x*theta))
            sage: eqn.divide_both_sides(theta, checksign=False)
            (x^3 + theta)/theta < sin(theta*x)/theta
            sage: eqn.divide_both_sides(theta)
            (x^3 + theta)/theta < sin(theta*x)/theta
            sage: eqn/theta
            (x^3 + theta)/theta < sin(theta*x)/theta
        """
        if not is_a_relational(self._gobj):
            raise TypeError("this expression must be a relation")
        return self / x

    def implicit_derivative(self, Y, X, n=1):
        """
        Return the n'th derivative of Y with respect to X given implicitly by this expression.

        INPUT:

        - ``Y`` - The dependent variable of the implicit expression.

        - ``X`` - The independent variable with respect to which the derivative is taken.


        - ``n`` - (default : 1) the order of the derivative.

        EXAMPLES::

            sage: var('x, y')
            (x, y)
            sage: f = cos(x)*sin(y)
            sage: f.implicit_derivative(y, x)
            sin(x)*sin(y)/(cos(x)*cos(y))
            sage: g = x*y^2
            sage: g.implicit_derivative(y, x, 3)
            -1/4*(y + 2*y/x)/x^2 + 1/4*(2*y^2/x - y^2/x^2)/(x*y) - 3/4*y/x^3

        It is an error to not include an independent variable term
        in the expression::

            sage: (cos(x)*sin(x)).implicit_derivative(y, x)
            Traceback (most recent call last):
            ...
            ValueError: Expression cos(x)*sin(x) contains no y terms


        TESTS::

            sage: var('x,y')  # check that the pynac registry is not polluted
            (x, y)
            sage: psr = copy(sage.symbolic.ring.pynac_symbol_registry)
            sage: (x^6*y^5).implicit_derivative(y, x, 3)
            -792/125*y/x^3 + 12/25*(15*x^4*y^5 + 28*x^3*y^5)/(x^6*y^4) - 36/125*(20*x^5*y^4 + 43*x^4*y^4)/(x^7*y^3)
            sage: psr == sage.symbolic.ring.pynac_symbol_registry
            True
        """
        from sage.symbolic.ring import SR
        from sage.symbolic.function_factory import SymbolicFunction

        if not self.has(Y):
            raise ValueError("Expression {} contains no {} terms".format(self, Y))
        x = SR.symbol()
        yy = SR.symbol()
        y = SymbolicFunction('y', 1)(x)
        f = SymbolicFunction('f', 2)(x, yy)
        Fx = f.diff(x)
        Fy = f.diff(yy)
        G = -(Fx/Fy)
        G = G.subs({yy: y})
        di = {y.diff(x): -self.diff(X)/self.diff(Y)}
        R = G
        S = G.diff(x, n - 1)
        for i in range(n + 1):
            di[y.diff(x, i + 1).subs({x: x})] = R
            S = S.subs(di)
            R = G.diff(x, i)
            for j in range(n + 1 - i):
                di[f.diff(x, i, yy, j).subs({x: x, yy: y})] = self.diff(X, i, Y, j)
                S = S.subs(di)
        return S

def solve_diophantine(f,  *args, **kwds):
    """
    Solve a Diophantine equation.

    The argument, if not given as symbolic equation, is set equal to zero.
    It can be given in any form that can be converted to symbolic. Please
    see :meth:`Expression.solve_diophantine()` for a detailed
    synopsis.

    EXAMPLES::

        sage: R.<a,b> = PolynomialRing(ZZ); R
        Multivariate Polynomial Ring in a, b over Integer Ring
        sage: solve_diophantine(a^2-3*b^2+1)
        []
        sage: solve_diophantine(a^2-3*b^2+2)
        (1/2*sqrt(3)*(sqrt(3) + 2)^t - 1/2*sqrt(3)*(-sqrt(3) + 2)^t + 1/2*(sqrt(3) + 2)^t + 1/2*(-sqrt(3) + 2)^t,
         1/6*sqrt(3)*(sqrt(3) + 2)^t - 1/6*sqrt(3)*(-sqrt(3) + 2)^t + 1/2*(sqrt(3) + 2)^t + 1/2*(-sqrt(3) + 2)^t)
    """
    from sage.symbolic.ring import SR

    if not isinstance(f, Expression):
        f = SR(f)
    return f.solve_diophantine(*args, **kwds)

cdef dict dynamic_class_cache = {}
cdef get_dynamic_class_for_function(unsigned serial):
    r"""
    Create a dynamic class corresponding to the function with given
    ``serial`` that includes dynamic methods defined by the function.

    Dynamic methods can be defined in a subclass ``EvaluationMethods`` in
    the function body. These will be available in symbolic expressions
    representing evaluations of the said function on some arguments.

    EXAMPLES::

        sage: from sage.symbolic.function import BuiltinFunction
        sage: class TFunc(BuiltinFunction):
        ....:     def __init__(self):
        ....:         BuiltinFunction.__init__(self, 'tfunc', nargs=1)
        ....:
        ....:     class EvaluationMethods:
        ....:         def argp1(fn, self, x):
        ....:             '''
        ....:             Some documentation about a bogus function.
        ....:             '''
        ....:             return x+1
        ....:
        ....:         @property
        ....:         def foo(self):
        ....:             return 5
        ....:
        sage: tfunc = TFunc()
        sage: e = tfunc(x); e
        tfunc(x)
        sage: type(e)
        <class '__main__.Expression_with_dynamic_methods'>
        sage: e.argp1()
        x + 1
        sage: e.foo
        5
        sage: x.argp1()
        Traceback (most recent call last):
        ...
        AttributeError: 'sage.symbolic.expression.Expression' object has no
        attribute 'argp1'
        sage: t = (e + 1).op[0]; t
        tfunc(x)
        sage: t
        tfunc(x)
        sage: type(t)
        <class '__main__.Expression_with_dynamic_methods'>
        sage: t.argp1()
        x + 1
        sage: import sagenb.misc.support as s
        sage: s.completions('t.argp', globals(), system='python')
        ['t.argp1']
        sage: t.argp1.__doc__.strip()
        'Some documentation about a bogus function.'

    Now with two arguments::

        sage: class TFunc2(BuiltinFunction):
        ....:     def __init__(self):
        ....:         BuiltinFunction.__init__(self, 'tfunc', nargs=2)
        ....:
        ....:     class EvaluationMethods:
        ....:         def argsum(fn, self, x, y):
        ....:             return x + y
        ....:
        sage: tfunc2 = TFunc2()
        sage: e = tfunc2(x, 1)
        sage: e.argsum()
        x + 1
    """
    cls = dynamic_class_cache.get(serial)
    if cls is None:
        # if operator is a special function defined by us
        # find the python equivalent and return it
        func_class = get_sfunction_from_serial(serial)
        eval_methods = getattr(func_class, 'EvaluationMethods', None)
        if eval_methods is not None:
            # callable methods need to be wrapped to extract the operands
            # and pass them as arguments
            from sage.symbolic.function_factory import eval_on_operands
            from sage.structure.misc import getattr_from_other_class
            for name in dir(eval_methods):
                m = getattr(eval_methods(), name)
                if callable(m):
                    new_m = eval_on_operands(getattr_from_other_class(
                        func_class, eval_methods, name))
                    setattr(eval_methods, name, new_m)
            cls = dynamic_class('Expression_with_dynamic_methods',
                    (Expression,), eval_methods)
        else:
            cls = Expression

        dynamic_class_cache[serial] = cls

    return cls

cdef Expression new_Expression_from_GEx(parent, GEx juice):
    cdef type cls
    cdef Expression nex
    cdef unsigned serial
    if is_exactly_a_function(juice):
        # if the function defines any dynamic methods these are made
        # available through a dynamic class
        cls = <type>get_dynamic_class_for_function(ex_to_function(juice).get_serial())
    else:
        cls = Expression

    nex = <Expression>cls.__new__(cls)
    GEx_construct_ex(&nex._gobj, juice)
    nex._parent = parent
    return nex

cdef Expression new_Expression_from_pyobject(parent, x):
    cdef GEx exp
    GEx_construct_pyobject(exp, x)
    return new_Expression_from_GEx(parent, exp)

cdef class ExpressionIterator:
    cdef Expression _ex
    cdef int _ind
    cdef int _len
    def __iter__(self):
        """
        Return this iterator object itself.

        EXAMPLES::

            sage: x,y,z = var('x,y,z')
            sage: i = (x+y).iterator()
            sage: iter(i) is i
            True
        """
        return self

    def __next__(self):
        """
        Return the next component of the expression.

        EXAMPLES::

            sage: x,y,z = var('x,y,z')
            sage: i = (x+y).iterator()
            sage: i.next()
            x
        """
        cdef GEx ex
        if self._ind == self._len:
            raise StopIteration
        ex = self._ex._gobj.op(self._ind)
        self._ind+=1
        return new_Expression_from_GEx(self._ex._parent, ex)

cdef inline ExpressionIterator new_ExpIter_from_Expression(Expression ex):
    """
    Construct a new iterator over a symbolic expression.

    EXAMPLES::

        sage: x,y,z = var('x,y,z')
        sage: i = (x+y).iterator() #indirect doctest
    """
    # The const_iterator in GiNaC just keeps an integer index to the current
    # subexpression. We do the same here, to avoid the trouble of having to
    # mess with C++ class constructors/destructors.
    cdef ExpressionIterator m = <ExpressionIterator>ExpressionIterator.__new__(ExpressionIterator)
    m._ex = ex
    m._ind = 0
    m._len  = ex._gobj.nops()
    return m


cdef operators compatible_relation(operators lop, operators rop) except <operators>-1:
    """
    TESTS::

        sage: var('a,b,x,y')
        (a, b, x, y)
        sage: (x < a) + (y <= b)     # indirect doctest
        x + y < a + b
        sage: (x >= 4) * (y > 7)
        x*y > 28
    """
    if lop == rop:
        return lop
    elif lop == not_equal or rop == not_equal:
        raise TypeError("incompatible relations")
    elif lop == equal:
       return rop
    elif rop == equal:
       return lop
    elif lop in [less, less_or_equal] and rop in [less, less_or_equal]:
       return less
    elif lop in [greater, greater_or_equal] and rop in [greater, greater_or_equal]:
       return greater
    else:
        raise TypeError("incompatible relations")<|MERGE_RESOLUTION|>--- conflicted
+++ resolved
@@ -716,19 +716,6 @@
              |
             /
         """
-<<<<<<< HEAD
-        from sympy import pretty, sympify
-        from sage.typeset.ascii_art import AsciiArt
-        # FIXME:: when *sage* will use at least sympy >= 0.7.2
-        # we could use a nice splitting with respect of the AsciiArt module.
-        # from sage.typeset.ascii_art import AsciiArt, MAX_LENGTH ## for import
-        #            num_columns = MAX_LENGTH  ## option of pretty
-        try:
-            s = pretty(sympify(self, evaluate=False), use_unicode=False)
-        except StandardError:
-            s = self
-        return AsciiArt(str(s).splitlines())
-=======
         from sage.typeset.ascii_art import AsciiArt
         return AsciiArt(self._sympy_character_art(False).splitlines())
 
@@ -758,7 +745,6 @@
         """
         from sage.typeset.unicode_art import UnicodeArt
         return UnicodeArt(self._sympy_character_art(True).splitlines())
->>>>>>> db1c0e4e
 
     def _interface_(self, I):
         """
