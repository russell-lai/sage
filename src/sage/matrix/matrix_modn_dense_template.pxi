"""
Dense matrices over `\ZZ/n\ZZ` for `n` small using the LinBox library (FFLAS/FFPACK).

FFLAS/FFPACK are libraries to provide BLAS/LAPACK-style routines for
working with finite fields. Additionally, these routines reduce to
BLAS/LAPACK routines using floating point arithmetic.

EXAMPLES::

    sage: A = matrix(GF(127), 7, 7, range(49))
    sage: A*A
    [  2  23  44  65  86 107   1]
    [ 15  85  28  98  41 111  54]
    [ 28  20  12   4 123 115 107]
    [ 41  82 123  37  78 119  33]
    [ 54  17 107  70  33 123  86]
    [ 67  79  91 103 115   0  12]
    [ 80  14  75   9  70   4  65]
    sage: A.rank()
    2

    sage: A = matrix(GF(127), 4, 4, [106, 98, 24, 84, 108, 7, 94, 71, 96, 100, 15, 42, 80, 56, 72, 35])
    sage: A.rank()
    4
    sage: v = vector(GF(127), 4, (100, 93, 47, 110))
    sage: x = A\v
    sage: A*x == v
    True

AUTHORS:

- William Stein (2004-2006): some functions in this file were copied
  from ``matrix_modn_dense.pyx`` which was mainly written by William
  Stein
- Clement Pernet (2010): LinBox related functions in this file were
  taken from linbox-sage.C by Clement Pernet
- Burcin Erocal (2010-2011): most of the functions present in this file
- Martin Albrecht (2011): some polishing, bug fixes, documentation
- Rob Beezer (2011): documentation

TESTS:

We test corner cases for multiplication::

    sage: v0 = vector(GF(3),[])
    sage: v1 = vector(GF(3),[1])
    sage: m00 = matrix(GF(3),0,0,[])
    sage: m01 = matrix(GF(3),0,1,[])
    sage: m10 = matrix(GF(3),1,0,[])
    sage: m11 = matrix(GF(3),1,1,[1])
    sage: good = [ (v0,m00), (v0,m01), (v1,m10), (v1,m11), (m00,v0), (m10,v0), (m01,v1), (m11,v1), (m00,m00), (m01,m10), (m10,m01), (m11,m11) ]
    sage: for v, m in good:
    ....:     print('{} x {} = {}'.format(v, m, v * m))
    () x [] = ()
    () x [] = (0)
    (1) x [] = ()
    (1) x [1] = (1)
    [] x () = ()
    [] x () = (0)
    [] x (1) = ()
    [1] x (1) = (1)
    [] x [] = []
    [] x [] = []
    [] x [] = [0]
    [1] x [1] = [1]

    sage: bad  = [ (v1,m00), (v1,m01), (v0,m10), (v0,m11), (m00,v1), (m10,v1), (m01,v0), (m11,v0), (m01,m01), (m10,m10), (m11,m01), (m10,m11) ]
    sage: for v, m in bad:
    ....:     try:
    ....:         v*m
    ....:         print('Uncaught dimension mismatch!')
    ....:     except (IndexError, TypeError, ArithmeticError):
    ....:         pass

"""

#*****************************************************************************
#       Copyright (C) 2004,2005,2006 William Stein <wstein@gmail.com>
#       Copyright (C) 2011 Burcin Erocal <burcin@erocal.org>
#       Copyright (C) 2011 Martin Albrecht <martinralbrecht@googlemail.com>
#       Copyright (C) 2011 Rob Beezer
#
# This program is free software: you can redistribute it and/or modify
# it under the terms of the GNU General Public License as published by
# the Free Software Foundation, either version 2 of the License, or
# (at your option) any later version.
#                  http://www.gnu.org/licenses/
#*****************************************************************************

from libc.stdint cimport uint64_t
from cpython.bytes cimport *

from cysignals.memory cimport check_malloc, check_allocarray, sig_malloc, sig_free
from cysignals.signals cimport sig_check, sig_on, sig_off

from sage.libs.gmp.mpz cimport *
from sage.libs.linbox.fflas cimport FFLAS_TRANSPOSE, FflasNoTrans, FflasTrans, \
    FflasRight, vector, list as std_list, \
<<<<<<< HEAD
    Row, Recursive, Threads, Parallel, Sequential
=======
    Block, Threads, Parallel, Recursive, Row

from cython cimport parallel
>>>>>>> 01de1e16

cimport sage.rings.fast_arith
cdef sage.rings.fast_arith.arith_int ArithIntObj
ArithIntObj  = sage.rings.fast_arith.arith_int()

# for copying/pickling
from libc.string cimport memcpy
from libc.stdio cimport snprintf

from sage.modules.vector_modn_dense cimport Vector_modn_dense

from sage.arith.all import is_prime
from sage.structure.element cimport (Element, Vector, Matrix,
        ModuleElement, RingElement)
from sage.matrix.matrix_dense cimport Matrix_dense
from sage.matrix.matrix_integer_dense cimport Matrix_integer_dense
from sage.rings.finite_rings.integer_mod cimport IntegerMod_int, IntegerMod_abstract
from sage.misc.misc import verbose, get_verbose, cputime
from sage.rings.integer cimport Integer
from sage.rings.integer_ring import ZZ
from sage.structure.proof.proof import get_flag as get_proof_flag
from sage.misc.randstate cimport randstate, current_randstate
import sage.matrix.matrix_space as matrix_space
from .args cimport MatrixArgs_init


from sage.cpython.string cimport char_to_str

cdef long num = 1
cdef bint little_endian = (<char*>(&num))[0]

cdef inline celement_invert(celement a, celement n):
    """
    Invert the finite field element `a` modulo `n`.
    """
    # This is copied from linbox source linbox/field/modular-float.h
    # The extended Euclidean algorithm
    cdef int x_int, y_int, q, tx, ty, temp
    x_int = <int>n
    y_int = <int>a
    tx = 0
    ty = 1

    while y_int != 0:
        # always: gcd (n,residue) = gcd (x_int,y_int)
        #         sx*n + tx*residue = x_int
        #         sy*n + ty*residue = y_int
        q = x_int / y_int # integer quotient
        temp = y_int
        y_int = x_int - q * y_int
        x_int = temp
        temp = ty
        ty = tx - q * ty
        tx = temp

    if tx < 0:
         tx += <int>n

    # now x_int = gcd (n,residue)
    return <celement>tx

cdef inline bint linbox_is_zero(celement modulus, celement* entries, Py_ssize_t nrows, Py_ssize_t ncols) except -1:
    """
    Return 1 if all entries of this matrix are zero.
    """
    cdef Py_ssize_t i, j
    for i in range(nrows):
        for j in range(ncols):
            if (entries+i*ncols+j)[0] != 0:
                return 0
    return 1

cdef inline linbox_echelonize(celement modulus, celement* entries, Py_ssize_t nrows, Py_ssize_t ncols):
    """
    Return the reduced row echelon form of this matrix.
    """
    if linbox_is_zero(modulus, entries, nrows, ncols):
        return 0,[]

    cdef Py_ssize_t i, j
    cdef ModField *F = new ModField(<long>modulus)
    cdef size_t* P = <size_t*>check_allocarray(nrows, sizeof(size_t))
    cdef size_t* Q = <size_t*>check_allocarray(ncols, sizeof(size_t))

    if nrows*ncols > 1000: sig_on()
    cdef Py_ssize_t r = ReducedRowEchelonForm(F[0], nrows, ncols, <ModField.Element*>entries, ncols, P, Q)
    if nrows*ncols > 1000: sig_off()

    for i in range(nrows):
        for j in range(r):
            (entries+i*ncols+j)[0] = 0
        if i<r:
            (entries + i*(ncols+1))[0] = 1

    applyP(F[0], FflasRight, FflasNoTrans, nrows, 0, r, <ModField.Element*>entries, ncols, Q)

    cdef list pivots = [int(Q[i]) for i in range(r)]

    sig_free(P)
    sig_free(Q)
    del F
    return r, pivots

cdef inline linbox_echelonize_efd(celement modulus, celement* entries, Py_ssize_t nrows, Py_ssize_t ncols):
    # See trac #13878: This is to avoid sending invalid data to linbox,
    # which would yield a segfault in Sage's debug version. TODO: Fix
    # that bug upstream.
    if nrows == 0 or ncols == 0:
        return 0,[]

    cdef ModField *F = new ModField(<long>modulus)
    cdef EchelonFormDomain *EF = new EchelonFormDomain(F[0])
    cdef BlasMatrix *A = new BlasMatrix(F[0], <uint64_t>nrows, <uint64_t>ncols)
    cdef BlasMatrix *E = new BlasMatrix(F[0], <uint64_t>nrows, <uint64_t>ncols)

    cdef Py_ssize_t i,j

    # TODO: can we avoid this copy?
    for i in range(nrows):
        for j in range(ncols):
            A.setEntry(i, j, <ModField.Element>entries[i*ncols+j])

    cdef int r = EF.rowReducedEchelon(E[0], A[0])
    for i in range(nrows):
        for j in range(ncols):
            entries[i*ncols+j] = <celement>E.getEntry(i,j)

    cdef Py_ssize_t ii = 0
    cdef list pivots = []
    for i in range(r):
        for j in range(ii,ncols):
            if entries[i*ncols+j] == 1:
                pivots.append(j)
                ii = j+1
                break

    del F, A, E, EF
    return r, pivots

cdef inline celement *linbox_copy(celement modulus, celement *entries,  Py_ssize_t nrows, Py_ssize_t ncols) except? NULL:
    """
    Create a copy of the entries array.
    """
    cdef celement *entries_copy = <celement*>check_allocarray(nrows * ncols, sizeof(celement))
    memcpy(entries_copy, entries, sizeof(celement)*nrows*ncols)
    return entries_copy

cdef inline int linbox_rank(celement modulus, celement* entries, Py_ssize_t nrows, Py_ssize_t ncols) except -1:
    """
    Return the rank of this matrix.
    """
    cdef ModField *F = new ModField(<long>modulus)

    cdef celement *cpy = linbox_copy(modulus, entries, nrows, ncols)

    if nrows*ncols > 1000: sig_on()
    r = Rank(F[0], nrows, ncols, <ModField.Element*>cpy, ncols)
    if nrows*ncols > 1000: sig_off()
    sig_free(cpy)
    del F
    return r

cdef inline celement linbox_det(celement modulus, celement* entries, Py_ssize_t nrows, Py_ssize_t ncols):
    """
    Return the determinant of this matrix.
    """
    cdef ModField *F = new ModField(<long>modulus)
    cdef celement *cpy = linbox_copy(modulus, entries, nrows, ncols)
    if nrows*ncols > 1000: sig_on()
    d =  <celement>Det(F[0], nrows, ncols, <ModField.Element*>cpy, ncols)
    if nrows*ncols > 1000: sig_off()
    sig_free(cpy)
    del F
    return d

cdef inline celement linbox_matrix_matrix_multiply(celement modulus, celement* ans, celement* A, celement* B, Py_ssize_t m, Py_ssize_t n, Py_ssize_t k) :
    """
    C = A*B
    """
    cdef ModField *F = new ModField(<long>modulus)
    cdef ModField.Element one, mone, zero
    F[0].init(one, <int>1)
    F[0].init(zero, <int>0)
    cdef Parallel[Block,Threads] *MMH = new Parallel[Block,Threads](4)

    if m*n*k > 100000: sig_on()
    with nogil, parallel.parallel(num_threads=4):
        fgemm(F[0], FflasNoTrans, FflasNoTrans, m, n, k,
                  one, <ModField.Element*>A, k, <ModField.Element*>B, n, zero,
                  <ModField.Element*>ans, n
                  ,MMH[0]
                  )
    if m*n*k > 100000: sig_off()

    del F

cdef inline int linbox_matrix_vector_multiply(celement modulus, celement* C, celement* A, celement* b, Py_ssize_t m, Py_ssize_t n, FFLAS_TRANSPOSE trans):
    """
    C = A*v
    """
    cdef ModField *F = new ModField(<long>modulus)
    cdef ModField.Element one, mone, zero
    F.init(one, <int>1)
    F.init(zero, <int>0)
    fgemv(F[0], trans,  m, n,
              one, <ModField.Element*>A, n,
              <ModField.Element*>b, 1,
              zero, <ModField.Element*>C, 1)
    del F

cdef inline linbox_minpoly(celement modulus, Py_ssize_t nrows, celement* entries):
    """
    Compute the minimal polynomial.
    """
    cdef Py_ssize_t i
    cdef ModField *F = new ModField(<long>modulus)
    cdef vector[ModField.Element] *minP = new vector[ModField.Element]()

    if nrows*nrows > 1000: sig_on()
    MinPoly(F[0], minP[0], nrows, <ModField.Element*>entries, nrows)
    if nrows*nrows > 1000: sig_off()

    l = []
    for i in range(minP.size()):
        l.append( <celement>minP.at(i) )

    del F
    return l

cdef inline linbox_charpoly(celement modulus, Py_ssize_t nrows, celement* entries):
    """
    Compute the characteristic  polynomial.
    """
    cdef Py_ssize_t i
    cdef ModField *F = new ModField(<long>modulus)
    cdef ModDensePolyRing * R = new ModDensePolyRing(F[0])
    cdef ModDensePoly  P

    cdef celement *cpy = linbox_copy(modulus, entries, nrows, nrows)

    if nrows*nrows > 1000: sig_on()
    CharPoly(R[0], P, nrows, <ModField.Element*>cpy, nrows)
    if nrows*nrows > 1000: sig_off()

    sig_free(cpy)

    l = []
    for i in range(P.size()):
        l.append(<celement>P[i])

    del F
    del R
    return l


cpdef __matrix_from_rows_of_matrices(X):
    """
    Return a matrix whose row ``i`` is constructed from the entries of
    matrix ``X[i]``.

    INPUT:

    - ``X`` - a nonempty list of matrices of the same size mod a
       single modulus `n`

    EXAMPLES::

        sage: X = [random_matrix(GF(17), 4, 4) for _ in range(10)]; X
        [
        [ 2 14  0 15]  [12 14  3 13]  [ 9 15  8  1]  [ 2 12  6 10]
        [11 10 16  2]  [10  1 14  6]  [ 5  8 10 11]  [12  0  6  9]
        [ 9  4 10 14]  [ 2 14 13  7]  [ 5 12  4  9]  [ 7  7  3  8]
        [ 1 14  3 14], [ 6 14 10  3], [15  2  6 11], [ 2  9  1  5],
        <BLANKLINE>
        [12 13  7 16]  [ 5  3 16  2]  [14 15 16  4]  [ 1 15 11  0]
        [ 7 11 11  1]  [11 10 12 14]  [14  1 12 13]  [16 13  8 14]
        [ 0  2  0  4]  [ 0  7 16  4]  [ 5  5 16 13]  [13 14 16  4]
        [ 7  9  8 15], [ 6  5  2  3], [10 12  1  7], [15  6  6  6],
        <BLANKLINE>
        [ 4 10 11 15]  [13 12  5  1]
        [11  2  9 14]  [16 13 16  7]
        [12  5  4  4]  [12  2  0 11]
        [ 2  0 12  8], [13 11  6 15]
        ]
        sage: X[0]._matrix_from_rows_of_matrices(X) # indirect doctest
        [ 2 14  0 15 11 10 16  2  9  4 10 14  1 14  3 14]
        [12 14  3 13 10  1 14  6  2 14 13  7  6 14 10  3]
        [ 9 15  8  1  5  8 10 11  5 12  4  9 15  2  6 11]
        [ 2 12  6 10 12  0  6  9  7  7  3  8  2  9  1  5]
        [12 13  7 16  7 11 11  1  0  2  0  4  7  9  8 15]
        [ 5  3 16  2 11 10 12 14  0  7 16  4  6  5  2  3]
        [14 15 16  4 14  1 12 13  5  5 16 13 10 12  1  7]
        [ 1 15 11  0 16 13  8 14 13 14 16  4 15  6  6  6]
        [ 4 10 11 15 11  2  9 14 12  5  4  4  2  0 12  8]
        [13 12  5  1 16 13 16  7 12  2  0 11 13 11  6 15]

    OUTPUT: A single matrix mod ``p`` whose ``i``-th row is ``X[i].list()``.

    .. note::

         Do not call this function directly but use the static method
         ``Matrix_modn_dense_float/double._matrix_from_rows_of_matrices``
    """
    # The code below is just a fast version of the following:
    ##     from constructor import matrix
    ##     K = X[0].base_ring()
    ##     v = sum([y.list() for y in X],[])
    ##     return matrix(K, len(X), X[0].nrows()*X[0].ncols(), v)

    cdef Matrix_modn_dense_template T
    cdef Py_ssize_t i, n, m
    n = len(X)

    T = X[0]
    m = T._nrows * T._ncols
    cdef Matrix_modn_dense_template A = T.new_matrix(nrows = n, ncols = m)

    for i from 0 <= i < n:
        T = X[i]
        memcpy(A._entries + i*m, T._entries, sizeof(celement)*m)
    return A


cdef class Matrix_modn_dense_template(Matrix_dense):
    def __cinit__(self):
        cdef long p = self._base_ring.characteristic()
        self.p = p
        if p >= MAX_MODULUS:
            raise OverflowError("p (=%s) must be < %s."%(p, MAX_MODULUS))

        self._entries = <celement *>check_allocarray(self._nrows * self._ncols, sizeof(celement))
        self._matrix = <celement **>check_allocarray(self._nrows, sizeof(celement*))

        cdef unsigned int k
        cdef Py_ssize_t i
        k = 0
        for i in range(self._nrows):
            self._matrix[i] = self._entries + k
            k = k + self._ncols

    def __dealloc__(self):
        """
        TESTS::

            sage: import gc
            sage: for i in range(10):
            ....:      A = random_matrix(GF(7),1000,1000)
            ....:      B = random_matrix(Integers(10),1000,1000)
            ....:      C = random_matrix(GF(16007),1000,1000)
            ....:      D = random_matrix(Integers(1000),1000,1000)
            ....:      del A
            ....:      del B
            ....:      del C
            ....:      del D
            ....:      _ = gc.collect()
        """
        sig_free(self._entries)
        sig_free(self._matrix)

    def __init__(self, parent, entries=None, copy=None, bint coerce=True):
        r"""
        Create a new matrix.

        INPUT:

        - ``parent`` -- a matrix space

        - ``entries`` -- see :func:`matrix`

        - ``copy`` -- ignored (for backwards compatibility)

        - ``coerce`` - perform modular reduction first?

        EXAMPLES::

            sage: A = random_matrix(GF(3),1000,1000)
            sage: type(A)
            <type 'sage.matrix.matrix_modn_dense_float.Matrix_modn_dense_float'>
            sage: A = random_matrix(Integers(10),1000,1000)
            sage: type(A)
            <type 'sage.matrix.matrix_modn_dense_float.Matrix_modn_dense_float'>
            sage: A = random_matrix(Integers(2^16),1000,1000)
            sage: type(A)
            <type 'sage.matrix.matrix_modn_dense_double.Matrix_modn_dense_double'>

        TESTS::

            sage: Matrix(GF(7), 2, 2, [-1, int(-2), GF(7)(-3), 1/4])
            [6 5]
            [4 2]

            sage: Matrix(GF(6434383), 2, 2, [-1, int(-2), GF(7)(-3), 1/4])
            [6434382 6434381]
            [      4 1608596]

            sage: Matrix(Integers(4618990), 2, 2, [-1, int(-2), GF(7)(-3), 1/7])
            [4618989 4618988]
            [      4 2639423]
        """
        ma = MatrixArgs_init(parent, entries)
        cdef long i, j
        it = ma.iter(False)
        R = ma.base
        p = R.characteristic()
        for i in range(ma.nrows):
            v = self._matrix[i]
            for j in range(ma.ncols):
                x = next(it)
                if type(x) is int:
                    tmp = (<long>x) % p
                    v[j] = tmp + (tmp<0)*p
                elif type(x) is IntegerMod_int and (<IntegerMod_int>x)._parent is R:
                    v[j] = <celement>(<IntegerMod_int>x).ivalue
                elif type(x) is Integer:
                    if coerce:
                        v[j] = mpz_fdiv_ui((<Integer>x).value, p)
                    else:
                        v[j] = mpz_get_ui((<Integer>x).value)
                elif coerce:
                    v[j] = R(x)
                else:
                    v[j] = <celement>x

    cdef long _hash_(self) except -1:
        """
        EXAMPLES::

            sage: B = random_matrix(GF(127),3,3)
            sage: B.set_immutable()
            sage: {B:0} # indirect doctest
            {[  9  75  94]
            [  4  57 112]
            [ 59  85  45]: 0}

            sage: M = random_matrix(GF(7), 10, 10)
            sage: M.set_immutable()
            sage: hash(M)
            -5724333594806680561  # 64-bit
            -1581874161           # 32-bit
            sage: MZ = M.change_ring(ZZ)
            sage: MZ.set_immutable()
            sage: hash(MZ) == hash(M)
            True
            sage: MS = M.sparse_matrix()
            sage: MS.set_immutable()
            sage: hash(MS) == hash(M)
            True

        TESTS::

            sage: A = matrix(GF(2),2,0)
            sage: hash(A)
            Traceback (most recent call last):
            ...
            TypeError: mutable matrices are unhashable
            sage: A.set_immutable()
            sage: hash(A)
            0
        """
        cdef long C[5]
        self.get_hash_constants(C)

        cdef long h = 0, k, l
        cdef Py_ssize_t i, j
        cdef celement* row
        sig_on()
        for i in range(self._nrows):
            k = C[0] if i == 0 else C[1] + C[2] * i
            row = self._matrix[i]
            for j in range(self._ncols):
                l = C[3] * (i - j) * (i ^ j)
                h += (k ^ l) * <long>(row[j])
        h *= C[4]
        sig_off()

        if h == -1:
            return -2
        return h

    def _pickle(self):
        """
        Utility function for pickling.

        If the prime is small enough to fit in a byte, then it is
        stored as a contiguous string of bytes (to save
        space). Otherwise, memcpy is used to copy the raw data in the
        platforms native format. Endianness is dealt with when
        unpickling.

        EXAMPLES::

            sage: m = matrix(Integers(128), 3, 3, [ord(c) for c in "Hi there!"]); m
            [ 72 105  32]
            [116 104 101]
            [114 101  33]
            sage: m._pickle()
            ((1, ..., ...'Hi there!'), 10)

        .. todo::

            The upcoming buffer protocol would be useful to not have
            to do any copying.
        """
        cdef Py_ssize_t i, j
        cdef unsigned char* us
        cdef mod_int *um
        cdef unsigned char* row_us
        cdef mod_int *row_um
        cdef long word_size
        cdef celement *row_self

        if self.p <= 0xFF:
            word_size = sizeof(unsigned char)
        else:
            word_size = sizeof(mod_int)

        cdef void *buf = check_allocarray(self._nrows * self._ncols, word_size)

        sig_on()
        try:
            if word_size == sizeof(unsigned char):
                us = <unsigned char*>buf
                for i in range(self._nrows):
                    row_self = self._matrix[i]
                    row_us = us + i*self._ncols
                    for j in range(self._ncols):
                        row_us[j] = <mod_int>row_self[j]
            else:
                um = <mod_int*>buf
                for i in range(self._nrows):
                    row_self = self._matrix[i]
                    row_um = um + i*self._ncols
                    for j in range(self._ncols):
                        row_um[j] = <mod_int>row_self[j]

            s = PyBytes_FromStringAndSize(<char*>buf, word_size * self._nrows * self._ncols)
        finally:
            sig_free(buf)
            sig_off()
        return (word_size, little_endian, s), 10

    def _unpickle(self, data, int version):
        """
        TESTS:

        Test for char-sized modulus::

            sage: A = random_matrix(GF(7), 5, 9)
            sage: data, version = A._pickle()
            sage: B = A.parent()(0)
            sage: B._unpickle(data, version)
            sage: B == A
            True

        And for larger modulus::

            sage: A = random_matrix(GF(1009), 51, 5)
            sage: data, version = A._pickle()
            sage: B = A.parent()(0)
            sage: B._unpickle(data, version)
            sage: B == A
            True

        Now test all the bit-packing options::

            sage: A = matrix(Integers(1000), 2, 2)
            sage: A._unpickle((1, True, b'\x01\x02\xFF\x00'), 10)
            sage: A
            [  1   2]
            [255   0]

            sage: A = matrix(Integers(1000), 1, 2)
            sage: A._unpickle((4, True, b'\x02\x01\x00\x00\x01\x00\x00\x00'), 10)
            sage: A
            [258   1]
            sage: A._unpickle((4, False, b'\x00\x00\x02\x01\x00\x00\x01\x03'), 10)
            sage: A
            [513 259]
            sage: A._unpickle((8, True, b'\x03\x01\x00\x00\x00\x00\x00\x00\x05\x00\x00\x00\x00\x00\x00\x00'), 10)
            sage: A
            [259   5]
            sage: A._unpickle((8, False, b'\x00\x00\x00\x00\x00\x00\x02\x08\x00\x00\x00\x00\x00\x00\x01\x04'), 10)
            sage: A
            [520 260]

        Now make sure it works in context::

            sage: A = random_matrix(Integers(33), 31, 31)
            sage: loads(dumps(A)) == A
            True
            sage: A = random_matrix(Integers(3333), 31, 31)
            sage: loads(dumps(A)) == A
            True
        """
        if version < 10:
            return Matrix_dense._unpickle(self, data, version)

        cdef Py_ssize_t i, j
        cdef unsigned char* us
        cdef long word_size
        cdef celement *row_self
        cdef bint little_endian_data
        cdef char* buf
        cdef Py_ssize_t buflen
        cdef Py_ssize_t expectedlen
        cdef mod_int v

        if version == 10:
            word_size, little_endian_data, s = data
            expectedlen = word_size * self._nrows * self._ncols

            PyBytes_AsStringAndSize(s, &buf, &buflen)
            if buflen != expectedlen:
                raise ValueError("incorrect size in matrix pickle (expected %d, got %d)"%(expectedlen, buflen))

            sig_on()
            try:
                if word_size == 1:
                    us = <unsigned char*>buf
                    for i from 0 <= i < self._nrows:
                        row_self = self._matrix[i]
                        for j from 0 <= j < self._ncols:
                            row_self[j] = <celement>(us[0])
                            us += word_size

                elif word_size >= 4 and little_endian_data:
                    us = <unsigned char*>buf
                    for i from 0 <= i < self._nrows:
                        row_self = self._matrix[i]
                        for j from 0 <= j < self._ncols:
                            v  = <mod_int>(us[0])
                            v += <mod_int>(us[1]) << 8
                            v += <mod_int>(us[2]) << 16
                            v += <mod_int>(us[3]) << 24
                            row_self[j] = <celement>v
                            us += word_size

                elif word_size >= 4 and not little_endian_data:
                    us = <unsigned char*>buf
                    for i from 0 <= i < self._nrows:
                        row_self = self._matrix[i]
                        for j from 0 <= j < self._ncols:
                            v  = <mod_int>(us[word_size-1])
                            v += <mod_int>(us[word_size-2]) << 8
                            v += <mod_int>(us[word_size-3]) << 16
                            v += <mod_int>(us[word_size-4]) << 24
                            row_self[j] = <celement>v
                            us += word_size

                else:
                    raise ValueError("unknown matrix pickle format")
            finally:
                sig_off()
        else:
            raise ValueError("unknown matrix pickle version")

    def __neg__(self):
        """
        EXAMPLES::

            sage: A = matrix(GF(19), 3, 3, range(9)); A
            [0 1 2]
            [3 4 5]
            [6 7 8]

            sage: -A
            [ 0 18 17]
            [16 15 14]
            [13 12 11]
        """
        cdef Py_ssize_t i, j
        cdef Matrix_modn_dense_template M
        cdef celement p = self.p

        M = self.__class__.__new__(self.__class__, self._parent,None,None,None)

        sig_on()
        for i in range(self._nrows*self._ncols):
            if self._entries[i]:
                M._entries[i] = p - self._entries[i]
            else:
                M._entries[i] = 0
        sig_off()
        return M

    cpdef _lmul_(self, Element left):
        """
        EXAMPLES::

            sage: A = matrix(GF(101), 3, 3, range(9)); A
            [0 1 2]
            [3 4 5]
            [6 7 8]
            sage: A * 5
            [ 0  5 10]
            [15 20 25]
            [30 35 40]
            sage: A * 50
            [  0  50 100]
            [ 49  99  48]
            [ 98  47  97]

        ::

            sage: A = random_matrix(Integers(60), 400, 500)
            sage: 3*A + 9*A == 12*A
            True
        """
        cdef Py_ssize_t i,j
        cdef Matrix_modn_dense_template M
        cdef celement p = self.p
        cdef celement a = left

        M = self.__class__.__new__(self.__class__, self._parent,None,None,None)

        sig_on()
        for i in range(self._nrows*self._ncols):
            M._entries[i] = (a*self._entries[i]) % p
        sig_off()
        return M

    def __copy__(self):
        """
        EXAMPLES::

            sage: A = random_matrix(GF(127), 100, 100)
            sage: copy(A) == A
            True
            sage: copy(A) is A
            False
        """
        cdef Matrix_modn_dense_template A
        A = self.__class__.__new__(self.__class__, self._parent, 0, 0, 0)
        memcpy(A._entries, self._entries, sizeof(celement)*self._nrows*self._ncols)
        if self._subdivisions is not None:
            A.subdivide(*self.subdivisions())
        return A


    cpdef _add_(self, right):
        """
        Add two dense matrices over `\Z/n\Z`

        INPUT:

        - ``right`` - a matrix

        EXAMPLES::

            sage: A = MatrixSpace(GF(19),3)(range(9))
            sage: A+A
            [ 0  2  4]
            [ 6  8 10]
            [12 14 16]

            sage: B = MatrixSpace(GF(19),3)(range(9))
            sage: B.swap_rows(1,2)
            sage: A+B
            [ 0  2  4]
            [ 9 11 13]
            [ 9 11 13]

            sage: B+A
            [ 0  2  4]
            [ 9 11 13]
            [ 9 11 13]
        """
        cdef Py_ssize_t i
        cdef celement k, p
        cdef Matrix_modn_dense_template M

        M = self.__class__.__new__(self.__class__, self._parent,None,None,None)
        p = self.p
        cdef celement* other_ent = (<Matrix_modn_dense_template>right)._entries

        sig_on()
        for i in range(self._nrows*self._ncols):
            k = self._entries[i] + other_ent[i]
            M._entries[i] = k - (k >= p) * p
        sig_off()
        return M


    cpdef _sub_(self, right):
        r"""
        Subtract two dense matrices over `\Z/n\Z`

        EXAMPLES::

            sage: A = matrix(GF(11), 3, 3, range(9)); A
            [0 1 2]
            [3 4 5]
            [6 7 8]

            sage: A - 4
            [7 1 2]
            [3 0 5]
            [6 7 4]

            sage: A - matrix(GF(11), 3, 3, range(1, 19, 2))
            [10  9  8]
            [ 7  6  5]
            [ 4  3  2]
        """
        cdef Py_ssize_t i
        cdef celement k, p
        cdef Matrix_modn_dense_template M

        M = self.__class__.__new__(self.__class__, self._parent, None, None, None)
        p = self.p
        cdef celement* other_ent = (<Matrix_modn_dense_template>right)._entries

        sig_on()
        for i in range(self._nrows*self._ncols):
            k = p + self._entries[i] - other_ent[i]
            M._entries[i] = k - (k >= p) * p
        sig_off()
        return M


    cpdef int _cmp_(self, right) except -2:
        r"""
        Compare two dense matrices over `\Z/n\Z`

        EXAMPLES::

            sage: A = matrix(GF(17), 4, range(3, 83, 5)); A
            [ 3  8 13  1]
            [ 6 11 16  4]
            [ 9 14  2  7]
            [12  0  5 10]
            sage: A == A
            True
            sage: B = A - 3; B
            [ 0  8 13  1]
            [ 6  8 16  4]
            [ 9 14 16  7]
            [12  0  5  7]
            sage: B < A
            True
            sage: B > A
            False
            sage: B == A
            False
            sage: B + 3 == A
            True

        ::

            sage: A = matrix(ZZ, 10, 10, range(1000, 1100))
            sage: A.change_ring(GF(17)) == A.change_ring(GF(17))
            True
            sage: A.change_ring(GF(17)) == A.change_ring(GF(19))
            False
            sage: A.change_ring(GF(17)) == A.change_ring(Integers(2000))
            False
            sage: A.change_ring(GF(17)) == A.change_ring(Integers(2000))
            False
        """
        cdef Py_ssize_t i
        cdef celement* other_ent = (<Matrix_modn_dense_template>right)._entries
        sig_on()
        for i in range(self._nrows*self._ncols):
            if self._entries[i] < other_ent[i]:
                sig_off()
                return -1
            elif self._entries[i] > other_ent[i]:
                sig_off()
                return 1
        sig_off()
        return 0


    cdef _matrix_times_matrix_(self, Matrix right):
        """
        return ``self*right``

        INPUT:

        - ``right``-  a matrix

        EXAMPLES::

            sage: A = random_matrix(GF(7),2,2); A
            [3 1]
            [6 6]

            sage: B = random_matrix(GF(7),2,2); B
            [4 4]
            [2 2]

            sage: A*B
            [0 0]
            [1 1]

            sage: 3*A
            [2 3]
            [4 4]

            sage: MS = parent(A)
            sage: MS(3) * A
            [2 3]
            [4 4]

        ::

            sage: A = random_matrix(GF(17), 201, 117)
            sage: B = random_matrix(GF(17), 117, 195)
            sage: C = random_matrix(GF(17), 201, 117)
            sage: D = random_matrix(GF(17), 117, 195)

            sage: E = (A+C)*(B+D)

            sage: F = A*B + A*D + C*B + C*D

            sage: E == F
            True

            sage: A = random_matrix(GF(17), 200, 200)
            sage: MS = parent(A)
            sage: (MS(0) * A) == 0
            True

            sage: (MS(1) * A) == A
            True

        ::

            sage: A = random_matrix(Integers(8),2,2); A
            [0 5]
            [6 4]

            sage: B = random_matrix(Integers(8),2,2); B
            [4 4]
            [5 6]

            sage: A*B
            [1 6]
            [4 0]

            sage: 3*A
            [0 7]
            [2 4]

            sage: MS = parent(A)
            sage: MS(3) * A
            [0 7]
            [2 4]

        ::

            sage: A = random_matrix(Integers(16), 201, 117)
            sage: B = random_matrix(Integers(16), 117, 195)
            sage: C = random_matrix(Integers(16), 201, 117)
            sage: D = random_matrix(Integers(16), 117, 195)

            sage: E = (A+C)*(B+D)

            sage: F = A*B + A*D + C*B + C*D

            sage: E == F
            True

            sage: A = random_matrix(Integers(16), 200, 200)
            sage: MS = parent(A)
            sage: (MS(0) * A) == 0
            True

            sage: (MS(1) * A) == A
            True

        ::

            sage: A = random_matrix(GF(16007),2,2); A
            [ 6194 13327]
            [ 5985  5926]

            sage: B = random_matrix(GF(16007),2,2); B
            [ 6901  1242]
            [13032   859]

            sage: A*B
            [ 7618 12476]
            [14289  6330]

            sage: 3*A
            [2575 7967]
            [1948 1771]

            sage: MS = parent(A)
            sage: MS(3) * A
            [2575 7967]
            [1948 1771]

        ::

            sage: A = random_matrix(GF(15991), 201, 117)
            sage: B = random_matrix(GF(15991), 117, 195)
            sage: C = random_matrix(GF(15991), 201, 117)
            sage: D = random_matrix(GF(15991), 117, 195)

            sage: E = (A+C)*(B+D)

            sage: F = A*B + A*D + C*B + C*D

            sage: E == F
            True

        ::

            sage: A = random_matrix(GF(16007), 200, 200)
            sage: MS = parent(A)
            sage: (MS(0) * A) == 0
            True

            sage: (MS(1) * A) == A
            True

        ::

            sage: A = random_matrix(Integers(1008),2,2); A
            [ 41 973]
            [851 876]

            sage: B = random_matrix(Integers(1008),2,2); B
            [180 234]
            [680 640]

            sage: A*B
            [716 298]
            [924 750]

            sage: 3*A
            [123 903]
            [537 612]

            sage: MS = parent(A)
            sage: MS(3) * A
            [123 903]
            [537 612]

        ::

            sage: A = random_matrix(Integers(1600), 201, 117)
            sage: B = random_matrix(Integers(1600), 117, 195)
            sage: C = random_matrix(Integers(1600), 201, 117)
            sage: D = random_matrix(Integers(1600), 117, 195)

            sage: E = (A+C)*(B+D)

            sage: F = A*B + A*D + C*B + C*D

            sage: E == F
            True
        """
        if get_verbose() >= 2:
            verbose('mod-p multiply of %s x %s matrix by %s x %s matrix modulo %s'%(
                    self._nrows, self._ncols, right._nrows, right._ncols, self.p))

        if self._ncols != right._nrows:
            raise ArithmeticError("right's number of rows must match self's number of columns")

        cdef int e
        cdef Matrix_modn_dense_template ans, B

        ans = self.new_matrix(nrows = self.nrows(), ncols = right.ncols())

        B = right

        linbox_matrix_matrix_multiply(self.p, ans._entries, self._entries,
                                      B._entries, self._nrows, B._ncols, B._nrows)

        return ans

    cdef _vector_times_matrix_(self, Vector v):
        """
        ``v*self``

        INPUT:

        - ``v`` - a vector

        EXAMPLES::

            sage: A = random_matrix(GF(17), 10, 20)
            sage: v = random_vector(GF(17), 10)
            sage: matrix(v*A) == matrix(v)*A
            True

            sage: A = random_matrix(Integers(126), 10, 20)
            sage: v = random_vector(Integers(126), 10)
            sage: matrix(v*A) == matrix(v)*A
            True

            sage: A = random_matrix(GF(4796509), 10, 20)
            sage: v = random_vector(GF(4796509), 10)
            sage: matrix(v*A) == matrix(v)*A
            True

            sage: A = random_matrix(Integers(16337), 10, 20)
            sage: v = random_vector(Integers(16337), 10)
            sage: matrix(v*A) == matrix(v)*A
            True

        """
        if not isinstance(v, Vector_modn_dense):
            return (self.new_matrix(1,self._nrows, entries=v.list()) * self)[0]

        M = self._row_ambient_module()
        cdef Vector_modn_dense c = M.zero_vector()

        if self._ncols == 0 or self._nrows == 0:
            return c

        cdef Py_ssize_t i
        cdef Vector_modn_dense b = v

        cdef celement *_b = <celement*>check_allocarray(self._nrows, sizeof(celement))
        cdef celement *_c = <celement*>check_allocarray(self._ncols, sizeof(celement))

        for i in range(self._nrows):
            _b[i] = <celement>b._entries[i]

        linbox_matrix_vector_multiply(self.p, _c, self._entries, _b, self._nrows, self._ncols, FflasTrans)

        for i in range(self._ncols):
            c._entries[i] = <mod_int>_c[i]
        sig_free(_b)
        sig_free(_c)
        return c

    cdef _matrix_times_vector_(self, Vector v):
        """
        ``self*v``

        EXAMPLES::

            sage: A = random_matrix(GF(17), 10, 20)
            sage: v = random_vector(GF(17), 20)
            sage: matrix(A*v).transpose() == A*matrix(v).transpose()
            True

            sage: A = random_matrix(Integers(126), 10, 20)
            sage: v = random_vector(Integers(126), 20)
            sage: matrix(A*v).transpose() == A*matrix(v).transpose()
            True

            sage: A = random_matrix(GF(4796509), 10, 20)
            sage: v = random_vector(GF(4796509), 20)
            sage: matrix(A*v).transpose() == A*matrix(v).transpose()
            True

            sage: A = random_matrix(Integers(16337), 10, 20)
            sage: v = random_vector(Integers(16337), 20)
            sage: matrix(A*v).transpose() == A*matrix(v).transpose()
            True
        """
        if not isinstance(v, Vector_modn_dense):
            r = (self * self.new_matrix(nrows=len(v), ncols=1, entries=v.list()))
            from sage.modules.free_module_element import vector
            return vector(r.list())

        M = self._column_ambient_module()
        cdef Vector_modn_dense c = M.zero_vector()

        if self._ncols == 0 or self._nrows == 0:
            return c

        cdef Py_ssize_t i
        cdef Vector_modn_dense b = v

        cdef celement *_b = <celement*>check_allocarray(self._ncols, sizeof(celement))
        cdef celement *_c = <celement*>check_allocarray(self._nrows, sizeof(celement))

        for i in range(self._ncols):
            _b[i] = <celement>b._entries[i]

        linbox_matrix_vector_multiply(self.p, _c, self._entries, _b, self._nrows, self._ncols, FflasNoTrans)

        for i in range(self._nrows):
            c._entries[i] = <mod_int>_c[i]
        sig_free(_b)
        sig_free(_c)
        return c

    ########################################################################
    # LEVEL 3 functionality (Optional)
    #  x * cdef _sub_
    #    * __deepcopy__
    #    * __invert__
    #    * Matrix windows -- only if you need strassen for that base
    #    * Other functions (list them here):
    #        - all row/column operations, but optimized
    # x      - echelon form in place
    #        - Hessenberg forms of matrices
    ########################################################################

    def charpoly(self, var='x', algorithm='linbox'):
        """
        Return the characteristic polynomial of ``self``.

        INPUT:

        - ``var`` - a variable name

        - ``algorithm`` - 'generic', 'linbox' or 'all' (default: linbox)

        EXAMPLES::

            sage: A = random_matrix(GF(19), 10, 10); A
            [ 3  1  8 10  5 16 18  9  6  1]
            [ 5 14  4  4 14 15  5 11  3  0]
            [ 4  1  0  7 11  6 17  8  5  6]
            [ 4  6  9  4  8  1 18 17  8 18]
            [11  2  0  6 13  7  4 11 16 10]
            [12  6 12  3 15 10  5 11  3  8]
            [15  1 16  2 18 15 14  7  2 11]
            [16 16 17  7 14 12  7  7  0  5]
            [13 15  9  2 12 16  1 15 18  7]
            [10  8 16 18  9 18  2 13  5 10]

            sage: B = copy(A)
            sage: char_p = A.characteristic_polynomial(); char_p
            x^10 + 2*x^9 + 18*x^8 + 4*x^7 + 13*x^6 + 11*x^5 + 2*x^4 + 5*x^3 + 7*x^2 + 16*x + 6
            sage: char_p(A) == 0
            True
            sage: B == A              # A is not modified
            True

            sage: min_p = A.minimal_polynomial(proof=True); min_p
            x^10 + 2*x^9 + 18*x^8 + 4*x^7 + 13*x^6 + 11*x^5 + 2*x^4 + 5*x^3 + 7*x^2 + 16*x + 6
            sage: min_p.divides(char_p)
            True

        ::

            sage: A = random_matrix(GF(2916337), 7, 7); A
            [ 514193 1196222 1242955 1040744   99523 2447069   40527]
            [ 930282 2685786 2892660 1347146 1126775 2131459  869381]
            [1853546 2266414 2897342 1342067 1054026  373002   84731]
            [1270068 2421818  569466  537440  572533  297105 1415002]
            [2079710  355705 2546914 2299052 2883413 1558788 1494309]
            [1027319 1572148  250822  522367 2516720  585897 2296292]
            [1797050 2128203 1161160  562535 2875615 1165768  286972]

            sage: B = copy(A)
            sage: char_p = A.characteristic_polynomial(); char_p
            x^7 + 1274305*x^6 + 1497602*x^5 + 12362*x^4 + 875330*x^3 + 31311*x^2 + 1858466*x + 700510
            sage: char_p(A) == 0
            True
            sage: B == A               # A is not modified
            True

            sage: min_p = A.minimal_polynomial(proof=True); min_p
            x^7 + 1274305*x^6 + 1497602*x^5 + 12362*x^4 + 875330*x^3 + 31311*x^2 + 1858466*x + 700510
            sage: min_p.divides(char_p)
            True

            sage: A = Mat(Integers(6),3,3)(range(9))
            sage: A.charpoly()
            x^3

        TESTS::

            sage: for i in range(10):
            ....:     A = random_matrix(GF(17), 50, 50, density=0.1)
            ....:     _ = A.characteristic_polynomial(algorithm='all')

            sage: A = random_matrix(GF(19), 0, 0)
            sage: A.minimal_polynomial()
            1

            sage: A = random_matrix(GF(19), 0, 1)
            sage: A.minimal_polynomial()
            Traceback (most recent call last):
            ...
            ValueError: matrix must be square

            sage: A = random_matrix(GF(19), 1, 0)
            sage: A.minimal_polynomial()
            Traceback (most recent call last):
            ...
            ValueError: matrix must be square

            sage: A = matrix(GF(19), 10, 10)
            sage: A.minimal_polynomial()
            x

            sage: A = random_matrix(GF(4198973), 0, 0)
            sage: A.minimal_polynomial()
            1

            sage: A = random_matrix(GF(4198973), 0, 1)
            sage: A.minimal_polynomial()
            Traceback (most recent call last):
            ...
            ValueError: matrix must be square

            sage: A = random_matrix(GF(4198973), 1, 0)
            sage: A.minimal_polynomial()
            Traceback (most recent call last):
            ...
            ValueError: matrix must be square

            sage: A = matrix(GF(4198973), 10, 10)
            sage: A.minimal_polynomial()
            x

            sage: A = Mat(GF(7),3,3)([0, 1, 2] * 3)
            sage: A.charpoly()
            x^3 + 4*x^2

        ALGORITHM: Uses LinBox if ``self.base_ring()`` is a field,
        otherwise use Hessenberg form algorithm.

        TESTS:

        The cached polynomial should be independent of the ``var``
        argument (:trac:`12292`). We check (indirectly) that the
        second call uses the cached value by noting that its result is
        not cached. The polynomial here is not unique, so we only
        check the polynomial's variable.

            sage: M = MatrixSpace(Integers(37), 2)
            sage: A = M(range(0, 2^2))
            sage: type(A)
            <type 'sage.matrix.matrix_modn_dense_float.Matrix_modn_dense_float'>
            sage: A.charpoly('x').variables()
            (x,)
            sage: A.charpoly('y').variables()
            (y,)
            sage: A._cache['charpoly_linbox'].variables()
            (x,)

        """
        cache_key = 'charpoly_%s' % algorithm
        g = self.fetch(cache_key)
        if g is not None:
            return g.change_variable_name(var)

        if algorithm == 'linbox' and (self.p == 2 or not self.base_ring().is_field()):
            algorithm = 'generic' # LinBox only supports Z/pZ (p prime)

        if algorithm == 'linbox':
            g = self._charpoly_linbox(var)
        elif algorithm == 'generic':
            g = Matrix_dense.charpoly(self, var)
        elif algorithm == 'all':
            g = self._charpoly_linbox(var)
            h = Matrix_dense.charpoly(self, var)
            if g != h:
                raise ArithmeticError("Characteristic polynomials do not match.")
        else:
            raise ValueError("no algorithm '%s'" % algorithm)

        self.cache(cache_key, g)
        return g


    def minpoly(self, var='x', algorithm='linbox', proof=None):
        """
        Returns the minimal polynomial of`` self``.

        INPUT:

        - ``var`` - a variable name

        - ``algorithm`` - ``generic`` or ``linbox`` (default:
          ``linbox``)

        - ``proof`` -- (default: ``True``); whether to provably return
          the true minimal polynomial; if ``False``, we only guarantee
          to return a divisor of the minimal polynomial.  There are
          also certainly cases where the computed results is
          frequently not exactly equal to the minimal polynomial (but
          is instead merely a divisor of it).

         .. warning::

             If ``proof=True``, minpoly is insanely slow compared to
             ``proof=False``. This matters since proof=True is the
             default, unless you first type
             ``proof.linear_algebra(False)``.

        EXAMPLES::

            sage: A = random_matrix(GF(17), 10, 10); A
            [ 2 14  0 15 11 10 16  2  9  4]
            [10 14  1 14  3 14 12 14  3 13]
            [10  1 14  6  2 14 13  7  6 14]
            [10  3  9 15  8  1  5  8 10 11]
            [ 5 12  4  9 15  2  6 11  2 12]
            [ 6 10 12  0  6  9  7  7  3  8]
            [ 2  9  1  5 12 13  7 16  7 11]
            [11  1  0  2  0  4  7  9  8 15]
            [ 5  3 16  2 11 10 12 14  0  7]
            [16  4  6  5  2  3 14 15 16  4]

            sage: B = copy(A)
            sage: min_p = A.minimal_polynomial(proof=True); min_p
            x^10 + 13*x^9 + 10*x^8 + 9*x^7 + 10*x^6 + 4*x^5 + 10*x^4 + 10*x^3 + 12*x^2 + 14*x + 7
            sage: min_p(A) == 0
            True
            sage: B == A
            True

            sage: char_p = A.characteristic_polynomial(); char_p
            x^10 + 13*x^9 + 10*x^8 + 9*x^7 + 10*x^6 + 4*x^5 + 10*x^4 + 10*x^3 + 12*x^2 + 14*x + 7
            sage: min_p.divides(char_p)
            True

        ::

            sage: A = random_matrix(GF(1214471), 10, 10); A
            [ 160562  831940   65852  173001  515930  714380  778254  844537  584888  392730]
            [ 502193  959391  614352  775603  240043 1156372  104118 1175992  612032 1049083]
            [ 660489 1066446  809624   15010 1002045  470722  314480 1155149 1173111   14213]
            [1190467 1079166  786442  429883  563611  625490 1015074  888047 1090092  892387]
            [   4724  244901  696350  384684  254561  898612   44844   83752 1091581  349242]
            [ 130212  580087  253296  472569  913613  919150   38603  710029  438461  736442]
            [ 943501  792110  110470  850040  713428  668799 1122064  325250 1084368  520553]
            [1179743  791517   34060 1183757 1118938  642169   47513   73428 1076788  216479]
            [ 626571  105273  400489 1041378 1186801  158611  888598 1138220 1089631   56266]
            [1092400  890773 1060810  211135  719636 1011640  631366  427711  547497 1084281]

            sage: B = copy(A)
            sage: min_p = A.minimal_polynomial(proof=True); min_p
            x^10 + 384251*x^9 + 702437*x^8 + 960299*x^7 + 202699*x^6 + 409368*x^5 + 1109249*x^4 + 1163061*x^3 + 333802*x^2 + 273775*x + 55190

            sage: min_p(A) == 0
            True
            sage: B == A
            True

            sage: char_p = A.characteristic_polynomial(); char_p
            x^10 + 384251*x^9 + 702437*x^8 + 960299*x^7 + 202699*x^6 + 409368*x^5 + 1109249*x^4 + 1163061*x^3 + 333802*x^2 + 273775*x + 55190

            sage: min_p.divides(char_p)
            True

        TESTS::

            sage: A = random_matrix(GF(17), 0, 0)
            sage: A.minimal_polynomial()
            1

            sage: A = random_matrix(GF(17), 0, 1)
            sage: A.minimal_polynomial()
            Traceback (most recent call last):
            ...
            ValueError: matrix must be square

            sage: A = random_matrix(GF(17), 1, 0)
            sage: A.minimal_polynomial()
            Traceback (most recent call last):
            ...
            ValueError: matrix must be square

            sage: A = matrix(GF(17), 10, 10)
            sage: A.minimal_polynomial()
            x

        ::

            sage: A = random_matrix(GF(2535919), 0, 0)
            sage: A.minimal_polynomial()
            1

            sage: A = random_matrix(GF(2535919), 0, 1)
            sage: A.minimal_polynomial()
            Traceback (most recent call last):
            ...
            ValueError: matrix must be square

            sage: A = random_matrix(GF(2535919), 1, 0)
            sage: A.minimal_polynomial()
            Traceback (most recent call last):
            ...
            ValueError: matrix must be square

            sage: A = matrix(GF(2535919), 10, 10)
            sage: A.minimal_polynomial()
            x

        EXAMPLES::

            sage: R.<x>=GF(3)[]
            sage: A = matrix(GF(3),2,[0,0,1,2])
            sage: A.minpoly()
            x^2 + x

            sage: A.minpoly(proof=False) in [x, x+1, x^2+x]
            True
        """
        proof = get_proof_flag(proof, "linear_algebra")

        if algorithm == 'linbox' and (self.p == 2 or not self.base_ring().is_field()):
            algorithm='generic' # LinBox only supports fields

        if algorithm == 'linbox':
            if self._nrows != self._ncols:
                raise ValueError("matrix must be square")

            if self._nrows <= 1:
                return Matrix_dense.minpoly(self, var)

            R = self._base_ring[var]
            v = linbox_minpoly(self.p, self._nrows, self._entries)
            g = R(v)

            if proof:
                while g(self):  # insanely toy slow (!)
                    g = g.lcm(R(linbox_minpoly(self.p, self._nrows, self._entries)))

        elif algorithm == 'generic':
            raise NotImplementedError("Minimal polynomials are not implemented for Z/nZ.")

        else:
            raise ValueError("no algorithm '%s'"%algorithm)

        self.cache('minpoly_%s_%s'%(algorithm, var), g)
        return g

    def _charpoly_linbox(self, var='x'):
        """
        Computes the characteristic polynomial using LinBox. No checks
        are performed.

        This function is called internally by ``charpoly``.

        INPUT:

        - ``var`` - a variable name

        EXAMPLES::

            sage: A = random_matrix(GF(19), 10, 10); A
            [ 3  1  8 10  5 16 18  9  6  1]
            [ 5 14  4  4 14 15  5 11  3  0]
            [ 4  1  0  7 11  6 17  8  5  6]
            [ 4  6  9  4  8  1 18 17  8 18]
            [11  2  0  6 13  7  4 11 16 10]
            [12  6 12  3 15 10  5 11  3  8]
            [15  1 16  2 18 15 14  7  2 11]
            [16 16 17  7 14 12  7  7  0  5]
            [13 15  9  2 12 16  1 15 18  7]
            [10  8 16 18  9 18  2 13  5 10]

            sage: B = copy(A)
            sage: char_p = A._charpoly_linbox(); char_p
            x^10 + 2*x^9 + 18*x^8 + 4*x^7 + 13*x^6 + 11*x^5 + 2*x^4 + 5*x^3 + 7*x^2 + 16*x + 6
            sage: char_p(A) == 0
            True
            sage: B == A              # A is not modified
            True

            sage: min_p = A.minimal_polynomial(proof=True); min_p
            x^10 + 2*x^9 + 18*x^8 + 4*x^7 + 13*x^6 + 11*x^5 + 2*x^4 + 5*x^3 + 7*x^2 + 16*x + 6
            sage: min_p.divides(char_p)
            True
        """
        verbose('_charpoly_linbox...')

        if self._nrows != self._ncols:
            raise ValueError("matrix must be square")
        R = self._base_ring[var]
        # call linbox for charpoly
        v = linbox_charpoly(self.p, self._nrows, self._entries)
        r = R(v)
        return r

    def echelonize(self, algorithm="linbox", **kwds):
        """
        Put ``self`` in reduced row echelon form.

        INPUT:

        - ``self`` - a mutable matrix

        - ``algorithm``

          - ``linbox`` - uses the LinBox library (``EchelonFormDomain`` implementation, default)

          - ``linbox_noefd`` - uses the LinBox library (FFPACK directly, less memory but slower)

          - ``gauss`` - uses a custom slower `O(n^3)` Gauss
            elimination implemented in Sage.

          - ``all`` - compute using both algorithms and verify that
            the results are the same.

        - ``**kwds`` - these are all ignored

        OUTPUT:

        - ``self`` is put in reduced row echelon form.

        - the rank of self is computed and cached

        - the pivot columns of self are computed and cached.

        - the fact that self is now in echelon form is recorded and
          cached so future calls to echelonize return immediately.

        EXAMPLES::

            sage: A = random_matrix(GF(7), 10, 20); A
            [3 1 6 6 4 4 2 2 3 5 4 5 6 2 2 1 2 5 0 5]
            [3 2 0 5 0 1 5 4 2 3 6 4 5 0 2 4 2 0 6 3]
            [2 2 4 2 4 5 3 4 4 4 2 5 2 5 4 5 1 1 1 1]
            [0 6 3 4 2 2 3 5 1 1 4 2 6 5 6 3 4 5 5 3]
            [5 2 4 3 6 2 3 6 2 1 3 3 5 3 4 2 2 1 6 2]
            [0 5 6 3 2 5 6 6 3 2 1 4 5 0 2 6 5 2 5 1]
            [4 0 4 2 6 3 3 5 3 0 0 1 2 5 5 1 6 0 0 3]
            [2 0 1 0 0 3 0 2 4 2 2 4 4 4 5 4 1 2 3 4]
            [2 4 1 4 3 0 6 2 2 5 2 5 3 6 4 2 2 6 4 4]
            [0 0 2 2 1 6 2 0 5 0 4 3 1 6 0 6 0 4 6 5]

            sage: A.echelon_form()
            [1 0 0 0 0 0 0 0 0 0 6 2 6 0 1 1 2 5 6 2]
            [0 1 0 0 0 0 0 0 0 0 0 4 5 4 3 4 2 5 1 2]
            [0 0 1 0 0 0 0 0 0 0 6 3 4 6 1 0 3 6 5 6]
            [0 0 0 1 0 0 0 0 0 0 0 3 5 2 3 4 0 6 5 3]
            [0 0 0 0 1 0 0 0 0 0 0 6 3 4 5 3 0 4 3 2]
            [0 0 0 0 0 1 0 0 0 0 1 1 0 2 4 2 5 5 5 0]
            [0 0 0 0 0 0 1 0 0 0 1 0 1 3 2 0 0 0 5 3]
            [0 0 0 0 0 0 0 1 0 0 4 4 2 6 5 4 3 4 1 0]
            [0 0 0 0 0 0 0 0 1 0 1 0 4 2 3 5 4 6 4 0]
            [0 0 0 0 0 0 0 0 0 1 2 0 5 0 5 5 3 1 1 4]

        ::

            sage: A = random_matrix(GF(13), 10, 10); A
            [ 8  3 11 11  9  4  8  7  9  9]
            [ 2  9  6  5  7 12  3  4 11  5]
            [12  6 11 12  4  3  3  8  9  5]
            [ 4  2 10  5 10  1  1  1  6  9]
            [12  8  5  5 11  4  1  2  8 11]
            [ 2  6  9 11  4  7  1  0 12  2]
            [ 8  9  0  7  7  7 10  4  1  4]
            [ 0  8  2  6  7  5  7 12  2  3]
            [ 2 11 12  3  4  7  2  9  6  1]
            [ 0 11  5  9  4  5  5  8  7 10]

            sage: MS = parent(A)
            sage: B = A.augment(MS(1))
            sage: B.echelonize()
            sage: A.rank()
            10
            sage: C = B.submatrix(0,10,10,10); C
            [ 4  9  4  4  0  4  7 11  9 11]
            [11  7  6  8  2  8  6 11  9  5]
            [ 3  9  9  2  4  8  9  2  9  4]
            [ 7  0 11  4  0  9  6 11  8  1]
            [12 12  4 12  3 12  6  1  7 12]
            [12  2 11  6  6  6  7  0 10  6]
            [ 0  7  3  4  7 11 10 12  4  6]
            [ 5 11  0  5  3 11  4 12  5 12]
            [ 6  7  3  5  1  4 11  7  4  1]
            [ 4  9  6  7 11  1  2 12  6  7]

            sage: ~A == C
            True

        ::

            sage: A = random_matrix(Integers(10), 10, 20)
            sage: A.echelon_form()
            Traceback (most recent call last):
            ...
            NotImplementedError: Echelon form not implemented over 'Ring of integers modulo 10'.

        ::
            sage: A = random_matrix(GF(16007), 10, 20); A
            [15455  1177 10072  4693  3887  4102 10746 15265  6684 14559  4535 13921  9757  9525  9301  8566  2460  9609  3887  6205]
            [ 8602 10035  1242  9776   162  7893 12619  6660 13250  1988 14263 11377  2216  1247  7261  8446 15081 14412  7371  7948]
            [12634  7602   905  9617 13557  2694 13039  4936 12208 15480  3787 11229   593 12462  5123 14167  6460  3649  5821  6736]
            [10554  2511 11685 12325 12287  6534 11636  5004  6468  3180  3607 11627 13436  5106  3138 13376  8641  9093  2297  5893]
            [ 1025 11376 10288   609 12330  3021   908 13012  2112 11505    56  5971   338  2317  2396  8561  5593  3782  7986 13173]
            [ 7607   588  6099 12749 10378   111  2852 10375  8996  7969   774 13498 12720  4378  6817  6707  5299  9406 13318  2863]
            [15545   538  4840  1885  8471  1303 11086 14168  1853 14263  3995 12104  1294  7184  1188 11901 15971  2899  4632   711]
            [  584 11745  7540 15826 15027  5953  7097 14329 10889 12532 13309 15041  6211  1749 10481  9999  2751 11068    21  2795]
            [  761 11453  3435 10596  2173  7752 15941 14610  1072  8012  9458  5440   612 10581 10400   101 11472 13068  7758  7898]
            [10658  4035  6662   655  7546  4107  6987  1877  4072  4221  7679 14579  2474  8693  8127 12999 11141   605  9404 10003]
            sage: A.echelon_form()
            [    1     0     0     0     0     0     0     0     0     0  8416  8364 10318  1782 13872  4566 14855  7678 11899  2652]
            [    0     1     0     0     0     0     0     0     0     0  4782 15571  3133 10964  5581 10435  9989 14303  5951  8048]
            [    0     0     1     0     0     0     0     0     0     0 15688  6716 13819  4144   257  5743 14865 15680  4179 10478]
            [    0     0     0     1     0     0     0     0     0     0  4307  9488  2992  9925 13984 15754  8185 11598 14701 10784]
            [    0     0     0     0     1     0     0     0     0     0   927  3404 15076  1040  2827  9317 14041 10566  5117  7452]
            [    0     0     0     0     0     1     0     0     0     0  1144 10861  5241  6288  9282  5748  3715 13482  7258  9401]
            [    0     0     0     0     0     0     1     0     0     0   769  1804  1879  4624  6170  7500 11883  9047   874   597]
            [    0     0     0     0     0     0     0     1     0     0 15591 13686  5729 11259 10219 13222 15177 15727  5082 11211]
            [    0     0     0     0     0     0     0     0     1     0  8375 14939 13471 12221  8103  4212 11744 10182  2492 11068]
            [    0     0     0     0     0     0     0     0     0     1  6534   396  6780 14734  1206  3848  7712  9770 10755   410]

        ::

            sage: A = random_matrix(Integers(10000), 10, 20)
            sage: A.echelon_form()
            Traceback (most recent call last):
            ...
            NotImplementedError: Echelon form not implemented over 'Ring of integers modulo 10000'.

        TESTS::

            sage: A = random_matrix(GF(7),  0, 10)
            sage: A.echelon_form()
            []
            sage: A = random_matrix(GF(7), 10,  0)
            sage: A.echelon_form()
            []
            sage: A = random_matrix(GF(7),  0,  0)
            sage: A.echelon_form()
            []
            sage: A = matrix(GF(7),  10,  10)
            sage: A.echelon_form()
            [0 0 0 0 0 0 0 0 0 0]
            [0 0 0 0 0 0 0 0 0 0]
            [0 0 0 0 0 0 0 0 0 0]
            [0 0 0 0 0 0 0 0 0 0]
            [0 0 0 0 0 0 0 0 0 0]
            [0 0 0 0 0 0 0 0 0 0]
            [0 0 0 0 0 0 0 0 0 0]
            [0 0 0 0 0 0 0 0 0 0]
            [0 0 0 0 0 0 0 0 0 0]
            [0 0 0 0 0 0 0 0 0 0]
            sage: A = random_matrix(GF(16007),  0, 10)
            sage: A.echelon_form()
            []
            sage: A = random_matrix(GF(16007), 10,  0)
            sage: A.echelon_form()
            []
            sage: A = random_matrix(GF(16007),  0,  0)
            sage: A.echelon_form()
            []
            sage: A = matrix(GF(16007),  10,  10)
            sage: A.echelon_form()
            [0 0 0 0 0 0 0 0 0 0]
            [0 0 0 0 0 0 0 0 0 0]
            [0 0 0 0 0 0 0 0 0 0]
            [0 0 0 0 0 0 0 0 0 0]
            [0 0 0 0 0 0 0 0 0 0]
            [0 0 0 0 0 0 0 0 0 0]
            [0 0 0 0 0 0 0 0 0 0]
            [0 0 0 0 0 0 0 0 0 0]
            [0 0 0 0 0 0 0 0 0 0]
            [0 0 0 0 0 0 0 0 0 0]

            sage: A = matrix(GF(97),3,4,range(12))
            sage: A.echelonize(); A
            [ 1  0 96 95]
            [ 0  1  2  3]
            [ 0  0  0  0]
            sage: A.pivots()
            (0, 1)

            sage: for p in (3,17,97,127,1048573):
            ....:    for i in range(10):
            ....:        A = random_matrix(GF(3), 100, 100)
            ....:        A.echelonize(algorithm='all')
        """
        x = self.fetch('in_echelon_form')
        if not x is None:
            return  # already known to be in echelon form

        if not self.base_ring().is_field():
            raise NotImplementedError("Echelon form not implemented over '%s'."%self.base_ring())

        if algorithm == 'linbox':
            self._echelonize_linbox(efd=True)
        elif algorithm == 'linbox_noefd':
            self._echelonize_linbox(efd=False)
        elif algorithm == 'gauss':
            self._echelon_in_place_classical()

        elif algorithm == 'all':
            A = self.__copy__()
            B = self.__copy__()
            self._echelonize_linbox(efd=True)
            A._echelon_in_place_classical()
            B._echelonize_linbox(efd=False)
            if A != self or A != B:
                raise ArithmeticError("Bug in echelon form.")
        else:
            raise ValueError("Algorithm '%s' not known"%algorithm)

    def _echelonize_linbox(self, efd=True):
        """
        Puts ``self`` in row echelon form using LinBox.

        This function is called by echelonize if
        ``algorithm='linbox'``.

        INPUT:

        - ``efd`` - if ``True`` LinBox's ``EchelonFormDomain``
          implementation is used, which is faster than the direct
          ``LinBox::FFPACK`` implementation, since the latter also
          computes the transformation matrix (which we
          ignore). However, ``efd=True`` uses more memory than FFLAS
          directly (default=``True``)

        EXAMPLES::

            sage: A = random_matrix(GF(7), 10, 20); A
            [3 1 6 6 4 4 2 2 3 5 4 5 6 2 2 1 2 5 0 5]
            [3 2 0 5 0 1 5 4 2 3 6 4 5 0 2 4 2 0 6 3]
            [2 2 4 2 4 5 3 4 4 4 2 5 2 5 4 5 1 1 1 1]
            [0 6 3 4 2 2 3 5 1 1 4 2 6 5 6 3 4 5 5 3]
            [5 2 4 3 6 2 3 6 2 1 3 3 5 3 4 2 2 1 6 2]
            [0 5 6 3 2 5 6 6 3 2 1 4 5 0 2 6 5 2 5 1]
            [4 0 4 2 6 3 3 5 3 0 0 1 2 5 5 1 6 0 0 3]
            [2 0 1 0 0 3 0 2 4 2 2 4 4 4 5 4 1 2 3 4]
            [2 4 1 4 3 0 6 2 2 5 2 5 3 6 4 2 2 6 4 4]
            [0 0 2 2 1 6 2 0 5 0 4 3 1 6 0 6 0 4 6 5]

            sage: A._echelonize_linbox(); A
            [1 0 0 0 0 0 0 0 0 0 6 2 6 0 1 1 2 5 6 2]
            [0 1 0 0 0 0 0 0 0 0 0 4 5 4 3 4 2 5 1 2]
            [0 0 1 0 0 0 0 0 0 0 6 3 4 6 1 0 3 6 5 6]
            [0 0 0 1 0 0 0 0 0 0 0 3 5 2 3 4 0 6 5 3]
            [0 0 0 0 1 0 0 0 0 0 0 6 3 4 5 3 0 4 3 2]
            [0 0 0 0 0 1 0 0 0 0 1 1 0 2 4 2 5 5 5 0]
            [0 0 0 0 0 0 1 0 0 0 1 0 1 3 2 0 0 0 5 3]
            [0 0 0 0 0 0 0 1 0 0 4 4 2 6 5 4 3 4 1 0]
            [0 0 0 0 0 0 0 0 1 0 1 0 4 2 3 5 4 6 4 0]
            [0 0 0 0 0 0 0 0 0 1 2 0 5 0 5 5 3 1 1 4]
        """
        self.check_mutability()
        self.clear_cache()

        t = verbose('Calling echelonize mod %d.'%self.p)
        if efd:
            r, pivots = linbox_echelonize_efd(self.p, self._entries, self._nrows, self._ncols)
        else:
            r, pivots = linbox_echelonize(self.p, self._entries, self._nrows, self._ncols)
        verbose('done with echelonize',t)

        self.cache('in_echelon_form',True)
        self.cache('rank', r)
        self.cache('pivots', tuple(pivots))

    def _echelon_in_place_classical(self):
        """
        Puts ``self`` in row echelon form using LinBox.

        This function is called by echelonize if
        ``algorithm='gauss'``.

        EXAMPLES::

            sage: A = random_matrix(GF(7), 10, 20); A
            [3 1 6 6 4 4 2 2 3 5 4 5 6 2 2 1 2 5 0 5]
            [3 2 0 5 0 1 5 4 2 3 6 4 5 0 2 4 2 0 6 3]
            [2 2 4 2 4 5 3 4 4 4 2 5 2 5 4 5 1 1 1 1]
            [0 6 3 4 2 2 3 5 1 1 4 2 6 5 6 3 4 5 5 3]
            [5 2 4 3 6 2 3 6 2 1 3 3 5 3 4 2 2 1 6 2]
            [0 5 6 3 2 5 6 6 3 2 1 4 5 0 2 6 5 2 5 1]
            [4 0 4 2 6 3 3 5 3 0 0 1 2 5 5 1 6 0 0 3]
            [2 0 1 0 0 3 0 2 4 2 2 4 4 4 5 4 1 2 3 4]
            [2 4 1 4 3 0 6 2 2 5 2 5 3 6 4 2 2 6 4 4]
            [0 0 2 2 1 6 2 0 5 0 4 3 1 6 0 6 0 4 6 5]

            sage: A._echelon_in_place_classical(); A
            [1 0 0 0 0 0 0 0 0 0 6 2 6 0 1 1 2 5 6 2]
            [0 1 0 0 0 0 0 0 0 0 0 4 5 4 3 4 2 5 1 2]
            [0 0 1 0 0 0 0 0 0 0 6 3 4 6 1 0 3 6 5 6]
            [0 0 0 1 0 0 0 0 0 0 0 3 5 2 3 4 0 6 5 3]
            [0 0 0 0 1 0 0 0 0 0 0 6 3 4 5 3 0 4 3 2]
            [0 0 0 0 0 1 0 0 0 0 1 1 0 2 4 2 5 5 5 0]
            [0 0 0 0 0 0 1 0 0 0 1 0 1 3 2 0 0 0 5 3]
            [0 0 0 0 0 0 0 1 0 0 4 4 2 6 5 4 3 4 1 0]
            [0 0 0 0 0 0 0 0 1 0 1 0 4 2 3 5 4 6 4 0]
            [0 0 0 0 0 0 0 0 0 1 2 0 5 0 5 5 3 1 1 4]
        """
        self.check_mutability()
        self.clear_cache()

        cdef Py_ssize_t start_row, c, r, nr, nc, i
        cdef celement p, a, s, t, b
        cdef celement **m

        start_row = 0
        p = self.p
        m = self._matrix
        nr = self._nrows
        nc = self._ncols
        pivots = []
        fifth = self._ncols / 10 + 1
        do_verb = (get_verbose() >= 2)
        for c from 0 <= c < nc:
            if do_verb and (c % fifth == 0 and c>0):
                tm = verbose('on column %s of %s'%(c, self._ncols),
                             level = 2,
                             caller_name = 'matrix_modn_dense echelon')
            #end if
            sig_check()
            for r from start_row <= r < nr:
                a = m[r][c]
                if a:
                    pivots.append(c)
                    a_inverse = celement_invert(a, p)
                    self.rescale_row_c(r, a_inverse, c)
                    self.swap_rows_c(r, start_row)
                    for i from 0 <= i < nr:
                        if i != start_row:
                            b = m[i][c]
                            if b != 0:
                                self.add_multiple_of_row_c(i, start_row, p-b, c)
                    start_row = start_row + 1
                    break
        self.cache('pivots', tuple(pivots))
        self.cache('in_echelon_form',True)

    def right_kernel_matrix(self, algorithm='linbox', basis='echelon'):
        r"""
        Returns a matrix whose rows form a basis for the right kernel
        of ``self``, where ``self`` is a matrix over a (small) finite field.

        INPUT:

        - ``algorithm`` -- (default: ``'linbox'``) a parameter that is
          passed on to ``self.echelon_form``, if computation of an echelon
          form is required; see that routine for allowable values

        - ``basis`` -- (default: ``'echelon'``) a keyword that describes the
          format of the basis returned, allowable values are:

          - ``'echelon'``: the basis matrix is in echelon form
          - ``'pivot'``: the basis matrix is such that the submatrix obtained
             by taking the columns that in ``self`` contain no pivots, is the
             identity matrix
          - ``'computed'``: no work is done to transform the basis; in
             the current implementation the result is the negative of
             that returned by ``'pivot'``

        OUTPUT:

        A matrix ``X`` whose rows are a basis for the right kernel of
        ``self``. This means that ``self * X.transpose()`` is a zero matrix.

        The result is not cached, but the routine benefits when ``self`` is
        known to be in echelon form already.

        EXAMPLES::

            sage: M = matrix(GF(5),6,6,range(36))
            sage: M.right_kernel_matrix(basis='computed')
            [4 2 4 0 0 0]
            [3 3 0 4 0 0]
            [2 4 0 0 4 0]
            [1 0 0 0 0 4]
            sage: M.right_kernel_matrix(basis='pivot')
            [1 3 1 0 0 0]
            [2 2 0 1 0 0]
            [3 1 0 0 1 0]
            [4 0 0 0 0 1]
            sage: M.right_kernel_matrix()
            [1 0 0 0 0 4]
            [0 1 0 0 1 3]
            [0 0 1 0 2 2]
            [0 0 0 1 3 1]
            sage: M * M.right_kernel_matrix().transpose()
            [0 0 0 0]
            [0 0 0 0]
            [0 0 0 0]
            [0 0 0 0]
            [0 0 0 0]
            [0 0 0 0]
        """
        if self.fetch('in_echelon_form') is None:
            self = self.echelon_form(algorithm=algorithm)

        cdef Py_ssize_t r = self.rank()
        cdef Py_ssize_t nrows = self._nrows
        cdef Py_ssize_t ncols = self._ncols
        cdef Py_ssize_t i, j, k

        cdef Py_ssize_t* nonpivots = <Py_ssize_t*>sig_malloc(sizeof(Py_ssize_t)*(ncols-r))
        cdef Py_ssize_t* pivots = <Py_ssize_t*>sig_malloc(sizeof(Py_ssize_t)*(r))
        cdef tuple pivot_tuple = self.pivots()

        for i in range(r):
            pivots[i] = pivot_tuple[i]
        j = 0
        k = 0
        for i in range(ncols):
            if j < r and i == pivots[j]:
                j += 1
            else:
                nonpivots[k] = i
                k += 1

        cdef Matrix_modn_dense_template M = self.new_matrix(nrows=ncols-r, ncols=ncols)
        cdef celement pm1 = self.p - 1

        k = 0
        for i in range(ncols-r):
            for j in range(ncols-r):
                M._entries[nonpivots[i]+j*ncols] = 0
            M._entries[nonpivots[i]+k*ncols] = pm1
            k += 1
            for j in range(r):
                M._entries[i*ncols+pivots[j]] = self._entries[nonpivots[i]+j*ncols]

        sig_free(pivots)
        sig_free(nonpivots)
        if basis == 'computed':
            return M
        elif basis == 'pivot':
            return -M
        elif basis != 'echelon':
            raise ValueError("matrix kernel basis format not recognized")
        M.echelonize(algorithm=algorithm)
        return M

    def hessenbergize(self):
        """
        Transforms self in place to its Hessenberg form.

        EXAMPLES::

            sage: A = random_matrix(GF(17), 10, 10, density=0.1); A
            [ 0  0  0  0 12  0  0  0  0  0]
            [ 0  0  0  4  0  0  0  0  0  0]
            [ 0  0  0  0  2  0  0  0  0  0]
            [ 0 14  0  0  0  0  0  0  0  0]
            [ 0  0  0  0  0 10  0  0  0  0]
            [ 0  0  0  0  0 16  0  0  0  0]
            [ 0  0  0  0  0  0  6  0  0  0]
            [15  0  0  0  0  0  0  0  0  0]
            [ 0  0  0 16  0  0  0  0  0  0]
            [ 0  5  0  0  0  0  0  0  0  0]
            sage: A.hessenbergize(); A
            [ 0  0  0  0  0  0  0 12  0  0]
            [15  0  0  0  0  0  0  0  0  0]
            [ 0  0  0  0  0  0  0  2  0  0]
            [ 0  0  0  0 14  0  0  0  0  0]
            [ 0  0  0  4  0  0  0  0  0  0]
            [ 0  0  0  0  5  0  0  0  0  0]
            [ 0  0  0  0  0  0  6  0  0  0]
            [ 0  0  0  0  0  0  0  0  0 10]
            [ 0  0  0  0  0  0  0  0  0  0]
            [ 0  0  0  0  0  0  0  0  0 16]
        """
        self.check_mutability()
        x = self.fetch('in_hessenberg_form')
        if not x is None and x: return  # already known to be in Hessenberg form

        if self._nrows != self._ncols:
            raise ArithmeticError("Matrix must be square to compute Hessenberg form.")

        cdef Py_ssize_t n
        n = self._nrows

        cdef celement **h
        h = self._matrix

        cdef celement p, t, t_inv, u
        cdef Py_ssize_t i, j, m
        p = self.p

        sig_on()
        for m from 1 <= m < n-1:
            # Search for a nonzero entry in column m-1
            i = -1
            for r from m+1 <= r < n:
                if h[r][m-1]:
                     i = r
                     break

            if i != -1:
                 # Found a nonzero entry in column m-1 that is strictly
                 # below row m.  Now set i to be the first nonzero position >=
                 # m in column m-1.
                 if h[m][m-1]:
                     i = m
                 t = h[i][m-1]
                 t_inv = celement_invert(t,p)
                 if i > m:
                     self.swap_rows_c(i,m)
                     self.swap_columns_c(i,m)

                 # Now the nonzero entry in position (m,m-1) is t.
                 # Use t to clear the entries in column m-1 below m.
                 for j from m+1 <= j < n:
                     if h[j][m-1]:
                         u = (h[j][m-1] * t_inv) % p
                         self.add_multiple_of_row_c(j, m, p - u, 0)  # h[j] -= u*h[m]
                         # To maintain charpoly, do the corresponding
                         # column operation, which doesn't mess up the
                         # matrix, since it only changes column m, and
                         # we're only worried about column m-1 right
                         # now.  Add u*column_j to column_m.
                         self.add_multiple_of_column_c(m, j, u, 0)
                 # end for
            # end if
        # end for
        sig_off()
        self.cache('in_hessenberg_form',True)

    def _charpoly_hessenberg(self, var):
        """
        Transforms self in place to its Hessenberg form then computes
        and returns the coefficients of the characteristic polynomial
        of this matrix.

        INPUT:

        - ``var`` - name of the indeterminate of the charpoly.

        OUTPUT:

           The characteristic polynomial is represented as a vector of
           ints, where the constant term of the characteristic
           polynomial is the 0th coefficient of the vector.

        EXAMPLES::

            sage: A = random_matrix(GF(17), 10, 10, density=0.1); A
            [ 0  0  0  0 12  0  0  0  0  0]
            [ 0  0  0  4  0  0  0  0  0  0]
            [ 0  0  0  0  2  0  0  0  0  0]
            [ 0 14  0  0  0  0  0  0  0  0]
            [ 0  0  0  0  0 10  0  0  0  0]
            [ 0  0  0  0  0 16  0  0  0  0]
            [ 0  0  0  0  0  0  6  0  0  0]
            [15  0  0  0  0  0  0  0  0  0]
            [ 0  0  0 16  0  0  0  0  0  0]
            [ 0  5  0  0  0  0  0  0  0  0]
            sage: A.characteristic_polynomial()
            x^10 + 12*x^9 + 6*x^8 + 8*x^7 + 13*x^6
            sage: P.<x> = GF(17)[]
            sage: A._charpoly_hessenberg('x')
            x^10 + 12*x^9 + 6*x^8 + 8*x^7 + 13*x^6
        """
        if self._nrows != self._ncols:
            raise ArithmeticError("charpoly not defined for non-square matrix.")

        cdef Py_ssize_t i, m, n,
        n = self._nrows

        cdef celement p, t
        p = self.p

        # Replace self by its Hessenberg form, and set H to this form
        # for notation below.
        cdef Matrix_modn_dense_template H
        H = self.__copy__()
        H.hessenbergize()

        # We represent the intermediate polynomials that come up in
        # the calculations as rows of an (n+1)x(n+1) matrix, since
        # we've implemented basic arithmetic with such a matrix.
        # Please see the generic implementation of charpoly in
        # matrix.py to see more clearly how the following algorithm
        # actually works.  (The implementation is clearer (but slower)
        # if one uses polynomials to represent polynomials instead of
        # using the rows of a matrix.)  Also see Cohen's first GTM,
        # Algorithm 2.2.9.

        cdef Matrix_modn_dense_template c
        c = self.new_matrix(nrows=n+1,ncols=n+1)    # the 0 matrix
        c._matrix[0][0] = 1
        for m from 1 <= m <= n:
            # Set the m-th row of c to (x - H[m-1,m-1])*c[m-1] = x*c[m-1] - H[m-1,m-1]*c[m-1]
            # We do this by hand by setting the m-th row to c[m-1]
            # shifted to the right by one.  We then add
            # -H[m-1,m-1]*c[m-1] to the resulting m-th row.
            for i from 1 <= i <= n:
                c._matrix[m][i] = c._matrix[m-1][i-1]
            # the p-.. below is to keep scalar normalized between 0 and p.
            c.add_multiple_of_row_c(m, m-1, p - H._matrix[m-1][m-1], 0)
            t = 1
            for i from 1 <= i < m:
                t = (t*H._matrix[m-i][m-i-1]) % p
                # Set the m-th row of c to c[m] - t*H[m-i-1,m-1]*c[m-i-1]
                c.add_multiple_of_row_c(m, m-i-1, p - (t*H._matrix[m-i-1][m-1])%p, 0)

        # The answer is now the n-th row of c.
        v = []
        for i from 0 <= i <= n:
            v.append(int(c._matrix[n][i]))
        R = self._base_ring[var]    # polynomial ring over the base ring
        return R(v)

    def rank(self):
        """
        Return the rank of this matrix.

        EXAMPLES::

            sage: A = random_matrix(GF(3), 100, 100)
            sage: B = copy(A)
            sage: A.rank()
            99
            sage: B == A
            True

            sage: A = random_matrix(GF(3), 100, 100, density=0.01)
            sage: A.rank()
            63

            sage: A = matrix(GF(3), 100, 100)
            sage: A.rank()
            0

        Rank is not implemented over the integers modulo a composite
        yet.::

            sage: M = matrix(Integers(4), 2, [2,2,2,2])
            sage: M.rank()
            Traceback (most recent call last):
            ...
            NotImplementedError: Echelon form not implemented over 'Ring of integers modulo 4'.

        ::

            sage: A = random_matrix(GF(16007), 100, 100)
            sage: B = copy(A)
            sage: A.rank()
            100
            sage: B == A
            True
            sage: MS = A.parent()
            sage: MS(1) == ~A*A
            True

        TESTS::

            sage: A = random_matrix(GF(7), 0, 0)
            sage: A.rank()
            0
            sage: A = random_matrix(GF(7), 1, 0)
            sage: A.rank()
            0
            sage: A = random_matrix(GF(7), 0, 1)
            sage: A.rank()
            0
            sage: A = random_matrix(GF(16007), 0, 0)
            sage: A.rank()
            0
            sage: A = random_matrix(GF(16007), 1, 0)
            sage: A.rank()
            0
            sage: A = random_matrix(GF(16007), 0, 1)
            sage: A.rank()
            0
        """
        cdef Matrix_modn_dense_template A
        if self.p > 2 and is_prime(self.p):
            x = self.fetch('rank')
            if not x is None:
                return x
            r = Integer(linbox_rank(self.p, self._entries, self._nrows, self._ncols))
            self.cache('rank', r)
            return r
        else:
            # linbox is very buggy for p=2, but this code should never
            # be called since p=2 is handled via M4RI
            return Matrix_dense.rank(self)

    def determinant(self):
        """
        Return the determinant of this matrix.

        EXAMPLES::

            sage: A = random_matrix(GF(7), 10, 10); A
            [3 1 6 6 4 4 2 2 3 5]
            [4 5 6 2 2 1 2 5 0 5]
            [3 2 0 5 0 1 5 4 2 3]
            [6 4 5 0 2 4 2 0 6 3]
            [2 2 4 2 4 5 3 4 4 4]
            [2 5 2 5 4 5 1 1 1 1]
            [0 6 3 4 2 2 3 5 1 1]
            [4 2 6 5 6 3 4 5 5 3]
            [5 2 4 3 6 2 3 6 2 1]
            [3 3 5 3 4 2 2 1 6 2]

            sage: A.determinant()
            6

       ::

            sage: A = random_matrix(GF(7), 100, 100)
            sage: A.determinant()
            2

            sage: A.transpose().determinant()
            2

            sage: B = random_matrix(GF(7), 100, 100)
            sage: B.determinant()
            4

            sage: (A*B).determinant() == A.determinant() * B.determinant()
            True

        ::

            sage: A = random_matrix(GF(16007), 10, 10); A
            [ 5037  2388  4150  1400   345  5945  4240 14022 10514   700]
            [15552  8539  1927  3870  9867  3263 11637   609 15424  2443]
            [ 3761 15836 12246 15577 10178 13602 13183 15918 13942  2958]
            [ 4526 10817  6887  6678  1764  9964  6107  1705  5619  5811]
            [13537 15004  8307 11846 14779   550 14113  5477  7271  7091]
            [13338  4927 11406 13065  5437 12431  6318  5119 14198   496]
            [ 1044   179 12881   353 12975 12567  1092 10433 12304   954]
            [10072  8821 14118 13895  6543 13484 10685 14363  2612 11070]
            [15113   237  2612 14127 11589  5808   117  9656 15957 14118]
            [15233 11080  5716  9029 11402  9380 13045 13986 14544  5771]

            sage: A.determinant()
            10207

        ::

            sage: A = random_matrix(GF(16007), 100, 100)
            sage: A.determinant()
            3576


            sage: A.transpose().determinant()
            3576

            sage: B = random_matrix(GF(16007), 100, 100)
            sage: B.determinant()
            4075

            sage: (A*B).determinant() == A.determinant() * B.determinant()
            True

        TESTS::

            sage: A = random_matrix(GF(7), 0, 0); A.det()
            1

            sage: A = random_matrix(GF(7), 0, 1); A.det()
            Traceback (most recent call last):
            ...
            ValueError: self must be a square matrix

            sage: A = random_matrix(GF(7), 1, 0); A.det()
            Traceback (most recent call last):
            ...
            ValueError: self must be a square matrix

            sage: A = matrix(GF(7), 5, 5); A.det()
            0

            sage: A = random_matrix(GF(16007), 0, 0); A.det()
            1

            sage: A = random_matrix(GF(16007), 0, 1); A.det()
            Traceback (most recent call last):
            ...
            ValueError: self must be a square matrix

            sage: A = random_matrix(GF(16007), 1, 0); A.det()
            Traceback (most recent call last):
            ...
            ValueError: self must be a square matrix

            sage: A = matrix(GF(16007), 5, 5); A.det()
            0
        """
        if self._nrows != self._ncols:
            raise ValueError("self must be a square matrix")
        if self._nrows == 0:
            return self._coerce_element(1)

        if self.p > 2 and is_prime(self.p):
            x = self.fetch('det')
            if not x is None:
                return x
            d = linbox_det(self.p, self._entries, self._nrows, self._ncols)
            d2 = self._coerce_element(d)
            self.cache('det', d2)
            return d2
        else:
            return Matrix_dense.determinant(self)

    cdef xgcd_eliminate(self, celement * row1, celement* row2, Py_ssize_t start_col):
        """
        Reduces ``row1`` and ``row2`` by a unimodular transformation
        using the xgcd relation between their first coefficients ``a`` and
        ``b``.

        INPUT:

        - ``row1, row2`` - the two rows to be transformed (within
          self)

        -``start_col`` - the column of the pivots in ``row1`` and
         ``row2``. It is assumed that all entries before ``start_col``
         in ``row1`` and ``row2`` are zero.


        OUTPUT:

        - g: the gcd of the first elements of row1 and
          row2 at column start_col

        - put row1 = s \* row1 + t \* row2 row2 = w \*
          row1 + t \* row2 where g = sa + tb
        """
        cdef int p = <int>self.p
        cdef celement *row1_p
        cdef celement *row2_p
        cdef celement tmp
        cdef int g, s, t, v, w
        cdef Py_ssize_t nc, i
        cdef int a = <int>row1[start_col]
        cdef int b = <int>row2[start_col]
        g = ArithIntObj.c_xgcd_int (a,b,<int*>&s,<int*>&t)
        v = a/g
        w = -<int>b/g
        nc = self.ncols()

        for i from start_col <= i < nc:
            tmp = ( s * <int>row1[i] + t * <int>row2[i]) % p
            row2[i] = (w* <int>row1[i] + v*<int>row2[i]) % p
            row1[i] = tmp
        return g

    cdef rescale_row_c(self, Py_ssize_t row, multiple, Py_ssize_t start_col):
        """
        Rescale ``self[row]`` by ``multiple`` but only start at column
        index ``start_col``.

        INPUT:

        - ``row`` - integer
        - ``multiple`` - finite field element
        - ``start_col`` - integer

        EXAMPLES::

            sage: A = matrix(GF(19), 4, 4, range(16)); A
            [ 0  1  2  3]
            [ 4  5  6  7]
            [ 8  9 10 11]
            [12 13 14 15]

            sage: A.rescale_row(1, 17, 2); A
            [ 0  1  2  3]
            [ 4  5  7  5]
            [ 8  9 10 11]
            [12 13 14 15]

            sage: 6*17 % 19 == A[1,2]
            True

            sage: A = matrix(Integers(2^4), 4, 4, range(16)); A
            [ 0  1  2  3]
            [ 4  5  6  7]
            [ 8  9 10 11]
            [12 13 14 15]

            sage: A.rescale_row(1, 3, 2); A
            [ 0  1  2  3]
            [ 4  5  2  5]
            [ 8  9 10 11]
            [12 13 14 15]

            sage: 6*3 % 16 == A[1,2]
            True
        """
        cdef celement r, p
        cdef celement* v
        cdef Py_ssize_t i
        p = self.p
        v = self._matrix[row]
        for i from start_col <= i < self._ncols:
            v[i] = (v[i]*<celement>multiple) % p

    cdef rescale_col_c(self, Py_ssize_t col, multiple, Py_ssize_t start_row):
        """
        EXAMPLES::

            sage: B = MatrixSpace(Integers(37),3,3)([1]*9)
            sage: B
            [1 1 1]
            [1 1 1]
            [1 1 1]
            sage: B.rescale_col(1,5)
            sage: B
            [1 5 1]
            [1 5 1]
            [1 5 1]

        Recaling need not include the entire row.::

            sage: B.rescale_col(0,2,1); B
            [1 5 1]
            [2 5 1]
            [2 5 1]

        Bounds are checked.::

            sage: B.rescale_col(3,2)
            Traceback (most recent call last):
            ...
            IndexError: matrix column index out of range

        Rescaling by a negative number::

            sage: B.rescale_col(2,-3); B
            [ 1  5 34]
            [ 2  5 34]
            [ 2  5 34]
        """
        cdef celement r, p
        cdef celement* v
        cdef Py_ssize_t i
        p = self.p
        for i from start_row <= i < self._nrows:
            self._matrix[i][col] = (self._matrix[i][col]*<celement>multiple) % p

    cdef add_multiple_of_row_c(self, Py_ssize_t row_to, Py_ssize_t row_from, multiple, Py_ssize_t start_col):
        """
        Add ``multiple`` times ``self[row_from]`` to ``self[row_to]``
        statting in column ``start_col``.

        EXAMPLES::

            sage: A = random_matrix(GF(37), 10, 10); A
            [24 15  7 27 32 34 16 32 25 23]
            [11  3 22 13 35 33  1 10 33 25]
            [33  9 25  3 15 27 30 30  7 12]
            [10  0 35  4 12 34 32 16 19 17]
            [36  4 21 17  3 34 11 10 10 17]
            [32 15 23  2 23 32  5  8 18 11]
            [24  5 28 13 21 22 29 18 33 30]
            [26 18 10 26 17 31 35 18 25 30]
            [21  1  4 14 11 17 29 16 18 12]
            [34 19 14 11 35 30 35 34 25 33]

            sage: A[2] + 10*A[3]
            (22, 9, 5, 6, 24, 34, 17, 5, 12, 34)

            sage: A.add_multiple_of_row(2, 3, 10)
            sage: A
            [24 15  7 27 32 34 16 32 25 23]
            [11  3 22 13 35 33  1 10 33 25]
            [22  9  5  6 24 34 17  5 12 34]
            [10  0 35  4 12 34 32 16 19 17]
            [36  4 21 17  3 34 11 10 10 17]
            [32 15 23  2 23 32  5  8 18 11]
            [24  5 28 13 21 22 29 18 33 30]
            [26 18 10 26 17 31 35 18 25 30]
            [21  1  4 14 11 17 29 16 18 12]
            [34 19 14 11 35 30 35 34 25 33]

            sage: A.add_multiple_of_row(2, 3, 10, 4)
            sage: A
            [24 15  7 27 32 34 16 32 25 23]
            [11  3 22 13 35 33  1 10 33 25]
            [22  9  5  6 33  4  4 17 17 19]
            [10  0 35  4 12 34 32 16 19 17]
            [36  4 21 17  3 34 11 10 10 17]
            [32 15 23  2 23 32  5  8 18 11]
            [24  5 28 13 21 22 29 18 33 30]
            [26 18 10 26 17 31 35 18 25 30]
            [21  1  4 14 11 17 29 16 18 12]
            [34 19 14 11 35 30 35 34 25 33]
        """
        cdef celement p
        cdef celement *v_from
        cdef celement *v_to

        p = self.p
        v_from = self._matrix[row_from]
        v_to = self._matrix[row_to]

        cdef Py_ssize_t i, nc
        nc = self._ncols
        for i from start_col <= i < nc:
            v_to[i] = ((<celement>multiple) * v_from[i] +  v_to[i]) % p

    cdef add_multiple_of_column_c(self, Py_ssize_t col_to, Py_ssize_t col_from, multiple, Py_ssize_t start_row):
        """
        Add ``multiple`` times ``self[row_from]`` to ``self[row_to]``
        statting in column ``start_col``.

        EXAMPLES::

            sage: A = random_matrix(GF(37), 10, 10); A
            [24 15  7 27 32 34 16 32 25 23]
            [11  3 22 13 35 33  1 10 33 25]
            [33  9 25  3 15 27 30 30  7 12]
            [10  0 35  4 12 34 32 16 19 17]
            [36  4 21 17  3 34 11 10 10 17]
            [32 15 23  2 23 32  5  8 18 11]
            [24  5 28 13 21 22 29 18 33 30]
            [26 18 10 26 17 31 35 18 25 30]
            [21  1  4 14 11 17 29 16 18 12]
            [34 19 14 11 35 30 35 34 25 33]

            sage: A.column(2) + 10*A.column(3)
            (18, 4, 18, 1, 6, 6, 10, 11, 33, 13)

            sage: A.add_multiple_of_column(2, 3, 10)
            sage: A
            [24 15 18 27 32 34 16 32 25 23]
            [11  3  4 13 35 33  1 10 33 25]
            [33  9 18  3 15 27 30 30  7 12]
            [10  0  1  4 12 34 32 16 19 17]
            [36  4  6 17  3 34 11 10 10 17]
            [32 15  6  2 23 32  5  8 18 11]
            [24  5 10 13 21 22 29 18 33 30]
            [26 18 11 26 17 31 35 18 25 30]
            [21  1 33 14 11 17 29 16 18 12]
            [34 19 13 11 35 30 35 34 25 33]

            sage: A.add_multiple_of_column(2, 3, 10, 4)
            sage: A
            [24 15 18 27 32 34 16 32 25 23]
            [11  3  4 13 35 33  1 10 33 25]
            [33  9 18  3 15 27 30 30  7 12]
            [10  0  1  4 12 34 32 16 19 17]
            [36  4 28 17  3 34 11 10 10 17]
            [32 15 26  2 23 32  5  8 18 11]
            [24  5 29 13 21 22 29 18 33 30]
            [26 18 12 26 17 31 35 18 25 30]
            [21  1 25 14 11 17 29 16 18 12]
            [34 19 12 11 35 30 35 34 25 33]
        """
        cdef celement  p
        cdef celement **m

        m = self._matrix
        p = self.p

        cdef Py_ssize_t i, nr
        nr = self._nrows
        for i from start_row <= i < self._nrows:
            m[i][col_to] = (m[i][col_to] + (<celement>multiple) * m[i][col_from]) %p

    cdef swap_rows_c(self, Py_ssize_t row1, Py_ssize_t row2):
        """
        EXAMPLES::

            sage: A = matrix(Integers(8), 2,[1,2,3,4])
            sage: A.swap_rows(0,1)
            sage: A
            [3 4]
            [1 2]
        """
        cdef celement* r1 = self._matrix[row1]
        cdef celement* r2 = self._matrix[row2]
        cdef celement temp
        for i in range(self._ncols):
            temp = r1[i]
            r1[i] = r2[i]
            r2[i] = temp

    cdef swap_columns_c(self, Py_ssize_t col1, Py_ssize_t col2):
        """
        EXAMPLES::

            sage: A = matrix(Integers(8), 2,[1,2,3,4])
            sage: A.swap_columns(0,1)
            sage: A
            [2 1]
            [4 3]
        """
        cdef Py_ssize_t i, nr
        cdef celement t
        cdef celement **m
        m = self._matrix
        nr = self._nrows
        for i from 0 <= i < nr:
            t = m[i][col1]
            m[i][col1] = m[i][col2]
            m[i][col2] = t

    def randomize(self, density=1, nonzero=False):
        """
        Randomize ``density`` proportion of the entries of this
        matrix, leaving the rest unchanged.

        INPUT:

        - ``density`` - Integer; proportion (roughly) to be considered
           for changes
        - ``nonzero`` - Bool (default: ``False``); whether the new
           entries are forced to be non-zero

        OUTPUT:

        -  None, the matrix is modified in-space

        EXAMPLES::

            sage: A = matrix(GF(5), 5, 5, 0)
            sage: A.randomize(0.5); A
            [0 0 0 2 0]
            [0 3 0 0 2]
            [4 0 0 0 0]
            [4 0 0 0 0]
            [0 1 0 0 0]

            sage: A.randomize(); A
            [3 3 2 1 2]
            [4 3 3 2 2]
            [0 3 3 3 3]
            [3 3 2 2 4]
            [2 2 2 1 4]

        The matrix is updated instead of overwritten::

            sage: A = random_matrix(GF(5), 100, 100, density=0.1)
            sage: A.density()
            961/10000

            sage: A.randomize(density=0.1)
            sage: A.density()
            801/5000
        """
        density = float(density)
        if density <= 0:
            return
        if density > 1:
            density = float(1)

        self.check_mutability()
        self.clear_cache()

        cdef randstate rstate = current_randstate()

        cdef int nc, p = <int>self.p
        cdef long pm1

        if not nonzero:
            # Original code, before adding the ``nonzero`` option.
            if density == 1:
                for i from 0 <= i < self._nrows*self._ncols:
                    self._entries[i] = rstate.c_random() % p
            else:
                nc = self._ncols
                num_per_row = int(density * nc)
                sig_on()
                for i from 0 <= i < self._nrows:
                    for j from 0 <= j < num_per_row:
                        k = rstate.c_random() % nc
                        self._matrix[i][k] = rstate.c_random() % p
                sig_off()
        else:
            # New code, to implement the ``nonzero`` option.
            pm1 = p - 1
            if density == 1:
                for i from 0 <= i < self._nrows*self._ncols:
                    self._entries[i] = (rstate.c_random() % pm1) + 1
            else:
                nc = self._ncols
                num_per_row = int(density * nc)
                sig_on()
                for i from 0 <= i < self._nrows:
                    for j from 0 <= j < num_per_row:
                        k = rstate.c_random() % nc
                        self._matrix[i][k] = (rstate.c_random() % pm1) + 1
                sig_off()

    def _magma_init_(self, magma):
        """
        Returns a string representation of ``self`` in Magma form.

        INPUT:

        -  ``magma`` - a Magma session

        OUTPUT: string

        EXAMPLES::

            sage: a = matrix(GF(389),2,2,[1..4])
            sage: magma(a)                                         # optional - magma
            [  1   2]
            [  3   4]
            sage: a._magma_init_(magma)                            # optional - magma
            'Matrix(GF(389),2,2,StringToIntegerSequence("1 2 3 4"))'

        A consistency check::

            sage: a = random_matrix(GF(13),50); b = random_matrix(GF(13),50)
            sage: magma(a*b) == magma(a)*magma(b)                  # optional - magma
            True
        """
        s = self.base_ring()._magma_init_(magma)
        return 'Matrix(%s,%s,%s,StringToIntegerSequence("%s"))'%(
            s, self._nrows, self._ncols, self._export_as_string())

    cpdef _export_as_string(self):
        """
        Return space separated string of the entries in this matrix.

        EXAMPLES::

            sage: A = matrix(GF(997),2,3,[1,2,5,-3,8,2]); A
            [  1   2   5]
            [994   8   2]
            sage: A._export_as_string()
            '1 2 5 994 8 2'
        """
        cdef int ndigits = len(str(self.p))

        cdef Py_ssize_t i, n
        cdef char *s
        cdef char *t

        if self._nrows == 0 or self._ncols == 0:
            data = ''
        else:
            n = self._nrows*self._ncols*(ndigits + 1) + 2  # spaces between each number plus trailing null
            s = <char*>check_malloc(n * sizeof(char))
            t = s
            sig_on()
            for i in range(self._nrows * self._ncols):
                t += snprintf(t, ndigits+2, "%ld ", <long>self._entries[i])

            sig_off()
            data = char_to_str(s)[:-1]
            sig_free(s)
        return data

    def _list(self):
        """
        Return list of elements of ``self``.  This method is called by ``self.list()``.

        EXAMPLES::

            sage: w = matrix(GF(19), 2, 3, [1..6])
            sage: w.list()
            [1, 2, 3, 4, 5, 6]
            sage: w._list()
            [1, 2, 3, 4, 5, 6]
            sage: w.list()[0].parent()
            Finite Field of size 19

        TESTS::

            sage: w = random_matrix(GF(3),100)
            sage: w.parent()(w.list()) == w
            True
        """
        cdef Py_ssize_t i
        F = self.base_ring()
        return [F(<int>self._entries[i]) for i in range(self._nrows*self._ncols)]

    def lift(self):
        """
        Return the lift of this matrix to the integers.

        EXAMPLES::

            sage: A = matrix(GF(7),2,3,[1..6])
            sage: A.lift()
            [1 2 3]
            [4 5 6]
            sage: A.lift().parent()
            Full MatrixSpace of 2 by 3 dense matrices over Integer Ring

            sage: A = matrix(GF(16007),2,3,[1..6])
            sage: A.lift()
            [1 2 3]
            [4 5 6]
            sage: A.lift().parent()
            Full MatrixSpace of 2 by 3 dense matrices over Integer Ring

        Subdivisions are preserved when lifting::

            sage: A.subdivide([], [1,1]); A
            [1||2 3]
            [4||5 6]
            sage: A.lift()
            [1||2 3]
            [4||5 6]
        """
        cdef Py_ssize_t i, j

        cdef Matrix_integer_dense L
        cdef object P =  matrix_space.MatrixSpace(ZZ, self._nrows, self._ncols, sparse=False)
        L = Matrix_integer_dense(P,ZZ(0),False,False)
        cdef celement* A_row
        for i in range(self._nrows):
            A_row = self._matrix[i]
            for j in range(self._ncols):
                L.set_unsafe_double(i, j, A_row[j])
        L.subdivide(self.subdivisions())
        return L

    def transpose(self):
        """
        Return the transpose of ``self``, without changing ``self``.

        EXAMPLES:

        We create a matrix, compute its transpose, and note that
        the original matrix is not changed. ::

            sage: M = MatrixSpace(GF(41),  2)
            sage: A = M([1,2,3,4])
            sage: B = A.transpose()
            sage: B
            [1 3]
            [2 4]
            sage: A
            [1 2]
            [3 4]

        ``.T`` is a convenient shortcut for the transpose::

           sage: A.T
           [1 3]
           [2 4]

        ::

            sage: A.subdivide(None, 1); A
            [1|2]
            [3|4]
            sage: A.transpose()
            [1 3]
            [---]
            [2 4]
        """
        cdef Py_ssize_t nrows = self._nrows
        cdef Py_ssize_t ncols = self._ncols

        cdef Matrix_modn_dense_template M = self.new_matrix(nrows = ncols, ncols = nrows)
        cdef Py_ssize_t i,j

        for i from 0 <= i < ncols:
            for j from 0 <= j < nrows:
                M._entries[j+i*nrows] = self._entries[i+j*ncols]

        if self._subdivisions is not None:
            row_divs, col_divs = self.subdivisions()
            M.subdivide(col_divs, row_divs)

        return M

    cdef _stack_impl(self, bottom):
        r"""
        Implementation of :meth:`stack` by returning a new matrix
        formed by appending the matrix ``bottom`` beneath ``self``.

        Assume that ``self`` and ``other`` are compatible in the sense
        that they have the same base ring and that both are dense.

        INPUT:

        - ``bottom`` -- a matrix compatible with ``self``

        EXAMPLES:

        Stacking with a matrix::

            sage: A = matrix(GF(41), 4, 3, range(12))
            sage: B = matrix(GF(41), 3, 3, range(9))
            sage: A.stack(B)
            [ 0  1  2]
            [ 3  4  5]
            [ 6  7  8]
            [ 9 10 11]
            [ 0  1  2]
            [ 3  4  5]
            [ 6  7  8]

        Stacking with a vector::

            sage: A = matrix(GF(41), 3, 2, [0, 2, 4, 6, 8, 10])
            sage: v = vector(GF(41), 2, [100, 200])
            sage: A.stack(v)
            [ 0  2]
            [ 4  6]
            [ 8 10]
            [18 36]

        Errors are raised if the sizes are incompatible::

            sage: A = matrix(GF(41), [[1, 2],[3, 4]])
            sage: B = matrix(GF(41), [[10, 20, 30], [40, 50, 60]])
            sage: A.stack(B)
            Traceback (most recent call last):
            ...
            TypeError: number of columns must be the same, not 2 and 3

            sage: v = vector(GF(41), [100, 200, 300])
            sage: A.stack(v)
            Traceback (most recent call last):
            ...
            TypeError: number of columns must be the same, not 2 and 3

        Setting ``subdivide`` to ``True`` will, in its simplest form,
        add a subdivision between ``self`` and ``bottom``::

            sage: A = matrix(GF(41), 2, 5, range(10))
            sage: B = matrix(GF(41), 3, 5, range(15))
            sage: A.stack(B, subdivide=True)
            [ 0  1  2  3  4]
            [ 5  6  7  8  9]
            [--------------]
            [ 0  1  2  3  4]
            [ 5  6  7  8  9]
            [10 11 12 13 14]

        Row subdivisions are preserved by stacking, and enriched,
        if subdivisions are requested.  (So multiple stackings can
        be recorded.) ::

            sage: A = matrix(GF(41), 2, 4, range(8))
            sage: A.subdivide([1], None)
            sage: B = matrix(GF(41), 3, 4, range(12))
            sage: B.subdivide([2], None)
            sage: A.stack(B, subdivide=True)
            [ 0  1  2  3]
            [-----------]
            [ 4  5  6  7]
            [-----------]
            [ 0  1  2  3]
            [ 4  5  6  7]
            [-----------]
            [ 8  9 10 11]

        Column subdivisions can be preserved, but only if they are identical.
        Otherwise, this information is discarded and must be managed
        separately. ::

            sage: A = matrix(GF(41), 2, 5, range(10))
            sage: A.subdivide(None, [2,4])
            sage: B = matrix(GF(41), 3, 5, range(15))
            sage: B.subdivide(None, [2,4])
            sage: A.stack(B, subdivide=True)
            [ 0  1| 2  3| 4]
            [ 5  6| 7  8| 9]
            [-----+-----+--]
            [ 0  1| 2  3| 4]
            [ 5  6| 7  8| 9]
            [10 11|12 13|14]

            sage: A.subdivide(None, [1,2])
            sage: A.stack(B, subdivide=True)
            [ 0  1  2  3  4]
            [ 5  6  7  8  9]
            [--------------]
            [ 0  1  2  3  4]
            [ 5  6  7  8  9]
            [10 11 12 13 14]

        The result retains the base ring of ``self`` by coercing
        the elements of ``bottom`` into the base ring of ``self``::

            sage: A = matrix(GF(41), 1, 2, [1,2])
            sage: B = matrix(ZZ, 1, 2, [100, 100])
            sage: C = A.stack(B); C
            [ 1  2]
            [18 18]

            sage: C.parent()
            Full MatrixSpace of 2 by 2 dense matrices over Finite Field of size 41

            sage: D = B.stack(A); D
            [18 18]
            [ 1  2]

            sage: D.parent()
            Full MatrixSpace of 2 by 2 dense matrices over Finite Field of size 41
        """
        cdef Matrix_modn_dense_template other = <Matrix_modn_dense_template> bottom
        cdef Matrix_modn_dense_template M = self.new_matrix(nrows=self._nrows+other._nrows,
                                                            ncols=self._ncols)
        cdef Py_ssize_t selfsize = self._ncols * self._nrows
        memcpy(M._entries, self._entries, sizeof(celement)*selfsize)
        memcpy(M._entries+selfsize, other._entries, sizeof(celement)*other._ncols*other._nrows)
        return M

    def submatrix(self, Py_ssize_t row=0, Py_ssize_t col=0,
                        Py_ssize_t nrows=-1, Py_ssize_t ncols=-1):
        r"""
        Return the matrix constructed from self using the specified
        range of rows and columns.

        INPUT:

        - ``row``, ``col`` -- index of the starting row and column.
          Indices start at zero

        - ``nrows``, ``ncols`` -- (optional) number of rows and columns to
          take. If not provided, take all rows below and all columns to
          the right of the starting entry

        .. SEEALSO::

            The functions :func:`matrix_from_rows`,
            :func:`matrix_from_columns`, and
            :func:`matrix_from_rows_and_columns` allow one to select
            arbitrary subsets of rows and/or columns.

        EXAMPLES:

        Take the `3 \times 3` submatrix starting from entry `(1,1)` in a
        `4 \times 4` matrix::

            sage: m = matrix(GF(17),4, [1..16])
            sage: m.submatrix(1, 1)
            [ 6  7  8]
            [10 11 12]
            [14 15 16]

        Same thing, except take only two rows::

            sage: m.submatrix(1, 1, 2)
            [ 6  7  8]
            [10 11 12]

        And now take only one column::

            sage: m.submatrix(1, 1, 2, 1)
            [ 6]
            [10]

        You can take zero rows or columns if you want::

            sage: m.submatrix(0, 0, 0)
            []
            sage: parent(m.submatrix(0, 0, 0))
            Full MatrixSpace of 0 by 4 dense matrices over Finite Field of size 17
        """
        if ncols == -1:
            ncols = self._ncols - col

        if nrows == -1:
            nrows = self._nrows - row

        if col != 0 or ncols != self._ncols:
            return self.matrix_from_rows_and_columns(range(row, row+nrows), range(col, col+ncols))

        if nrows < 0 or row < 0 or row + nrows > self._nrows:
            raise IndexError("rows out of range")

        cdef Matrix_modn_dense_template M = self.new_matrix(nrows=nrows, ncols=self._ncols)
        memcpy(M._entries, self._entries+row*ncols, sizeof(celement)*ncols*nrows)
        return M

    def _matrices_from_rows(self, Py_ssize_t nrows, Py_ssize_t ncols):
        """
        Make a list of matrix from the rows of this matrix.  This is a
        fairly technical function which is used internally, e.g., by
        the cyclotomic field linear algebra code.

        INPUT:

        - ``nrows`` - integer

        - ``ncols`` - integer

        EXAMPLES::

            sage: A = matrix(GF(127), 4, 4, range(16))
            sage: A
            [ 0  1  2  3]
            [ 4  5  6  7]
            [ 8  9 10 11]
            [12 13 14 15]
            sage: A._matrices_from_rows(2,2)
            [
            [0 1]  [4 5]  [ 8  9]  [12 13]
            [2 3], [6 7], [10 11], [14 15]
            ]

        OUTPUT:

        - ``list`` - a list of matrices
        """
        if nrows * ncols != self._ncols:
            raise ValueError("nrows * ncols must equal self's number of columns")

        cdef Matrix_modn_dense_template M
        cdef Py_ssize_t i
        cdef Py_ssize_t n = nrows * ncols
        ans = []
        for i from 0 <= i < self._nrows:
            M = self.new_matrix(nrows = nrows, ncols = ncols)
            memcpy(M._entries, self._entries+i*n, sizeof(celement)*n)
            ans.append(M)
        return ans

    def __nonzero__(self):
        """
        Test whether this matrix is zero.

        EXAMPLES::

            sage: A = matrix(GF(7), 10, 10, range(100))
            sage: A == 0 # indirect doctest
            False
            sage: A.is_zero()
            False

            sage: A = matrix(Integers(10), 10, 10)
            sage: bool(A)
            False

            sage: A = matrix(GF(16007), 0, 0)
            sage: A.is_zero()
            True

            sage: A = matrix(GF(16007), 1, 0)
            sage: A.is_zero()
            True

            sage: A = matrix(GF(16007), 0, 1)
            sage: A.is_zero()
            True
        """
        return not linbox_is_zero(self.p, self._entries, self._nrows, self._ncols)

    _matrix_from_rows_of_matrices = staticmethod(__matrix_from_rows_of_matrices)

    cdef int _copy_row_to_mod_int_array(self, mod_int *to, Py_ssize_t i):
        cdef Py_ssize_t j
        cdef celement *_from = self._entries+(i*self._ncols)
        for j in range(self._ncols):
            to[j] = <mod_int>_from[j]<|MERGE_RESOLUTION|>--- conflicted
+++ resolved
@@ -96,13 +96,9 @@
 from sage.libs.gmp.mpz cimport *
 from sage.libs.linbox.fflas cimport FFLAS_TRANSPOSE, FflasNoTrans, FflasTrans, \
     FflasRight, vector, list as std_list, \
-<<<<<<< HEAD
-    Row, Recursive, Threads, Parallel, Sequential
-=======
-    Block, Threads, Parallel, Recursive, Row
+    Block, Threads, Parallel, Recursive, Row, Sequential
 
 from cython cimport parallel
->>>>>>> 01de1e16
 
 cimport sage.rings.fast_arith
 cdef sage.rings.fast_arith.arith_int ArithIntObj
