--- conflicted
+++ resolved
@@ -52,15 +52,7 @@
         additional structure: a ring-morphism between two principal
         ideal domains is a principal ideal domain-morphism.
 
-<<<<<<< HEAD
-        EXAMPLES:
-
-        The category of principal ideal domains does not define new
-        structure: a ring-morphism between principal ideal domains is
-        a principal ideal domain-morphism::
-=======
         EXAMPLES::
->>>>>>> f86824ea
 
             sage: PrincipalIdealDomains().additional_structure()
         """
