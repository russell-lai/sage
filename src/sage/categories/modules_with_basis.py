r"""
Modules With Basis

AUTHORS:

- Nicolas M. Thiery (2008-2014): initial revision, axiomatization
- Jason Bandlow and Florent Hivert (2010): Triangular Morphisms
- Christian Stump (2010): :trac:`9648` module_morphism's to a wider class
  of codomains
"""
#*****************************************************************************
#  Copyright (C) 2008 Teresa Gomez-Diaz (CNRS) <Teresa.Gomez-Diaz@univ-mlv.fr>
#                2008-2014 Nicolas M. Thiery <nthiery at users.sf.net>
#
#  Distributed under the terms of the GNU General Public License (GPL)
#                  http://www.gnu.org/licenses/
#******************************************************************************

from sage.misc.lazy_import import LazyImport, lazy_import
from sage.misc.lazy_attribute import lazy_attribute
from sage.misc.cachefunc import cached_method
from sage.misc.abstract_method import abstract_method
from sage.misc.sage_itertools import max_cmp, min_cmp
from sage.categories.homsets import HomsetsCategory
from sage.categories.cartesian_product import CartesianProductsCategory
from sage.categories.tensor import tensor, TensorProductsCategory
from sage.categories.dual import DualObjectsCategory
from sage.categories.category_with_axiom import CategoryWithAxiom_over_base_ring
from sage.categories.modules import Modules
<<<<<<< HEAD
from sage.categories.poor_man_map import PoorManMap
=======
from sage.rings.infinity import Infinity
>>>>>>> 3152b5c3
from sage.structure.element import Element, parent
lazy_import('sage.modules.with_basis.morphism',
            ['ModuleMorphismByLinearity',
             'ModuleMorphismFromMatrix',
             'ModuleMorphismFromFunction',
             'DiagonalModuleMorphism',
             'TriangularModuleMorphismByLinearity',
             'TriangularModuleMorphismFromFunction'])

class ModulesWithBasis(CategoryWithAxiom_over_base_ring):
    """
    The category of modules with a distinguished basis.

    The elements are represented by expanding them in the distinguished basis.
    The morphisms are not required to respect the distinguished basis.

    EXAMPLES::

        sage: ModulesWithBasis(ZZ)
        Category of modules with basis over Integer Ring
        sage: ModulesWithBasis(ZZ).super_categories()
        [Category of modules over Integer Ring]

    If the base ring is actually a field, this constructs instead the
    category of vector spaces with basis::

        sage: ModulesWithBasis(QQ)
        Category of vector spaces with basis over Rational Field

        sage: ModulesWithBasis(QQ).super_categories()
        [Category of modules with basis over Rational Field,
         Category of vector spaces over Rational Field]

    Let `X` and `Y` be two modules with basis. We can build `Hom(X,Y)`::

        sage: X = CombinatorialFreeModule(QQ, [1,2]); X.__custom_name = "X"
        sage: Y = CombinatorialFreeModule(QQ, [3,4]); Y.__custom_name = "Y"
        sage: H = Hom(X, Y); H
        Set of Morphisms from X to Y in Category of finite dimensional vector spaces with basis over Rational Field

    The simplest morphism is the zero map::

        sage: H.zero()         # todo: move this test into module once we have an example
        Generic morphism:
          From: X
          To:   Y

    which we can apply to elements of `X`::

        sage: x = X.monomial(1) + 3 * X.monomial(2)
        sage: H.zero()(x)
        0

    TESTS::

        sage: f = H.zero().on_basis()
        sage: f(1)
        0
        sage: f(2)
        0

    EXAMPLES:

    We now construct a more interesting morphism by extending a
    function by linearity::

        sage: phi = H(on_basis = lambda i: Y.monomial(i+2)); phi
        Generic morphism:
          From: X
          To:   Y
        sage: phi(x)
        B[3] + 3*B[4]

    We can retrieve the function acting on indices of the basis::

        sage: f = phi.on_basis()
        sage: f(1), f(2)
        (B[3], B[4])

    `Hom(X,Y)` has a natural module structure (except for the zero,
    the operations are not yet implemented though). However since the
    dimension is not necessarily finite, it is not a module with
    basis; but see :class:`FiniteDimensionalModulesWithBasis` and
    :class:`GradedModulesWithBasis`::

        sage: H in ModulesWithBasis(QQ), H in Modules(QQ)
        (False, True)

    Some more playing around with categories and higher order homsets::

        sage: H.category()
        Category of homsets of modules with basis over Rational Field
        sage: Hom(H, H).category()
        Category of endsets of homsets of modules with basis over Rational Field

    .. TODO:: ``End(X)`` is an algebra.

    .. NOTE::

        This category currently requires an implementation of an
        element method ``support``. Once :trac:`18066` is merged, an
        implementation of an ``items`` method will be required.

    TESTS::

        sage: TestSuite(ModulesWithBasis(ZZ)).run()
    """

    def _call_(self, x):
        """
        Construct a module with basis (resp. vector space) from the data in ``x``.

        EXAMPLES::

            sage: CZ = ModulesWithBasis(ZZ); CZ
            Category of modules with basis over Integer Ring
            sage: CQ = ModulesWithBasis(QQ); CQ
            Category of vector spaces with basis over Rational Field

        ``x`` is returned unchanged if it is already in this category::

            sage: CZ(CombinatorialFreeModule(ZZ, ('a','b','c')))
            Free module generated by {'a', 'b', 'c'} over Integer Ring
            sage: CZ(ZZ^3)
            Ambient free module of rank 3 over the principal ideal domain Integer Ring

        If needed (and possible) the base ring is changed appropriately::

            sage: CQ(ZZ^3)                       # indirect doctest
            Vector space of dimension 3 over Rational Field

        If ``x`` itself is not a module with basis, but there is a
        canonical one associated to it, the later is returned::

            sage: CQ(AbelianVariety(Gamma0(37))) # indirect doctest
            Vector space of dimension 4 over Rational Field
        """
        try:
            M = x.free_module()
            if M.base_ring() != self.base_ring():
                M = M.change_ring(self.base_ring())
        except (TypeError, AttributeError) as msg:
            raise TypeError("%s\nunable to coerce x (=%s) into %s"%(msg,x,self))
        return M

    def is_abelian(self):
        """
        Returns whether this category is abelian.

        This is the case if and only if the base ring is a field.

        EXAMPLES::

            sage: ModulesWithBasis(QQ).is_abelian()
            True
            sage: ModulesWithBasis(ZZ).is_abelian()
            False
        """
        return self.base_ring().is_field()

    FiniteDimensional = LazyImport('sage.categories.finite_dimensional_modules_with_basis', 'FiniteDimensionalModulesWithBasis')
    Filtered = LazyImport('sage.categories.filtered_modules_with_basis', 'FilteredModulesWithBasis')
    Graded = LazyImport('sage.categories.graded_modules_with_basis', 'GradedModulesWithBasis')
    Super = LazyImport('sage.categories.super_modules_with_basis', 'SuperModulesWithBasis')

    class ParentMethods:
        # To implement a module_with_basis you need to implement either
        #   basis() or an _indices attribute and monomial().
        @cached_method
        def basis(self):
            """
            Return the basis of ``self``.

            EXAMPLES::

                sage: F = CombinatorialFreeModule(QQ, ['a','b','c'])
                sage: F.basis()
                Finite family {'a': B['a'], 'c': B['c'], 'b': B['b']}

            ::

                sage: QS3 = SymmetricGroupAlgebra(QQ,3)
                sage: list(QS3.basis())
                [[1, 2, 3], [1, 3, 2], [2, 1, 3], [2, 3, 1], [3, 1, 2], [3, 2, 1]]
            """
            from sage.combinat.family import Family
            return Family(self._indices, self.monomial)

        def module_morphism(self, on_basis=None, matrix=None, function=None,
                            diagonal=None, triangular=None, unitriangular=False,
                            **keywords):
            r"""
            Construct a module morphism from ``self`` to ``codomain``.

            Let ``self`` be a module `X` with a basis indexed by `I`.
            This constructs a morphism `f: X \to Y` by linearity from
            a map `I \to Y` which is to be its restriction to the
            basis `(x_i)_{i \in I}` of `X`. Some variants are possible
            too.

            INPUT:

            - ``self`` -- a parent `X` in ``ModulesWithBasis(R)`` with
              basis `x=(x_i)_{i\in I}`.

            Exactly one of the four following options must be
            specified in order to define the morphism:

            - ``on_basis`` -- a function `f` from `I` to `Y`
            - ``diagonal`` -- a function `d` from `I` to `R`
            - ``function`` -- a function `f` from `X` to `Y`
            - ``matrix``   -- a matrix of size `\dim X \times \dim Y`
              or `\dim Y \times \dim X`

            Further options include:

            - ``codomain`` -- the codomain `Y` of the morphism (default:
              ``f.codomain()`` if it's defined; otherwise it must be specified)

            - ``category`` -- a category or ``None`` (default: `None``)

            - ``zero`` -- the zero of the codomain (default: ``codomain.zero()``);
              can be used (with care) to define affine maps.
              Only meaningful with ``on_basis``.

            - ``position`` -- a non-negative integer specifying which
              positional argument in used as the input of the function `f`
              (default: 0); this is currently only used with ``on_basis``.

            - ``triangular`` --  (default: ``None``) ``"upper"`` or
              ``"lower"`` or ``None``:

              * ``"upper"`` - if the
                :meth:`~ModulesWithBasis.ElementMethods.leading_support`
                of the image of the basis vector `x_i` is `i`, or

              * ``"lower"`` - if the
                :meth:`~ModulesWithBasis.ElementMethods.trailing_support`
                of the image of the basis vector `x_i` is `i`.

            - ``unitriangular`` -- (default: ``False``) a boolean.
              Only meaningful for a triangular morphism.
              As a shorthand, one may use ``unitriangular="lower"``
              for ``triangular="lower", unitriangular=True``.

            - ``side`` -- "left" or "right" (default: "left")
              Only meaningful for a morphism built from a matrix.

            EXAMPLES:

            With the ``on_basis`` option, this returns a function `g`
            obtained by extending `f` by linearity on the
            ``position``-th positional argument. For example, for
            ``position == 1`` and a ternary function `f`, one has:

            .. MATH::

                g\left( a,\ \sum_i \lambda_i x_i,\ c \right)
                = \sum_i \lambda_i f(a, i, c).

            ::

                sage: X = CombinatorialFreeModule(QQ, [1,2,3]);   X.rename("X")
                sage: Y = CombinatorialFreeModule(QQ, [1,2,3,4]); Y.rename("Y")
                sage: phi = X.module_morphism(lambda i: Y.monomial(i) + 2*Y.monomial(i+1), codomain = Y)
                sage: x = X.basis(); y = Y.basis()
                sage: phi(x[1] + x[3])
                B[1] + 2*B[2] + B[3] + 2*B[4]

                sage: phi
                Generic morphism:
                From: X
                To:   Y

            By default, the category is the first of
            ``Modules(R).WithBasis().FiniteDimensional()``,
            ``Modules(R).WithBasis()``, ``Modules(R)``, and
            ``CommutativeAdditiveMonoids()`` that contains both the
            domain and the codomain::

                sage: phi.category_for()
                Category of finite dimensional vector spaces with basis over Rational Field

            With the ``zero`` argument, one can define affine morphisms::

                sage: phi = X.module_morphism(lambda i: Y.monomial(i) + 2*Y.monomial(i+1),
                ....:                         codomain = Y, zero = 10*y[1])
                sage: phi(x[1] + x[3])
                11*B[1] + 2*B[2] + B[3] + 2*B[4]

            In this special case, the default category is ``Sets()``::

                sage: phi.category_for()
                Category of sets

            One can construct morphisms with the base ring as codomain::

                sage: X = CombinatorialFreeModule(ZZ,[1,-1])
                sage: phi = X.module_morphism( on_basis=lambda i: i, codomain=ZZ )
                sage: phi( 2 * X.monomial(1) + 3 * X.monomial(-1) )
                -1
                sage: phi.category_for()
                Category of commutative additive semigroups
                sage: phi.category_for() # todo: not implemented (ZZ is currently not in Modules(ZZ))
                Category of modules over Integer Ring

            Or more generaly any ring admitting a coercion map from
            the base ring::

                sage: phi = X.module_morphism(on_basis=lambda i: i, codomain=RR )
                sage: phi( 2 * X.monomial(1) + 3 * X.monomial(-1) )
                -1.00000000000000
                sage: phi.category_for()
                Category of commutative additive semigroups
                sage: phi.category_for() # todo: not implemented (RR is currently not in Modules(ZZ))
                Category of modules over Integer Ring

                sage: phi = X.module_morphism(on_basis=lambda i: i, codomain=Zmod(4) )
                sage: phi( 2 * X.monomial(1) + 3 * X.monomial(-1) )
                3

                sage: phi = Y.module_morphism(on_basis=lambda i: i, codomain=Zmod(4) )
                Traceback (most recent call last):
                ...
                ValueError: codomain(=Ring of integers modulo 4) should be a module over the base ring of the domain(=Y)

            On can also define module morphisms between free modules
            over different base rings; here we implement the natural
            map from `X = \RR^2` to `Y = \CC`::

                sage: X = CombinatorialFreeModule(RR,['x','y'])
                sage: Y = CombinatorialFreeModule(CC,['z'])
                sage: x = X.monomial('x')
                sage: y = X.monomial('y')
                sage: z = Y.monomial('z')
                sage: def on_basis( a ):
                ....:     if a == 'x':
                ....:         return CC(1) * z
                ....:     elif a == 'y':
                ....:         return CC(I) * z
                sage: phi = X.module_morphism( on_basis=on_basis, codomain=Y )
                sage: v = 3 * x + 2 * y; v
                3.00000000000000*B['x'] + 2.00000000000000*B['y']
                sage: phi(v)
                (3.00000000000000+2.00000000000000*I)*B['z']
                sage: phi.category_for()
                Category of commutative additive semigroups
                sage: phi.category_for() # todo: not implemented (CC is currently not in Modules(RR)!)
                Category of vector spaces over Real Field with 53 bits of precision

                sage: Y = CombinatorialFreeModule(CC['q'],['z'])
                sage: z = Y.monomial('z')
                sage: phi = X.module_morphism( on_basis=on_basis, codomain=Y )
                sage: phi(v)
                (3.00000000000000+2.00000000000000*I)*B['z']

            Of course, there should be a coercion between the
            respective base rings of the domain and the codomain for
            this to be meaningful::

                sage: Y = CombinatorialFreeModule(QQ,['z'])
                sage: phi = X.module_morphism( on_basis=on_basis, codomain=Y )
                Traceback (most recent call last):
                ...
                ValueError: codomain(=Free module generated by {'z'} over Rational Field)
                 should be a module over the base ring of the
                 domain(=Free module generated by {'x', 'y'} over Real Field with 53 bits of precision)

                sage: Y = CombinatorialFreeModule(RR['q'],['z'])
                sage: phi = Y.module_morphism( on_basis=on_basis, codomain=X )
                Traceback (most recent call last):
                ...
                ValueError: codomain(=Free module generated by {'x', 'y'} over Real Field with 53 bits of precision)
                 should be a module over the base ring of the
                 domain(=Free module generated by {'z'} over Univariate Polynomial Ring in q over Real Field with 53 bits of precision)


            With the ``diagonal=d`` argument, this constructs the
            module morphism `g` such that

            .. MATH::

                `g(x_i) = d(i) y_i`.

            This assumes that the respective bases `x` and `y` of `X`
            and `Y` have the same index set `I`::

                sage: X = CombinatorialFreeModule(ZZ, [1,2,3]); X.rename("X")
                sage: phi = X.module_morphism(diagonal=factorial, codomain=X)
                sage: x = X.basis()
                sage: phi(x[1]), phi(x[2]), phi(x[3])
                (B[1], 2*B[2], 6*B[3])

            See also: :class:`sage.modules.with_basis.morphism.DiagonalModuleMorphism`.

            With the ``matrix=m`` argument, this constructs the module
            morphism whose matrix in the distinguished basis of `X`
            and `Y` is `m`::

                sage: X = CombinatorialFreeModule(ZZ, [1,2,3]); X.rename("X"); x = X.basis()
                sage: Y = CombinatorialFreeModule(ZZ, [3,4]); Y.rename("Y"); y = Y.basis()
                sage: m = matrix([[0,1,2],[3,5,0]])
                sage: phi = X.module_morphism(matrix=m, codomain=Y)
                sage: phi(x[1])
                3*B[4]
                sage: phi(x[2])
                B[3] + 5*B[4]


            See also: :class:`sage.modules.with_basis.morphism.ModuleMorphismFromMatrix`.

            With ``triangular="upper"``, the constructed module morphism is
            assumed to be upper triangular; that is its matrix in the
            distinguished basis of `X` and `Y` would be upper triangular with
            invertible elements on its diagonal. This is used to compute
            preimages and to invert the morphism::

                sage: I = range(1,200)
                sage: X = CombinatorialFreeModule(QQ, I); X.rename("X"); x = X.basis()
                sage: Y = CombinatorialFreeModule(QQ, I); Y.rename("Y"); y = Y.basis()
                sage: f = Y.sum_of_monomials * divisors
                sage: phi = X.module_morphism(f, triangular="upper", codomain = Y)
                sage: phi(x[2])
                B[1] + B[2]
                sage: phi(x[6])
                B[1] + B[2] + B[3] + B[6]
                sage: phi(x[30])
                B[1] + B[2] + B[3] + B[5] + B[6] + B[10] + B[15] + B[30]
                sage: phi.preimage(y[2])
                -B[1] + B[2]
                sage: phi.preimage(y[6])
                B[1] - B[2] - B[3] + B[6]
                sage: phi.preimage(y[30])
                -B[1] + B[2] + B[3] + B[5] - B[6] - B[10] - B[15] + B[30]
                sage: (phi^-1)(y[30])
                -B[1] + B[2] + B[3] + B[5] - B[6] - B[10] - B[15] + B[30]

            Since :trac:`8678`, one can also define a triangular
            morphism from a function::

                sage: X = CombinatorialFreeModule(QQ, [0,1,2,3,4]); x = X.basis()
                sage: from sage.modules.with_basis.morphism import TriangularModuleMorphismFromFunction
                sage: def f(x): return x + X.term(0, sum(x.coefficients()))
                sage: phi = X.module_morphism(function=f, codomain=X, triangular="upper")
                sage: phi(x[2] + 3*x[4])
                4*B[0] + B[2] + 3*B[4]
                sage: phi.preimage(_)
                B[2] + 3*B[4]

            For details and further optional arguments, see
            :class:`sage.modules.with_basis.morphism.TriangularModuleMorphism`.

            .. WARNING::

                As a temporary measure, until multivariate morphisms
                are implemented, the constructed morphism is in
                ``Hom(codomain, domain, category)``. This is only
                correct for unary functions.

            .. TODO::

               - Should codomain be ``self`` by default in the
                 diagonal, triangular, and matrix cases?

               - Support for diagonal morphisms between modules not
                 sharing the same index set

            TESTS::

                sage: X = CombinatorialFreeModule(ZZ, [1,2,3]); X.rename("X")
                sage: phi = X.module_morphism(codomain=X)
                Traceback (most recent call last):
                ...
                ValueError: module_morphism() takes exactly one option
                out of `matrix`, `on_basis`, `function`, `diagonal`

            ::

                sage: X = CombinatorialFreeModule(ZZ, [1,2,3]); X.rename("X")
                sage: phi = X.module_morphism(diagonal=factorial, matrix=matrix(), codomain=X)
                Traceback (most recent call last):
                ...
                ValueError: module_morphism() takes exactly one option
                out of `matrix`, `on_basis`, `function`, `diagonal`

            ::

                sage: X = CombinatorialFreeModule(ZZ, [1,2,3]); X.rename("X")
                sage: phi = X.module_morphism(matrix=factorial, codomain=X)
                Traceback (most recent call last):
                ...
                ValueError: matrix (=factorial) should be a matrix

            ::

                sage: X = CombinatorialFreeModule(ZZ, [1,2,3]); X.rename("X")
                sage: phi = X.module_morphism(diagonal=3, codomain=X)
                Traceback (most recent call last):
                ...
                ValueError: diagonal (=3) should be a function

            """
            if len([x for x in [matrix, on_basis, function, diagonal] if x is not None]) != 1:
                raise ValueError("module_morphism() takes exactly one option out of `matrix`, `on_basis`, `function`, `diagonal`")
            if matrix is not None:
                return ModuleMorphismFromMatrix(domain=self, matrix=matrix, **keywords)
            if diagonal is not None:
                return DiagonalModuleMorphism(domain=self, diagonal=diagonal, **keywords)
            if unitriangular in ["upper", "lower"] and triangular is None:
                triangular = unitriangular
                unitriangular = True
            if triangular is not None:
                if on_basis is not None:
                    return TriangularModuleMorphismByLinearity(
                        domain=self, on_basis=on_basis,
                        triangular=triangular, unitriangular=unitriangular,
                        **keywords)
                else:
                    return TriangularModuleMorphismFromFunction(
                        domain=self, function=function,
                        triangular=triangular, unitriangular=unitriangular,
                        **keywords)
            if on_basis is not None:
                return ModuleMorphismByLinearity(
                    domain=self, on_basis=on_basis, **keywords)
            else:
                return ModuleMorphismFromFunction( # Or just SetMorphism?
                    domain=self, function=function, **keywords)

        _module_morphism = module_morphism

        def _repr_(self):
            """
            EXAMPLES::

                sage: class FooBar(CombinatorialFreeModule): pass
                sage: C = FooBar(QQ, (1,2,3)); C # indirect doctest
                Free module generated by {1, 2, 3} over Rational Field

                sage: C._name = "foobar"; C
                foobar over Rational Field

                sage: C.rename("barfoo"); C
                barfoo

                sage: class FooBar(Parent):
                ....:     def basis(self): return Family({1:"foo", 2:"bar"})
                ....:     def base_ring(self): return QQ
                sage: FooBar(category = ModulesWithBasis(QQ))
                Free module generated by [1, 2] over Rational Field
            """
            if hasattr(self, "_name"):
                name = self._name
            else:
                name = "Free module generated by {}".format(self.basis().keys())
            return name + " over {}".format(self.base_ring())

        def echelon_form(self, elements):
            r"""
            Return a basis in echelon form of the subspace spanned by
            a finite set of elements.

            INPUT:

            - ``elements`` -- a list or finite iterable of elements of ``self``.

            OUTPUT:

            A list of elements of ``self`` whose expressions as
            vectors form a matrix in echelon form. If ``base_ring`` is
            specified, then the calculation is achieved in this base
            ring.

            EXAMPLES::

                sage: X = CombinatorialFreeModule(QQ, range(3), prefix="x")
                sage: x = X.basis()
                sage: V = X.echelon_form([x[0]-x[1], x[0]-x[2],x[1]-x[2]]); V
                [x[0] - x[2], x[1] - x[2]]
                sage: matrix(map(vector, V))
                [ 1  0 -1]
                [ 0  1 -1]

            ::

                sage: F = CombinatorialFreeModule(ZZ, [1,2,3,4])
                sage: B = F.basis()
                sage: elements = [B[1]-17*B[2]+6*B[3], B[1]-17*B[2]+B[4]]
                sage: F.echelon_form(elements)
                [B[1] - 17*B[2] + B[4], 6*B[3] - B[4]]

            ::

                sage: F = CombinatorialFreeModule(QQ, ['a','b','c'])
                sage: a,b,c = F.basis()
                sage: F.echelon_form([8*a+b+10*c, -3*a+b-c, a-b-c])
                [B['a'] + B['c'], B['b'] + 2*B['c']]
            """
            from sage.matrix.constructor import matrix
            mat = matrix([g._vector_() for g in elements])
            mat.echelonize()
            return [self.from_vector(vec) for vec in mat if vec]

        def submodule(self, gens,
                      check=True, already_echelonized=False, category=None):
            r"""
            The submodule spanned by a finite set of elements.

            INPUT:

            - ``gens`` -- a list or family of elements of ``self``

            - ``check`` -- (default: ``True``) whether to verify that the
               elements of ``gens`` are in ``self``.

            - ``already_echelonized`` -- (default: ``False``) whether
               the elements of ``gens`` are already in (not necessarily
               reduced) echelon form.

            If ``already_echelonized`` is ``False``, then the
            generators are put in reduced echelon form using
            :meth:`echelonize`, and reindexed by `0,1,...`.

            .. WARNING::

                At this point, this method only works for finite
                dimensional submodules and if matrices can be
                echelonized over the base ring.

            The basis of the submodule uses the same index set as the
            generators, and the lifting map sends `y_i` to `gens[i]`.


            .. SEEALSO::

                 - :meth:`ModulesWithBasis.FiniteDimensional.ParentMethods.quotient_module`
                 - :class:`sage.modules.with_basis.subquotient.SubmoduleWithBasis`

            EXAMPLES:

            We construct a submodule of the free `\QQ`-module generated by
            `x_0, x_1, x_2`. The submodule is spanned by `y_0 = x_0 - x_1` and
            `y_1 - x_1 - x_2`, and its basis elements are indexed by `0` and `1`::

                sage: X = CombinatorialFreeModule(QQ, range(3), prefix="x")
                sage: x = X.basis()
                sage: gens = [x[0] - x[1], x[1] - x[2]]; gens
                [x[0] - x[1], x[1] - x[2]]
                sage: Y = X.submodule(gens, already_echelonized=True)
                sage: Y.print_options(prefix='y'); Y
                Free module generated by {0, 1} over Rational Field
                sage: y = Y.basis()
                sage: y[1]
                y[1]
                sage: y[1].lift()
                x[1] - x[2]
                sage: Y.retract(x[0]-x[2])
                y[0] + y[1]
                sage: Y.retract(x[0])
                Traceback (most recent call last):
                ...
                ValueError: x[0] is not in the image

            By using a family to specify a basis of the submodule, we obtain a
            submodule whose index set coincides with the index set of the family::

                sage: X = CombinatorialFreeModule(QQ, range(3), prefix="x")
                sage: x = X.basis()
                sage: gens = Family({1 : x[0] - x[1], 3: x[1] - x[2]}); gens
                Finite family {1: x[0] - x[1], 3: x[1] - x[2]}
                sage: Y = X.submodule(gens, already_echelonized=True)
                sage: Y.print_options(prefix='y'); Y
                Free module generated by {1, 3} over Rational Field
                sage: y = Y.basis()
                sage: y[1]
                y[1]
                sage: y[1].lift()
                x[0] - x[1]
                sage: y[3].lift()
                x[1] - x[2]
                sage: Y.retract(x[0]-x[2])
                y[1] + y[3]
                sage: Y.retract(x[0])
                Traceback (most recent call last):
                ...
                ValueError: x[0] is not in the image

            It is not necessary that the generators of the submodule form
            a basis (an explicit basis will be computed)::

                sage: X = CombinatorialFreeModule(QQ, range(3), prefix="x")
                sage: x = X.basis()
                sage: gens = [x[0] - x[1], 2*x[1] - 2*x[2], x[0] - x[2]]; gens
                [x[0] - x[1], 2*x[1] - 2*x[2], x[0] - x[2]]
                sage: Y = X.submodule(gens, already_echelonized=False)
                sage: Y.print_options(prefix='y')
                sage: Y
                Free module generated by {0, 1} over Rational Field
                sage: [b.lift() for b in Y.basis()]
                [x[0] - x[2], x[1] - x[2]]

            We now implement by hand the center of the algebra of the
            symmetric group `S_3`::

                sage: S3 = SymmetricGroup(3)
                sage: S3A = S3.algebra(QQ)
                sage: basis = S3A.annihilator_basis(S3A.algebra_generators(), S3A.bracket)
                sage: basis
                [(), (2,3) + (1,2) + (1,3), (1,2,3) + (1,3,2)]
                sage: center = S3A.submodule(basis,
                ....:                        category=AlgebrasWithBasis(QQ).Subobjects(),
                ....:                        already_echelonized=True)
                sage: center
                Free module generated by {0, 1, 2} over Rational Field
                sage: center in Algebras
                True
                sage: center.print_options(prefix='c')
                sage: c = center.basis()
                sage: c[1].lift()
                (2,3) + (1,2) + (1,3)
                sage: c[0]^2
                c[0]
                sage: e = 1/6*(c[0]+c[1]+c[2])
                sage: e.is_idempotent()
                True

            Of course, this center is best constructed using::

                sage: center = S3A.center()

            TESTS::

                sage: TestSuite(Y).run()
                sage: TestSuite(center).run()
            """
            if not already_echelonized:
                gens = self.echelon_form(gens)
            from sage.modules.with_basis.subquotient import SubmoduleWithBasis
            return SubmoduleWithBasis(gens, ambient=self, category=category)

        def tensor(*parents):
            """
            Return the tensor product of the parents.

            EXAMPLES::

                sage: C = AlgebrasWithBasis(QQ)
                sage: A = C.example(); A.rename("A")
                sage: A.tensor(A,A)
                A # A # A
                sage: A.rename(None)
            """
            return parents[0].__class__.Tensor(parents, category = tensor.category_from_parents(parents))

<<<<<<< HEAD
        def monomial(self, i):
            """
            Return the basis element indexed by ``i``.

            INPUT:

            - ``i`` -- an element of the index set

            EXAMPLES::

                sage: F = CombinatorialFreeModule(QQ, ['a', 'b', 'c'])
                sage: F.monomial('a')
                B['a']

            ``F.monomial`` is in fact (almost) a map::

                sage: F.monomial
                Term map from {'a', 'b', 'c'} to Free module generated by {'a', 'b', 'c'} over Rational Field
            """
            return self.basis()[i]

        def _sum_of_monomials(self, indices):
            """
            TESTS::

                sage: F = CombinatorialFreeModule(QQ, ['a', 'b', 'c'])
                sage: F._sum_of_monomials(['a', 'b'])
                B['a'] + B['b']
            """
            # TODO: optimize by calling directly _from_dict if we
            # know that all indices are distinct as sum_of_terms;
            # otherwise, maybe call dict_addition directly
            return self.sum(self.monomial(index) for index in indices)

        @lazy_attribute
        def sum_of_monomials(self):
            """
            Return the sum of the corresponding basis elements.

            INPUT:

            - ``indices`` -- an list (or iterable) of indices of basis elements

            EXAMPLES::

                sage: F = CombinatorialFreeModule(QQ, ['a', 'b', 'c'])
                sage: F.sum_of_monomials(['a', 'b'])
                B['a'] + B['b']

                sage: F.sum_of_monomials(['a', 'b', 'a'])
                2*B['a'] + B['b']

            ``F.sum_of_monomials`` is in fact (almost) a map::

                sage: F.sum_of_monomials
                A map to Free module generated by {'a', 'b', 'c'} over Rational Field
            """
            # domain = sets of self.combinatorial_class(),
            return PoorManMap(self._sum_of_monomials, codomain = self)

        def monomial_or_zero_if_none(self, i):
            """
            EXAMPLES::

                sage: F = CombinatorialFreeModule(QQ, ['a', 'b', 'c'])
                sage: F.monomial_or_zero_if_none('a')
                B['a']
                sage: F.monomial_or_zero_if_none(None)
                0
            """
            if i is None:
                return self.zero()
            return self.monomial(i)

        def term(self, index, coeff=None):
            """
            Construct a term in ``self``.

            INPUT:

            - ``index`` -- the index of a basis element
            - ``coeff`` -- an element of the coefficient ring (default: one)

            EXAMPLES::

                sage: m = matrix([[0,1],[1,1]])
                sage: J.<a,b,c> = JordanAlgebra(m)
                sage: J.term(1, -2)
                0 + (-2, 0)

            Design: should this do coercion on the coefficient ring?
            """
            if coeff is None:
                coeff = self.base_ring().one()
            return coeff * self.monomial(index)

        def sum_of_terms(self, terms):
            """
            Construct a sum of terms of ``self``.

            INPUT:

            - ``terms`` -- a list (or iterable) of pairs ``(index, coeff)``

            EXAMPLES::

                sage: m = matrix([[0,1],[1,1]])
                sage: J.<a,b,c> = JordanAlgebra(m)
                sage: J.sum_of_terms([(0, 2), (2, -3)])
                2 + (0, -3)
            """
            return self.sum(self.term(index, coeff) for (index, coeff) in terms)

        def linear_combination(self, iter_of_elements_coeff, factor_on_left=True):
            """
            Return the linear combination `\lambda_1 v_1 + \cdots +
            \lambda_k v_k` (resp.  the linear combination `v_1 \lambda_1 +
            \cdots + v_k \lambda_k`) where ``iter_of_elements_coeff`` iterates
            through the sequence `((\lambda_1, v_1), ..., (\lambda_k, v_k))`.

            INPUT:

            - ``iter_of_elements_coeff`` -- iterator of pairs
              ``(element, coeff)`` with ``element`` in ``self`` and
              ``coeff`` in ``self.base_ring()``

            - ``factor_on_left`` -- (optional) if ``True``, the coefficients
              are multiplied from the left if ``False``, the coefficients are
              multiplied from the right

            EXAMPLES::

                sage: m = matrix([[0,1],[1,1]])
                sage: J.<a,b,c> = JordanAlgebra(m)
                sage: J.linear_combination(((a+b, 1), (-2*b + c, -1)))
                1 + (3, -1)
            """
            if factor_on_left:
                return self.sum(coeff * element
                                for element, coeff in iter_of_elements_coeff)
            else:
                return self.sum(element * coeff
                                for element, coeff in iter_of_elements_coeff)

        def _apply_module_morphism(self, x, on_basis, codomain=False):
            """
            Return the image of ``x`` under the module morphism defined by
            extending :func:`on_basis` by linearity.

            INPUT:

            - ``x`` -- a element of ``self``

            - ``on_basis`` -- a function that takes in a combinatorial
              object indexing a basis element and returns an element of the
              codomain

            - ``codomain`` -- (optional) the codomain of the morphism, otherwise
              it is computed using :func:`on_basis`

            If ``codomain`` is not specified, then the function tries to
            compute the codomain of the module morphism by finding the image
            of one of the elements in the support, hence :func:`on_basis`
            should return an element whose parent is the codomain.

            EXAMPLES::

                sage: s = SymmetricFunctions(QQ).schur()
                sage: a = s([3]) + s([2,1]) + s([1,1,1])
                sage: b = 2*a
                sage: f = lambda part: Integer( len(part) )
                sage: s._apply_module_morphism(a, f) #1+2+3
                6
                sage: s._apply_module_morphism(b, f) #2*(1+2+3)
                12
                sage: s._apply_module_morphism(s(0), f)
                0
                sage: s._apply_module_morphism(s(1), f)
                0
                sage: s._apply_module_morphism(s(1), lambda part: len(part), ZZ)
                0
                sage: s._apply_module_morphism(s(1), lambda part: len(part))
                Traceback (most recent call last):
                ...
                ValueError: codomain could not be determined
            """
            if x == self.zero():
                if not codomain:
                    from sage.combinat.family import Family
                    B = Family(self.basis())
                    try:
                        z = B.first()
                    except StopIteration:
                        raise ValueError('codomain could not be determined')
                    codomain = on_basis(z).parent()
                return codomain.zero()

            if not codomain:
                keys = x.support()
                key = keys[0]
                try:
                    codomain = on_basis(key).parent()
                except Exception:
                    raise ValueError('codomain could not be determined')
            mc = x.monomial_coefficients(copy=False)
            if hasattr( codomain, 'linear_combination' ):
                return codomain.linear_combination( (on_basis(key), coeff)
                                                    for key, coeff in mc.iteritems() )
            else:
                return_sum = codomain.zero()
                for key, coeff in x._monomial_coefficients.iteritems():
                    return_sum += coeff * on_basis( key )
                return return_sum

        def _apply_module_endomorphism(self, x, on_basis):
            """
            This takes in a function from the basis elements to the elements of
            self and applies it linearly to a. Note that
            _apply_module_endomorphism does not require multiplication on
            self to be defined.

            EXAMPLES::

                sage: s = SymmetricFunctions(QQ).schur()
                sage: f = lambda part: 2*s(part.conjugate())
                sage: s._apply_module_endomorphism( s([2,1]) + s([1,1,1]), f)
                2*s[2, 1] + 2*s[3]
            """
            return self.linear_combination( ( on_basis( key ), coeff ) for key, coeff in x._monomial_coefficients.iteritems() )
=======
        def cardinality(self):
            """
            Return the cardinality of ``self``.

            EXAMPLES::

                sage: S = SymmetricGroupAlgebra(QQ, 4)
                sage: S.cardinality()
                +Infinity
                sage: S = SymmetricGroupAlgebra(GF(2), 4)
                sage: S.cardinality()
                16777216
                sage: S.cardinality().factor()
                2^24

                sage: s = SymmetricFunctions(GF(2)).s()
                sage: s.cardinality()
                +Infinity
            """
            if self.dimension() == Infinity:
                return Infinity
            return self.base_ring().cardinality() ** self.dimension()
>>>>>>> 3152b5c3

    class ElementMethods:
        # TODO: Define the appropriate element methods here (instead of in
        # subclasses).  These methods should be consistent with those on
        # polynomials.

#         def _neg_(self):
#             """
#             Default implementation of negation by trying to multiply by -1.
#             TODO: doctest
#             """
#             return self._lmul_(-self.parent().base_ring().one(), self)

        @abstract_method
        def monomial_coefficients(self, copy=True):
            """
            Return a dictionary whose keys are indices of basis in
            the support of ``self`` and whose values are the corresponding
            coefficients.

            INPUT:

            - ``copy`` -- (default: ``True``) if ``self`` is internally
              represented by a dictionary ``d``, then make a copy of ``d``;
              if ``False``, then this can cause undesired behavior by
              mutating ``d``

            EXAMPLES::

                sage: F = CombinatorialFreeModule(QQ, ['a','b','c'])
                sage: B = F.basis()
                sage: f = B['a'] + 3*B['c']
                sage: d = f.monomial_coefficients()
                sage: d['a']
                1
                sage: d['c']
                3

            TESTS:

            We check that we make a copy of the coefficient dictonary::

                sage: F = CombinatorialFreeModule(ZZ, ['a','b','c'])
                sage: B = F.basis()
                sage: f = B['a'] + 3*B['c']
                sage: d = f.monomial_coefficients()
                sage: d['a'] = 5
                sage: f
                B['a'] + 3*B['c']
            """

        def __getitem__(self, m):
            """
            Return the coefficient of ``m`` in ``self``.

            EXAMPLES::

                sage: p = Partition([2,1])
                sage: q = Partition([1,1,1])
                sage: s = SymmetricFunctions(QQ).schur()
                sage: a = s(p)
                sage: a._coefficient_fast([2,1])
                Traceback (most recent call last):
                ...
                TypeError: unhashable type: 'list'

            ::

                sage: a._coefficient_fast(p)
                1
                sage: a._coefficient_fast(q)
                0
                sage: a[p]
                1
                sage: a[q]
                0
            """
            return self.monomial_coefficients(copy=False).get(m, self.base_ring().zero())

        def coefficient(self, m):
            """
            Return the coefficient of ``m`` in ``self`` and raises an error
            if ``m`` is not in the basis indexing set.

            EXAMPLES::

                sage: s = CombinatorialFreeModule(QQ, Partitions())
                sage: z = s([4]) - 2*s([2,1]) + s([1,1,1]) + s([1])
                sage: z.coefficient([4])
                1
                sage: z.coefficient([2,1])
                -2
                sage: z.coefficient(Partition([2,1]))
                -2
                sage: z.coefficient([1,2])
                Traceback (most recent call last):
                ...
                AssertionError: [1, 2] should be an element of Partitions
                sage: z.coefficient(Composition([2,1]))
                Traceback (most recent call last):
                ...
                AssertionError: [2, 1] should be an element of Partitions

            Test that coefficient also works for those parents that do
            not yet have an element_class::

                sage: G = DihedralGroup(3)
                sage: F = CombinatorialFreeModule(QQ, G)
                sage: hasattr(G, "element_class")
                False
                sage: g = G.an_element()
                sage: (2*F.monomial(g)).coefficient(g)
                2
            """
            # NT: coefficient_fast should be the default, just with appropriate assertions
            # that can be turned on or off
            C = self.parent().basis().keys()
            # TODO: This should raise a ValueError - TS
            assert m in C, "%s should be an element of %s"%(m, C)
            if hasattr(C, "element_class") and not isinstance(m, C.element_class):
                m = C(m)
            return self[m]

        def is_zero(self):
            """
            Return ``True`` if and only if ``self == 0``.

            EXAMPLES::

                sage: F = CombinatorialFreeModule(QQ, ['a','b','c'])
                sage: B = F.basis()
                sage: f = B['a'] - 3*B['c']
                sage: f.is_zero()
                False
                sage: F.zero().is_zero()
                True

            ::

                sage: s = SymmetricFunctions(QQ).schur()
                sage: s([2,1]).is_zero()
                False
                sage: s(0).is_zero()
                True
                sage: (s([2,1]) - s([2,1])).is_zero()
                True
            """
            zero = self.parent().base_ring().zero()
            return all(v == zero for v in self.monomial_coefficients(copy=False).values())

        def __len__(self):
            """
            Return the number of basis elements of self with nonzero
            coefficients.

            EXAMPLES::

                sage: F = CombinatorialFreeModule(QQ, ['a','b','c'])
                sage: B = F.basis()
                sage: f = B['a'] - 3*B['c']
                sage: len(f)
                2

            ::

                sage: s = SymmetricFunctions(QQ).schur()
                sage: z = s([4]) + s([2,1]) + s([1,1,1]) + s([1])
                sage: len(z)
                4
            """
            zero = self.parent().base_ring().zero()
            return len([key for key, coeff in self.monomial_coefficients(copy=False).iteritems()
                        if coeff != zero])

        def length(self):
            """
            Return the number of basis elements of self with nonzero
            coefficients.

            EXAMPLES::

                sage: F = CombinatorialFreeModule(QQ, ['a','b','c'])
                sage: B = F.basis()
                sage: f = B['a'] - 3*B['c']
                sage: f.length()
                2

            ::

                sage: s = SymmetricFunctions(QQ).schur()
                sage: z = s([4]) + s([2,1]) + s([1,1,1]) + s([1])
                sage: z.length()
                4
            """
            return len(self)

        def support(self):
            """
            Return a list of the combinatorial objects indexing the basis
            elements of ``self`` which non-zero coefficients (in an
            arbitrary order).

            EXAMPLES::

                sage: F = CombinatorialFreeModule(QQ, ['a','b','c'])
                sage: B = F.basis()
                sage: f = B['a'] - 3*B['c']
                sage: sorted(f.support())
                ['a', 'c']

            ::

                sage: s = SymmetricFunctions(QQ).schur()
                sage: z = s([4]) + s([2,1]) + s([1,1,1]) + s([1])
                sage: sorted(z.support())
                [[1], [1, 1, 1], [2, 1], [4]]
            """
            zero = self.parent().base_ring().zero()
            return [key for key, coeff in self.monomial_coefficients(copy=False).iteritems()
                    if coeff != zero]

        def monomials(self):
            """
            Return a list of the monomials of ``self`` (in an arbitrary
            order).

            EXAMPLES::

                sage: F = CombinatorialFreeModule(QQ, ['a','b','c'])
                sage: B = F.basis()
                sage: f = B['a'] + 2*B['c']
                sage: f.monomials()
                [B['a'], B['c']]

                sage: (F.zero()).monomials()
                []
            """
            P = self.parent()
            one = P.base_ring().one()
            return [P.monomial(key) for key in self.support()]

        def terms(self):
            """
            Return a list of the terms of ``self`` (in an arbitrary order).

            .. SEEALSO:: :meth:`monomials`

            EXAMPLES::

                sage: F = CombinatorialFreeModule(QQ, ['a','b','c'])
                sage: B = F.basis()
                sage: f = B['a'] + 2*B['c']
                sage: f.terms()
                [B['a'], 2*B['c']]
            """
            P = self.parent()
            zero = P.base_ring().zero()
            return [P.term(key, value)
                    for key, value in self.monomial_coefficients(copy=False).iteritems()
                    if value != zero]

        def coefficients(self, sort=True):
            """
            Return a list of the (non-zero) coefficients appearing on
            the basis elements in ``self`` (in an arbitrary order).

            INPUT:

            - ``sort`` -- (default: ``True``) to sort the coefficients
              based upon the default ordering of the indexing set

            .. SEEALSO::

                :meth:`~sage.categories.finite_dimensional_modules_with_basis.FiniteDimensionalModulesWithBasis.ElementMethods.dense_coefficient_list`

            EXAMPLES::

                sage: F = CombinatorialFreeModule(QQ, ['a','b','c'])
                sage: B = F.basis()
                sage: f = B['a'] - 3*B['c']
                sage: f.coefficients()
                [1, -3]

            ::

                sage: s = SymmetricFunctions(QQ).schur()
                sage: z = s([4]) + s([2,1]) + s([1,1,1]) + s([1])
                sage: z.coefficients()
                [1, 1, 1, 1]
            """
            zero = self.parent().base_ring().zero()
            mc = self.monomial_coefficients(copy=False)
            if not sort:
                return [value for key, value in mc.iteritems() if value != zero]

            v = sorted([(key, value) for key, value in mc.iteritems()
                        if value != zero])
            return [value for key, value in v]

        def support_of_term(self):
            """
            Return the support of ``self``, where ``self`` is a monomial
            (possibly with coefficient).

            EXAMPLES::

                sage: X = CombinatorialFreeModule(QQ, [1,2,3,4]); X.rename("X")
                sage: X.monomial(2).support_of_term()
                2
                sage: X.term(3, 2).support_of_term()
                3

            An exception is raised if ``self`` has more than one term::

                sage: (X.monomial(2) + X.monomial(3)).support_of_term()
                Traceback (most recent call last):
                ...
                ValueError: B[2] + B[3] is not a single term
            """
            if len(self) == 1:
                return self.support()[0]
            else:
                raise ValueError("{} is not a single term".format(self))

        def leading_support(self, cmp=None):
            r"""
            Return the maximal element of the support of ``self``. Note
            that this may not be the term which actually appears first when
            ``self`` is printed.

            If the default ordering of the basis elements is not what is
            desired, a comparison function, ``cmp(x,y)``, can be provided.
            This should return a negative value if ``x < y``, ``0`` if ``x == y``
            and a positive value if ``x > y``.

            EXAMPLES::

                sage: X = CombinatorialFreeModule(QQ, [1, 2, 3]); X.rename("X"); x = X.basis()
                sage: x = 3*X.monomial(1) + 2*X.monomial(2) + 4*X.monomial(3)
                sage: x.leading_support()
                3
                sage: def cmp(x,y): return y-x
                sage: x.leading_support(cmp=cmp)
                1

                sage: s = SymmetricFunctions(QQ).schur()
                sage: f = 2*s[1] + 3*s[2,1] - 5*s[3]
                sage: f.leading_support()
                [3]
            """
            return max_cmp(self.support(), cmp)

        def leading_item(self, cmp=None):
            r"""
            Return the pair ``(k, c)`` where

            .. MATH::

                c \cdot (\mbox{the basis element indexed by } k)

            is the leading term of ``self``.

            Here 'leading term' means that the corresponding basis element is
            maximal.  Note that this may not be the term which actually appears
            first when ``self`` is printed.  If the default term ordering is not
            what is desired, a comparison function, ``cmp(x,y)``, can be
            provided.  This should return a negative value if ``x < y``, ``0``
            if ``x == y`` and a positive value if ``x > y``.

            EXAMPLES::

                sage: X = CombinatorialFreeModule(QQ, [1, 2, 3]); X.rename("X"); x = X.basis()
                sage: x = 3*X.monomial(1) + 2*X.monomial(2) + 4*X.monomial(3)
                sage: x.leading_item()
                (3, 4)
                sage: def cmp(x,y): return y-x
                sage: x.leading_item(cmp=cmp)
                (1, 3)

                sage: s = SymmetricFunctions(QQ).schur()
                sage: f = 2*s[1] + 3*s[2,1] - 5*s[3]
                sage: f.leading_item()
                ([3], -5)
            """
            k = self.leading_support(cmp=cmp)
            return k, self[k]

        def leading_monomial(self, cmp=None):
            r"""
            Return the leading monomial of ``self``.

            This is the monomial whose corresponding basis element is
            maximal. Note that this may not be the term which actually appears
            first when ``self`` is printed. If the default term ordering is not
            what is desired, a comparison function, ``cmp(x,y)``, can be provided.
            This should return a negative value if ``x < y``, ``0`` if ``x == y``
            and a positive value if ``x > y``.

            EXAMPLES::

                sage: X = CombinatorialFreeModule(QQ, [1, 2, 3]); X.rename("X"); x = X.basis()
                sage: x = 3*X.monomial(1) + 2*X.monomial(2) + X.monomial(3)
                sage: x.leading_monomial()
                B[3]
                sage: def cmp(x,y): return y-x
                sage: x.leading_monomial(cmp=cmp)
                B[1]

                sage: s = SymmetricFunctions(QQ).schur()
                sage: f = 2*s[1] + 3*s[2,1] - 5*s[3]
                sage: f.leading_monomial()
                s[3]
            """
            return self.parent().monomial( self.leading_support(cmp=cmp) )

        def leading_coefficient(self, cmp=None):
            r"""
            Returns the leading coefficient of ``self``.

            This is the coefficient of the term whose corresponding basis element is
            maximal. Note that this may not be the term which actually appears
            first when ``self`` is printed.  If the default term ordering is not
            what is desired, a comparison function, ``cmp(x,y)``, can be provided.
            This should return a negative value if ``x < y``, 0 if ``x == y``
            and a positive value if ``x > y``.

            EXAMPLES::

                sage: X = CombinatorialFreeModule(QQ, [1, 2, 3]); X.rename("X")
                sage: x = 3*X.monomial(1) + 2*X.monomial(2) + X.monomial(3)
                sage: x.leading_coefficient()
                1
                sage: def cmp(x,y): return y-x
                sage: x.leading_coefficient(cmp=cmp)
                3

                sage: s = SymmetricFunctions(QQ).schur()
                sage: f = 2*s[1] + 3*s[2,1] - 5*s[3]
                sage: f.leading_coefficient()
                -5
            """
            return self.leading_item(cmp=cmp)[1]

        def leading_term(self, cmp=None):
            r"""
            Return the leading term of ``self``.

            This is the term whose corresponding basis element is
            maximal. Note that this may not be the term which actually appears
            first when ``self`` is printed. If the default term ordering is not
            what is desired, a comparison function, ``cmp(x,y)``, can be provided.
            This should return a negative value if ``x < y``, 0 if ``x == y``
            and a positive value if ``x > y``.

            EXAMPLES::

                sage: X = CombinatorialFreeModule(QQ, [1, 2, 3]); X.rename("X"); x = X.basis()
                sage: x = 3*X.monomial(1) + 2*X.monomial(2) + X.monomial(3)
                sage: x.leading_term()
                B[3]
                sage: def cmp(x,y): return y-x
                sage: x.leading_term(cmp=cmp)
                3*B[1]

                sage: s = SymmetricFunctions(QQ).schur()
                sage: f = 2*s[1] + 3*s[2,1] - 5*s[3]
                sage: f.leading_term()
                -5*s[3]
            """
            return self.parent().term(*self.leading_item(cmp=cmp))

        def trailing_support(self, cmp=None):
            r"""
            Return the minimal element of the support of ``self``. Note
            that this may not be the term which actually appears last when
            ``self`` is printed.

            If the default ordering of the basis elements is not what is
            desired, a comparison function, ``cmp(x,y)``, can be provided.
            This should return a negative value if ``x < y``, `0` if ``x == y``
            and a positive value if ``x > y``.

            EXAMPLES::

                sage: X = CombinatorialFreeModule(QQ, [1, 2, 3]); X.rename("X"); x = X.basis()
                sage: x = 3*X.monomial(1) + 2*X.monomial(2) + 4*X.monomial(3)
                sage: x.trailing_support()
                1
                sage: def cmp(x,y): return y-x
                sage: x.trailing_support(cmp=cmp)
                3

                sage: s = SymmetricFunctions(QQ).schur()
                sage: f = 2*s[1] + 3*s[2,1] - 5*s[3]
                sage: f.trailing_support()
                [1]
            """
            return min_cmp(self.support(), cmp)

        def trailing_item(self, cmp=None):
            r"""
            Returns the pair ``(c, k)`` where ``c*self.parent().monomial(k)``
            is the trailing term of ``self``.

            This is the monomial whose corresponding basis element is
            minimal. Note that this may not be the term which actually appears
            last when ``self`` is printed.  If the default term ordering is not
            what is desired, a comparison function ``cmp(x,y)``, can be provided.
            This should return a negative value if ``x < y``, 0 if ``x == y``
            and a positive value if ``x > y``.

            EXAMPLES::

                sage: X = CombinatorialFreeModule(QQ, [1, 2, 3]); X.rename("X"); x = X.basis()
                sage: x = 3*X.monomial(1) + 2*X.monomial(2) + X.monomial(3)
                sage: x.trailing_item()
                (1, 3)
                sage: def cmp(x,y): return y-x
                sage: x.trailing_item(cmp=cmp)
                (3, 1)

                sage: s = SymmetricFunctions(QQ).schur()
                sage: f = 2*s[1] + 3*s[2,1] - 5*s[3]
                sage: f.trailing_item()
                ([1], 2)
            """
            k = self.trailing_support(cmp=cmp)
            return k, self[k]

        def trailing_monomial(self, cmp=None):
            r"""
            Return the trailing monomial of ``self``.

            This is the monomial whose corresponding basis element is
            minimal. Note that this may not be the term which actually appears
            last when ``self`` is printed. If the default term ordering is not
            what is desired, a comparison function ``cmp(x,y)``, can be provided.
            This should return a negative value if ``x < y``, 0 if ``x == y``
            and a positive value if ``x > y``.

            EXAMPLES::

                sage: X = CombinatorialFreeModule(QQ, [1, 2, 3]); X.rename("X"); x = X.basis()
                sage: x = 3*X.monomial(1) + 2*X.monomial(2) + X.monomial(3)
                sage: x.trailing_monomial()
                B[1]
                sage: def cmp(x,y): return y-x
                sage: x.trailing_monomial(cmp=cmp)
                B[3]

                sage: s = SymmetricFunctions(QQ).schur()
                sage: f = 2*s[1] + 3*s[2,1] - 5*s[3]
                sage: f.trailing_monomial()
                s[1]
            """
            return self.parent().monomial( self.trailing_support(cmp=cmp) )

        def trailing_coefficient(self, cmp=None):
            r"""
            Return the trailing coefficient of ``self``.

            This is the coefficient of the monomial whose corresponding basis element is
            minimal. Note that this may not be the term which actually appears
            last when ``self`` is printed. If the default term ordering is not
            what is desired, a comparison function ``cmp(x,y)``, can be provided.
            This should return a negative value if ``x < y``, 0 if ``x == y``
            and a positive value if ``x > y``.

            EXAMPLES::

                sage: X = CombinatorialFreeModule(QQ, [1, 2, 3]); X.rename("X"); x = X.basis()
                sage: x = 3*X.monomial(1) + 2*X.monomial(2) + X.monomial(3)
                sage: x.trailing_coefficient()
                3
                sage: def cmp(x,y): return y-x
                sage: x.trailing_coefficient(cmp=cmp)
                1

                sage: s = SymmetricFunctions(QQ).schur()
                sage: f = 2*s[1] + 3*s[2,1] - 5*s[3]
                sage: f.trailing_coefficient()
                2
            """

            return self.trailing_item(cmp=cmp)[1]

        def trailing_term(self, cmp=None):
            r"""
            Return the trailing term of ``self``.

            This is the term whose corresponding basis element is
            minimal. Note that this may not be the term which actually appears
            last when ``self`` is printed. If the default term ordering is not
            what is desired, a comparison function ``cmp(x,y)``, can be provided.
            This should return a negative value if ``x < y``, 0 if ``x == y``
            and a positive value if ``x > y``.

            EXAMPLES::

                sage: X = CombinatorialFreeModule(QQ, [1, 2, 3]); X.rename("X"); x = X.basis()
                sage: x = 3*X.monomial(1) + 2*X.monomial(2) + X.monomial(3)
                sage: x.trailing_term()
                3*B[1]
                sage: def cmp(x,y): return y-x
                sage: x.trailing_term(cmp=cmp)
                B[3]

                sage: s = SymmetricFunctions(QQ).schur()
                sage: f = 2*s[1] + 3*s[2,1] - 5*s[3]
                sage: f.trailing_term()
                2*s[1]
            """
            return self.parent().term( *self.trailing_item(cmp=cmp) )

        def map_coefficients(self, f):
            """
            Mapping a function on coefficients.

            INPUT:

            - ``f`` -- an endofunction on the coefficient ring of the
              free module

            Return a new element of ``self.parent()`` obtained by applying the
            function ``f`` to all of the coefficients of ``self``.

            EXAMPLES::

                sage: F = CombinatorialFreeModule(QQ, ['a','b','c'])
                sage: B = F.basis()
                sage: f = B['a'] - 3*B['c']
                sage: f.map_coefficients(lambda x: x+5)
                6*B['a'] + 2*B['c']

            Killed coefficients are handled properly::

                sage: f.map_coefficients(lambda x: 0)
                0
                sage: list(f.map_coefficients(lambda x: 0))
                []

            ::

                sage: s = SymmetricFunctions(QQ).schur()
                sage: a = s([2,1])+2*s([3,2])
                sage: a.map_coefficients(lambda x: x*2)
                2*s[2, 1] + 4*s[3, 2]
            """
            return self.parent().sum_of_terms( (m, f(c)) for m,c in self )

        def map_support(self, f):
            """
            Mapping a function on the support.

            INPUT:

            - ``f`` -- an endofunction on the indices of the free module

            Return a new element of ``self.parent()`` obtained by
            applying the function ``f`` to all of the objects indexing
            the basis elements.

            EXAMPLES::

                sage: B = CombinatorialFreeModule(ZZ, [-1, 0, 1])
                sage: x = B.an_element(); x
                2*B[-1] + 2*B[0] + 3*B[1]
                sage: x.map_support(lambda i: -i)
                3*B[-1] + 2*B[0] + 2*B[1]

            ``f`` needs not be injective::

                sage: x.map_support(lambda i: 1)
                7*B[1]

                sage: s = SymmetricFunctions(QQ).schur()
                sage: a = s([2,1])+2*s([3,2])
                sage: a.map_support(lambda x: x.conjugate())
                s[2, 1] + 2*s[2, 2, 1]

            TESTS::

                sage: B.zero()      # This actually failed at some point!!! See #8890
                0

                sage: y = B.zero().map_support(lambda i: i/0); y
                0
                sage: y.parent() is B
                True
            """
            return self.parent().sum_of_terms( (f(m), c) for m,c in self )

        def map_support_skip_none(self, f):
            """
            Mapping a function on the support.

            INPUT:

            - ``f`` -- an endofunction on the indices of the free module

            Returns a new element of ``self.parent()`` obtained by
            applying the function `f` to all of the objects indexing
            the basis elements.

            EXAMPLES::

                sage: B = CombinatorialFreeModule(ZZ, [-1, 0, 1])
                sage: x = B.an_element(); x
                2*B[-1] + 2*B[0] + 3*B[1]
                sage: x.map_support_skip_none(lambda i: -i if i else None)
                3*B[-1] + 2*B[1]

            ``f`` needs not be injective::

                sage: x.map_support_skip_none(lambda i: 1 if i else None)
                5*B[1]

            TESTS::

                sage: y = x.map_support_skip_none(lambda i: None); y
                0
                sage: y.parent() is B
                True
            """
            return self.parent().sum_of_terms( (fm,c) for (fm,c) in ((f(m), c) for m,c in self) if fm is not None)

        def map_item(self, f):
            """
            Mapping a function on items.

            INPUT:

            - ``f`` -- a function mapping pairs ``(index, coeff)`` to
              other such pairs

            Return a new element of ``self.parent()`` obtained by
            applying the function `f` to all items ``(index, coeff)`` of
            ``self``.

            EXAMPLES::

                sage: B = CombinatorialFreeModule(ZZ, [-1, 0, 1])
                sage: x = B.an_element(); x
                2*B[-1] + 2*B[0] + 3*B[1]
                sage: x.map_item(lambda i, c: (-i, 2*c))
                6*B[-1] + 4*B[0] + 4*B[1]

            ``f`` needs not be injective::

                sage: x.map_item(lambda i, c: (1, 2*c))
                14*B[1]

                sage: s = SymmetricFunctions(QQ).schur()
                sage: f = lambda m,c: (m.conjugate(), 2*c)
                sage: a = s([2,1]) + s([1,1,1])
                sage: a.map_item(f)
                2*s[2, 1] + 2*s[3]
            """
            return self.parent().sum_of_terms( f(m,c) for m,c in self )

        def tensor(*elements):
            """
            Return the tensor product of its arguments, as an element of
            the tensor product of the parents of those elements.

            EXAMPLES::

                sage: C = AlgebrasWithBasis(QQ)
                sage: A = C.example()
                sage: (a,b,c) = A.algebra_generators()
                sage: a.tensor(b, c)
                B[word: a] # B[word: b] # B[word: c]

            FIXME: is this a policy that we want to enforce on all parents?
            """
            assert(all(isinstance(element, Element) for element in elements))
            parents = [parent(element) for element in elements]
            return tensor(parents)._tensor_of_elements(elements) # good name???

    class Homsets(HomsetsCategory):
        class ParentMethods:
            def __call_on_basis__(self, **options):
                """
                Construct a morphism in this homset from a function defined
                on the basis.

                INPUT:

                - ``on_basis`` -- a function from the indices of the
                  basis of the domain of ``self`` to the codomain of
                  ``self``

                This method simply delegates the work to
                :meth:`ModulesWithBasis.ParentMethods.module_morphism`. It
                is used by :meth:`Homset.__call__` to handle the
                ``on_basis`` argument, and will disapear as soon as
                the logic will be generalized.

                EXAMPLES::

                    sage: X = CombinatorialFreeModule(QQ, [1,2,3]);   X.rename("X")
                    sage: Y = CombinatorialFreeModule(QQ, [1,2,3,4]); Y.rename("Y")
                    sage: H = Hom(X, Y)
                    sage: x = X.basis()

                    sage: phi = H(on_basis = lambda i: Y.monomial(i) + 2*Y.monomial(i+1)) # indirect doctest
                    sage: phi
                    Generic morphism:
                    From: X
                    To:   Y
                    sage: phi(x[1] + x[3])
                    B[1] + 2*B[2] + B[3] + 2*B[4]

                Diagonal functions can be constructed using the ``diagonal`` option::

                    sage: X = CombinatorialFreeModule(QQ, [1,2,3,4]); X.rename("X")
                    sage: Y = CombinatorialFreeModule(QQ, [1,2,3,4], key="Y"); Y.rename("Y")
                    sage: H = Hom(X, Y)
                    sage: x = X.basis()
                    sage: phi = H(diagonal = lambda x: x^2)
                    sage: phi(x[1] + x[2] + x[3])
                    B[1] + 4*B[2] + 9*B[3]

                TESTS::

                As for usual homsets, the argument can be a Python function::

                    sage: phi = H(lambda x: Y.zero())
                    sage: phi
                    Generic morphism:
                      From: X
                      To:   Y
                    sage: phi(x[1] + x[3])
                    0

               We check that the homset category is properly set up::

                    sage: X = CombinatorialFreeModule(QQ, [1,2,3]);   X.rename("X")
                    sage: Y = CombinatorialFreeModule(QQ, [1,2,3,4]); Y.rename("Y")
                    sage: H = Hom(X, Y)
                    sage: H.zero().category_for()
                    Category of finite dimensional vector spaces with basis over Rational Field
                """
                return self.domain().module_morphism(codomain = self.codomain(),
                                                     **options)

    class MorphismMethods:
        @cached_method
        def on_basis(self):
            """
            Return the action of this morphism on basis elements.

            OUTPUT:

            - a function from the indices of the basis of the domain to
              the codomain

            EXAMPLES::

                sage: X = CombinatorialFreeModule(QQ, [1,2,3]);   X.rename("X")
                sage: Y = CombinatorialFreeModule(QQ, [1,2,3,4]); Y.rename("Y")
                sage: H = Hom(X, Y)
                sage: x = X.basis()

                sage: f = H(lambda x: Y.zero()).on_basis()
                sage: f(2)
                0

                sage: f = lambda i: Y.monomial(i) + 2*Y.monomial(i+1)
                sage: g = H(on_basis = f).on_basis()
                sage: g(2)
                B[2] + 2*B[3]
                sage: g == f
                True
            """
            return self._on_basis

        def _on_basis(self, i):
            """
            Return the image of ``self`` on the basis element indexed by ``i``.

            INPUT:

            - ``i`` -- the index of an element of the basis of the domain of ``self``

            EXAMPLES::

                sage: X = CombinatorialFreeModule(QQ, [1,2,3]); X.rename("X")
                sage: phi = End(X)(lambda x: 2*x)
                sage: phi._on_basis(3)
                2*B[3]
            """
            return self(self.domain().monomial(i))

    class CartesianProducts(CartesianProductsCategory):
        """
        The category of modules with basis constructed by cartesian products
        of modules with basis.
        """
        @cached_method
        def extra_super_categories(self):
            """
            EXAMPLES::

                sage: ModulesWithBasis(QQ).CartesianProducts().extra_super_categories()
                [Category of vector spaces with basis over Rational Field]
                sage: ModulesWithBasis(QQ).CartesianProducts().super_categories()
                [Category of Cartesian products of modules with basis over Rational Field,
                 Category of vector spaces with basis over Rational Field,
                 Category of Cartesian products of vector spaces over Rational Field]
            """
            return [self.base_category()]

        class ParentMethods:

            def _an_element_(self):
                """
                EXAMPLES::

                    sage: A = AlgebrasWithBasis(QQ).example(); A
                    An example of an algebra with basis: the free algebra on the generators ('a', 'b', 'c') over Rational Field
                    sage: B = HopfAlgebrasWithBasis(QQ).example(); B
                    An example of Hopf algebra with basis: the group algebra of the Dihedral group of order 6 as a permutation group over Rational Field
                    sage: A.an_element()
                    B[word: ] + 2*B[word: a] + 3*B[word: b] + B[word: bab]
                    sage: B.an_element()
                    B[()] + 4*B[(1,2,3)] + 2*B[(1,3)]
                    sage: cartesian_product((A, B, A)).an_element()           # indirect doctest
                    2*B[(0, word: )] + 2*B[(0, word: a)] + 3*B[(0, word: b)]
                """
                from cartesian_product import cartesian_product
                return cartesian_product([module.an_element() for module in self.modules])

    class TensorProducts(TensorProductsCategory):
        """
        The category of modules with basis constructed by tensor product of
        modules with basis.
        """
        @cached_method
        def extra_super_categories(self):
            """
            EXAMPLES::

                sage: ModulesWithBasis(QQ).TensorProducts().extra_super_categories()
                [Category of vector spaces with basis over Rational Field]
                sage: ModulesWithBasis(QQ).TensorProducts().super_categories()
                [Category of tensor products of modules with basis over Rational Field,
                 Category of vector spaces with basis over Rational Field,
                 Category of tensor products of vector spaces over Rational Field]
            """
            return [self.base_category()]

        class ParentMethods:
            """
            Implements operations on tensor products of modules with basis.
            """
            pass

        class ElementMethods:
            """
            Implements operations on elements of tensor products of modules
            with basis.
            """

            def apply_multilinear_morphism(self, f, codomain = None):
                r"""
                Return the result of applying the morphism induced by ``f``
                to ``self``.

                INPUT:

                - ``f`` -- a multilinear morphism from the component
                  modules of the parent tensor product to any module

                - ``codomain`` -- the codomain of ``f`` (optional)

                By the universal property of the tensor product, ``f``
                induces a linear morphism from `self.parent()` to the
                target module. Returns the result of applying that
                morphism to ``self``.

                The codomain is used for optimizations purposes
                only. If it's not provided, it's recovered by calling
                ``f`` on the zero input.

                EXAMPLES:

                We start with simple (admittedly not so interesting)
                examples, with two modules `A` and `B`::

                    sage: A = CombinatorialFreeModule(ZZ, [1,2], prefix="A"); A.rename("A")
                    sage: B = CombinatorialFreeModule(ZZ, [3,4], prefix="B"); B.rename("B")

                and `f` the bilinear morphism `(a,b) \mapsto b \otimes a`
                from `A \times B` to `B \otimes A`::

                    sage: def f(a,b):
                    ....:     return tensor([b,a])

                Now, calling applying `f` on `a \otimes b` returns the same
                as `f(a,b)`::

                    sage: a = A.monomial(1) + 2 * A.monomial(2); a
                    A[1] + 2*A[2]
                    sage: b = B.monomial(3) - 2 * B.monomial(4); b
                    B[3] - 2*B[4]
                    sage: f(a,b)
                    B[3] # A[1] + 2*B[3] # A[2] - 2*B[4] # A[1] - 4*B[4] # A[2]
                    sage: tensor([a,b]).apply_multilinear_morphism(f)
                    B[3] # A[1] + 2*B[3] # A[2] - 2*B[4] # A[1] - 4*B[4] # A[2]

                `f` may be a bilinear morphism to any module over the
                base ring of `A` and `B`. Here the codomain is `\ZZ`::

                    sage: def f(a,b):
                    ....:     return sum(a.coefficients(), 0) * sum(b.coefficients(), 0)
                    sage: f(a,b)
                    -3
                    sage: tensor([a,b]).apply_multilinear_morphism(f)
                    -3

                Mind the `0` in the sums above; otherwise `f` would
                not return `0` in `\ZZ`::

                    sage: def f(a,b):
                    ....:     return sum(a.coefficients()) * sum(b.coefficients())
                    sage: type(f(A.zero(), B.zero()))
                    <type 'int'>

                Which would be wrong and break this method::

                    sage: tensor([a,b]).apply_multilinear_morphism(f)
                    Traceback (most recent call last):
                    ...
                    AttributeError: 'int' object has no attribute 'parent'

                Here we consider an example where the codomain is a
                module with basis with a different base ring::

                    sage: C = CombinatorialFreeModule(QQ, [(1,3),(2,4)], prefix="C"); C.rename("C")
                    sage: def f(a,b):
                    ....:     return C.sum_of_terms( [((1,3), QQ(a[1]*b[3])), ((2,4), QQ(a[2]*b[4]))] )
                    sage: f(a,b)
                    C[(1, 3)] - 4*C[(2, 4)]
                    sage: tensor([a,b]).apply_multilinear_morphism(f)
                    C[(1, 3)] - 4*C[(2, 4)]

                 We conclude with a real life application, where we
                 check that the antipode of the Hopf algebra of
                 Symmetric functions on the Schur basis satisfies its
                 defining formula::

                    sage: Sym = SymmetricFunctions(QQ)
                    sage: s = Sym.schur()
                    sage: def f(a,b): return a*b.antipode()
                    sage: x = 4*s.an_element(); x
                    8*s[] + 8*s[1] + 12*s[2]
                    sage: x.coproduct().apply_multilinear_morphism(f)
                    8*s[]
                    sage: x.coproduct().apply_multilinear_morphism(f) == x.counit()
                    True

                We recover the constant term of `x`, as desired.

                .. TODO::

                    Extract a method to linearize a multilinear
                    morphism, and delegate the work there.
                """
                K = self.parent().base_ring()
                modules = self.parent()._sets
                if codomain is None:
                    try:
                        codomain = f.codomain()
                    except AttributeError:
                        codomain = f(*[module.zero() for module in modules]).parent()
                if codomain in ModulesWithBasis(K):
                    return codomain.linear_combination((f(*[module.monomial(t) for (module,t) in zip(modules, m)]), c)
                                                       for m,c in self)
                else:
                    return sum((c * f(*[module.monomial(t) for (module,t) in zip(modules, m)])
                                for m,c in self),
                               codomain.zero())

    class DualObjects(DualObjectsCategory):

        @cached_method
        def extra_super_categories(self):
            """
            EXAMPLES::

                sage: ModulesWithBasis(ZZ).DualObjects().extra_super_categories()
                [Category of modules over Integer Ring]
                sage: ModulesWithBasis(QQ).DualObjects().super_categories()
                [Category of duals of vector spaces over Rational Field, Category of duals of modules with basis over Rational Field]
            """
            return [Modules(self.base_category().base_ring())]<|MERGE_RESOLUTION|>--- conflicted
+++ resolved
@@ -27,11 +27,8 @@
 from sage.categories.dual import DualObjectsCategory
 from sage.categories.category_with_axiom import CategoryWithAxiom_over_base_ring
 from sage.categories.modules import Modules
-<<<<<<< HEAD
 from sage.categories.poor_man_map import PoorManMap
-=======
 from sage.rings.infinity import Infinity
->>>>>>> 3152b5c3
 from sage.structure.element import Element, parent
 lazy_import('sage.modules.with_basis.morphism',
             ['ModuleMorphismByLinearity',
@@ -786,7 +783,6 @@
             """
             return parents[0].__class__.Tensor(parents, category = tensor.category_from_parents(parents))
 
-<<<<<<< HEAD
         def monomial(self, i):
             """
             Return the basis element indexed by ``i``.
@@ -1016,30 +1012,6 @@
                 2*s[2, 1] + 2*s[3]
             """
             return self.linear_combination( ( on_basis( key ), coeff ) for key, coeff in x._monomial_coefficients.iteritems() )
-=======
-        def cardinality(self):
-            """
-            Return the cardinality of ``self``.
-
-            EXAMPLES::
-
-                sage: S = SymmetricGroupAlgebra(QQ, 4)
-                sage: S.cardinality()
-                +Infinity
-                sage: S = SymmetricGroupAlgebra(GF(2), 4)
-                sage: S.cardinality()
-                16777216
-                sage: S.cardinality().factor()
-                2^24
-
-                sage: s = SymmetricFunctions(GF(2)).s()
-                sage: s.cardinality()
-                +Infinity
-            """
-            if self.dimension() == Infinity:
-                return Infinity
-            return self.base_ring().cardinality() ** self.dimension()
->>>>>>> 3152b5c3
 
     class ElementMethods:
         # TODO: Define the appropriate element methods here (instead of in
