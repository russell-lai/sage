--- conflicted
+++ resolved
@@ -2095,7 +2095,6 @@
         elif self.inner_product_matrix != other.inner_product_matrix:
             # At this point, we know that the user wants to take care of the inner product.
             # So, we only merge if both coincide:
-<<<<<<< HEAD
             return None
         else:
             inner_product_matrix = None
@@ -2103,15 +2102,6 @@
         if self.n != other.n:
             return None
         else:
-=======
-            return None
-        else:
-            inner_product_matrix = None
-
-        if self.n != other.n:
-            return None
-        else:
->>>>>>> b7f04edc
             n = self.n
 
         name_mapping = dict()
