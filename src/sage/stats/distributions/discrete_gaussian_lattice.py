--- conflicted
+++ resolved
@@ -198,60 +198,46 @@
 
         INPUT:
 
-<<<<<<< HEAD
         - ``tau`` -- (default: ``None``) all vectors `v` with `|v|_2^2 ≤ τ·σ`
           are enumerated; if none is provided, enumerate vectors with
           increasing norm until the sum converges to given precision. For high
           dimension lattice, this is recommended.
 
         - ``prec`` -- (default: ``None``) Passed to :meth:`compute_precision`
-=======
-        - ``tau`` -- all vectors `v` with `|v|_∞ ≤ τ·σ` are enumerated
-          (default: ``3``).
->>>>>>> 4d3e807b
-
-        EXAMPLES::
-
-            sage: from sage.stats.all import DGL
-            sage: n = 3; sigma = 1.0
-            sage: D = DGL(ZZ^n, sigma)
-            sage: f = D.f
-<<<<<<< HEAD
-            sage: nf = D._normalisation_factor_zz(); nf
-            15.7496...
-=======
-            sage: c = D._normalisation_factor_zz(); c                                   # needs sage.symbolic
-            15.528...
->>>>>>> 4d3e807b
-
-            sage: from collections import defaultdict
-            sage: counter = defaultdict(Integer)
-            sage: m = 0
+
+        EXAMPLES::
+
+            sage: from collections import Counter
             sage: def add_samples(i):
             ....:     global counter, m
             ....:     for _ in range(i):
             ....:         counter[D()] += 1
             ....:         m += 1
 
-            sage: v = vector(ZZ, n, (0, 0, 0))
+            sage: from sage.stats.all import DGL
+            sage: n = 3; sigma = 1.0
+            sage: D = DGL(ZZ^n, sigma)
+            sage: f = D.f
+            sage: nf = D._normalisation_factor_zz(); nf                                 # needs sage.symbolic
+            15.7496...
+
+            sage: m = 0
+            sage: counter = Counter()
+            sage: v = vector(ZZ, n)
             sage: v.set_immutable()
             sage: while v not in counter:
             ....:     add_samples(1000)
 
-<<<<<<< HEAD
-            sage: while abs(m*f(v)*1.0/nf/counter[v] - 1.0) >= 0.1: add_samples(1000)
-=======
-            sage: while abs(m*f(v)*1.0/c/counter[v] - 1.0) >= 0.1:                      # needs sage.symbolic
-            ....:     add_samples(1000)
->>>>>>> 4d3e807b
+            sage: while abs(m*D.f(v)*1.0/nf/counter[v] - 1.0) >= 0.1:                   # needs sage.symbolic
+            ....:     add_samples(1000)
 
             sage: v = vector(ZZ, n, (-1, 2, 3))
             sage: v.set_immutable()
             sage: while v not in counter:
             ....:     add_samples(1000)
 
-<<<<<<< HEAD
-            sage: while abs(m*f(v)*1.0/nf/counter[v] - 1.0) >= 0.2: add_samples(1000)  # long time
+            sage: while abs(m*D.f(v)*1.0/fn/counter[v] - 1.0) >= 0.2:   # long time, needs sage.symbolic
+            ....:     add_samples(1000)
 
             sage: D = DGL(ZZ^8, 0.5)
             sage: D._normalisation_factor_zz(tau=3)
@@ -273,10 +259,6 @@
             Traceback (most recent call last):
             ...
             NotImplementedError: Basis must be a square matrix for now.
-=======
-            sage: while abs(m*f(v)*1.0/c/counter[v] - 1.0) >= 0.2:      # long time, needs sage.symbolic
-            ....:     add_samples(1000)
->>>>>>> 4d3e807b
         """
 
         # If σ > 1:
@@ -319,7 +301,8 @@
         if self.is_spherical and not self._c_in_lattice:
             raise NotImplementedError("Lattice must contain 0 for now.")
 
-        if self.B.base_ring() not in ZZ:
+        # TODO: Extend to support QQ lattices - require rescaling `.qfrep` call
+        if self.B.base_ring() not in (ZZ,):
             raise NotImplementedError("Lattice must be integral for now.")
 
         sigma = self._sigma
@@ -372,11 +355,10 @@
             sage: c = vector(ZZ, [7, 2, 5])
             sage: D = DGL(ZZ^n, Sigma, c)
             sage: r = D._maximal_r(); r
-            0.58402...
+            0.5840...
             sage: e_vals = (D.sigma - r^2 * D.Q).eigenvalues()
             sage: assert all(e_val >= -1e-12 for e_val in e_vals)
         """
-        # TODO: Write doctest
         if self.is_spherical:
             raise RuntimeError("You have encountered a bug. File it! :)")
 
@@ -433,63 +415,56 @@
 
         EXAMPLES::
 
-            sage: from sage.stats.all import DGL
-            sage: n = 2; sigma = 3.0
-            sage: D = DGL(ZZ^n, sigma)
-            sage: f = D.f
-<<<<<<< HEAD
-            sage: nf = D._normalisation_factor_zz(); nf
-            56.5486677646...
-=======
-            sage: c = D._normalisation_factor_zz(); c                                   # needs sage.symbolic
-            56.2162803067524
->>>>>>> 4d3e807b
-
-            sage: from collections import defaultdict
-            sage: counter = defaultdict(Integer)
-            sage: m = 0
+            sage: from collections import Counter
             sage: def add_samples(i):
             ....:     global counter, m
             ....:     for _ in range(i):
             ....:         counter[D()] += 1
             ....:         m += 1
 
+            sage: from sage.stats.all import DGL
+            sage: n = 2; sigma = 3.0
+            sage: D = DGL(ZZ^n, sigma)
+            sage: f = D.f
+            sage: nf = D._normalisation_factor_zz(); nf                                 # needs sage.symbolic
+            56.5486...
+
+            sage: m = 0
+            sage: counter = Counter()
             sage: v = vector(ZZ, n, (-3, -3))
             sage: v.set_immutable()
-<<<<<<< HEAD
-            sage: while v not in counter: add_samples(1000)
-            sage: while abs(m*f(v)*1.0/nf/counter[v] - 1.0) >= 0.1: add_samples(1000)
-=======
             sage: while v not in counter:
             ....:     add_samples(1000)
-            sage: while abs(m*f(v)*1.0/c/counter[v] - 1.0) >= 0.1:                      # needs sage.symbolic
-            ....:     add_samples(1000)
->>>>>>> 4d3e807b
-
-            sage: counter = defaultdict(Integer)
-            sage: v = vector(ZZ, n, (0, 0))
+            sage: while abs(m*D.f(v)*1.0/nf/counter[v] - 1.0) >= 0.1:                   # needs sage.symbolic
+            ....:     add_samples(1000)
+
+            sage: m = 0
+            sage: counter = Counter()
+            sage: v = vector(ZZ, n)
             sage: v.set_immutable()
-<<<<<<< HEAD
-            sage: while v not in counter: add_samples(1000)
-            sage: while abs(m*f(v)*1.0/nf/counter[v] - 1.0) >= 0.1: add_samples(1000)
-=======
             sage: while v not in counter:
             ....:     add_samples(1000)
-            sage: while abs(m*f(v)*1.0/c/counter[v] - 1.0) >= 0.1:                      # needs sage.symbolic
-            ....:     add_samples(1000)
->>>>>>> 4d3e807b
+            sage: while abs(m*D.f(v)*1.0/nf/counter[v] - 1.0) >= 0.1:                   # needs sage.symbolic
+            ....:     add_samples(1000)
 
         The sampler supports non-spherical covariance in the form of a Gram
         matrix.
 
             sage: n = 3
-            sage: Sigma = Matrix(ZZ, [[5, -2, 4], [-2, 10, -5], [4, -5, 5]])
+            sage: Sigma = Matrix(ZZ, [[10, -2, 5], [-2, 11, 3], [5, 3, 9]])
             sage: c = vector(ZZ, [7, 2, 5])
             sage: D = DGL(ZZ^n, Sigma, c)
             sage: nf = D._normalisation_factor_zz(); nf # This has not been properly implemented
-            63.76927...
-            sage: while v not in counter: add_samples(1000)
-            sage: while abs(m*f(v)*1.0/nf/counter[v] - 1.0) >= 0.1: add_samples(1000)
+            231.4957...
+
+            sage: m = 0
+            sage: counter = Counter()
+            sage: v = vector(ZZ, n)
+            sage: v.set_immutable()
+            sage: while v not in counter:
+            ....:     add_samples(1000)
+            sage: while abs(m*D.f(v)*1.0/nf/counter[v] - 1.0) >= 0.1:                   # needs sage.symbolic
+            ....:     add_samples(1000)
 
         The non-spherical sampler supports offline computation to speed up
         sampling. This will be useful when changing the center `c` is supported.
@@ -506,13 +481,8 @@
 
             sage: from sage.stats.all import DGL
             sage: qf = QuadraticForm(matrix(3, [2, 1, 1,  1, 2, 1,  1, 1, 2]))
-<<<<<<< HEAD
-            sage: D = DGL(qf, 3.0); D
+            sage: D = DGL(qf, 3.0); D                                                   # needs sage.symbolic
             Discrete Gaussian sampler with Gaussian parameter σ = 3.00000000000000, c=(0, 0, 0) over lattice with basis
-=======
-            sage: D = DiscreteGaussianDistributionLatticeSampler(qf, 3.0); D            # needs sage.symbolic
-            Discrete Gaussian sampler with σ = 3.000000, c=(0, 0, 0) over lattice with basis
->>>>>>> 4d3e807b
             <BLANKLINE>
             [2 1 1]
             [1 2 1]
