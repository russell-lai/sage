# -*- encoding: utf-8 -*-
"""
Parsing docstrings

This module contains functions and classes that parse docstrings.

AUTHORS:

- David Roe (2012-03-27) -- initial version, based on Robert Bradshaw's code.

- Jeroen Demeyer(2014-08-28) -- much improved handling of tolerances
  using interval arithmetic (:trac:`16889`).
"""

# ****************************************************************************
#       Copyright (C) 2012 David Roe <roed.math@gmail.com>
#                          Robert Bradshaw <robertwb@gmail.com>
#                          William Stein <wstein@gmail.com>
#
#  Distributed under the terms of the GNU General Public License (GPL)
#  as published by the Free Software Foundation; either version 2 of
#  the License, or (at your option) any later version.
#                  https://www.gnu.org/licenses/
# ****************************************************************************

import re
import doctest
from collections import defaultdict
from sage.repl.preparse import preparse, strip_string_literals
from functools import reduce


from .external import available_software

float_regex = re.compile(r'\s*([+-]?\s*((\d*\.?\d+)|(\d+\.?))([eE][+-]?\d+)?)')
optional_regex = re.compile(r'(arb216|arb218|py2|long time|not implemented|not tested|known bug)|([^ a-z]\s*optional\s*[:-]*((\s|\w|[.])*))')
# Version 4.65 of glpk prints the warning "Long-step dual simplex will
# be used" frequently. When Sage uses a system installation of glpk
# which has not been patched, we need to ignore that message.
# See :trac:`29317`.
glpk_simplex_warning_regex = re.compile(r'(Long-step dual simplex will be used)')
# :trac:`31204` -- suppress warning about ld and OS version for dylib files.
ld_warning_regex = re.compile(r'^.*dylib.*was built for newer macOS version.*than being linked.*')
# :trac:`30845` -- suppress warning on conda about ld
ld_pie_warning_regex = re.compile(r'ld: warning: -pie being ignored. It is only used when linking a main executable')
sympow_cache_warning_regex = re.compile(r'\*\*WARNING\*\* /var/cache/sympow/datafiles/le64 yields insufficient permissions')
find_sage_prompt = re.compile(r"^(\s*)sage: ", re.M)
find_sage_continuation = re.compile(r"^(\s*)\.\.\.\.:", re.M)
find_python_continuation = re.compile(r"^(\s*)\.\.\.([^\.])", re.M)
python_prompt = re.compile(r"^(\s*)>>>", re.M)
# The following are used to allow ... at the beginning of output
ellipsis_tag = "<TEMP_ELLIPSIS_TAG>"
continuation_tag = "<TEMP_CONTINUATION_TAG>"
random_marker = re.compile('.*random', re.I)
tolerance_pattern = re.compile(r'\b((?:abs(?:olute)?)|(?:rel(?:ative)?))? *?tol(?:erance)?\b( +[0-9.e+-]+)?')
backslash_replacer = re.compile(r"""(\s*)sage:(.*)\\\ *
\ *(((\.){4}:)|((\.){3}))?\ *""")

_RIFtol = None


def RIFtol(*args):
    """
    Create an element of the real interval field used for doctest tolerances.

    It allows large numbers like 1e1000, it parses strings with spaces
    like ``RIF(" - 1 ")`` out of the box and it carries a lot of
    precision. The latter is useful for testing libraries using
    arbitrary precision but not guaranteed rounding such as PARI. We use
    1044 bits of precision, which should be good to deal with tolerances
    on numbers computed with 1024 bits of precision.

    The interval approach also means that we do not need to worry about
    rounding errors and it is also very natural to see a number with
    tolerance as an interval.

    EXAMPLES::

        sage: from sage.doctest.parsing import RIFtol
        sage: RIFtol(-1, 1)
        0.?
        sage: RIFtol(" - 1 ")
        -1
        sage: RIFtol("1e1000")
        1.00000000000000000000000000000000000000000000000000000000000000000000000000000000000000000000000000000000000000000000000000000000000000000000000000000000000000000000000000000000000000000000000000000000000000000000000000000000000000000000000000000000000000000000000000000000000000000000000000000000000000000000000000?e1000
    """
    global _RIFtol
    if _RIFtol is None:
        try:
            # We need to import from sage.all to avoid circular imports.
            from sage.all import RealIntervalField
        except ImportError:
            from warnings import warn
            warn("RealIntervalField not available, ignoring all tolerance specifications in doctests")

            def fake_RIFtol(*args):
                return 0
            _RIFtol = fake_RIFtol
        else:
            _RIFtol = RealIntervalField(1044)
    return _RIFtol(*args)


# This is the correct pattern to match ISO/IEC 6429 ANSI escape sequences:
ansi_escape_sequence = re.compile(r'(\x1b[@-Z\\-~]|\x1b\[.*?[@-~]|\x9b.*?[@-~])')


# Collection of fixups applied in the SageOutputChecker.  Each element in this
# this list a pair of functions applied to the actual test output ('g' for
# "got") and the expected test output ('w' for "wanted").  The first function
# should be a simple fast test on the expected and/or actual output to
# determine if a fixup should be applied.  The second function is the actual
# fixup, which is applied if the test function passes.  In most fixups only one
# of the expected or received outputs are normalized, depending on the
# application.
_repr_fixups = [
    (lambda g, w: "Long-step" in g,
     lambda g, w: (glpk_simplex_warning_regex.sub('', g), w)),

    (lambda g, w: "insufficient permissions" in g,
     lambda g, w: (sympow_cache_warning_regex.sub('', g), w)),

    (lambda g, w: "dylib" in g,
     lambda g, w: (ld_warning_regex.sub('', g), w)),

    (lambda g, w: "pie being ignored" in g,
     lambda g, w: (ld_pie_warning_regex.sub('', g), w))
]


def parse_optional_tags(string):
    """
    Return a set consisting of the optional tags from the following
    set that occur in a comment on the first line of the input string.

    - 'long time'
    - 'not implemented'
    - 'not tested'
    - 'known bug'
    - 'py2'
    - 'arb216'
    - 'arb218'
    - 'optional: PKG_NAME' -- the set will just contain 'PKG_NAME'

    EXAMPLES::

        sage: from sage.doctest.parsing import parse_optional_tags
        sage: parse_optional_tags("sage: magma('2 + 2')# optional: magma")
        {'magma'}
        sage: parse_optional_tags("sage: #optional -- mypkg")
        {'mypkg'}
        sage: parse_optional_tags("sage: print(1)  # parentheses are optional here")
        set()
        sage: parse_optional_tags("sage: print(1)  # optional")
        {''}
        sage: sorted(list(parse_optional_tags("sage: #optional -- foo bar, baz")))
        ['bar', 'foo']
        sage: parse_optional_tags("sage: #optional -- foo.bar, baz")
        {'foo.bar'}
        sage: sorted(list(parse_optional_tags("    sage: factor(10^(10^10) + 1) # LoNg TiME, NoT TeSTED; OptioNAL -- P4cka9e")))
        ['long time', 'not tested', 'p4cka9e']
        sage: parse_optional_tags("    sage: raise RuntimeError # known bug")
        {'bug'}
        sage: sorted(list(parse_optional_tags("    sage: determine_meaning_of_life() # long time, not implemented")))
        ['long time', 'not implemented']

    We don't parse inside strings::

        sage: parse_optional_tags("    sage: print('  # long time')")
        set()
        sage: parse_optional_tags("    sage: print('  # long time')  # not tested")
        {'not tested'}

    UTF-8 works::

         sage: parse_optional_tags("'ěščřžýáíéďĎ'")
         set()
    """
    safe, literals, state = strip_string_literals(string)
    first_line = safe.split('\n', 1)[0]
    if '#' not in first_line:
        return set()
    comment = first_line[first_line.find('#') + 1:]
    comment = comment[comment.index('(') + 1: comment.rindex(')')]
    # strip_string_literals replaces comments
    comment = "#" + (literals[comment]).lower()

    tags = []
    for m in optional_regex.finditer(comment):
        cmd = m.group(1)
        if cmd == 'known bug':
            tags.append('bug')  # so that such tests will be run by sage -t ... -only-optional=bug
        elif cmd:
            tags.append(cmd)
        else:
            tags.extend(m.group(3).split() or [""])
    return set(tags)


def parse_tolerance(source, want):
    """
    Return a version of ``want`` marked up with the tolerance tags
    specified in ``source``.

    INPUT:

    - ``source`` -- a string, the source of a doctest
    - ``want`` -- a string, the desired output of the doctest

    OUTPUT:

    - ``want`` if there are no tolerance tags specified; a
      :class:`MarkedOutput` version otherwise.

    EXAMPLES::

        sage: from sage.doctest.parsing import parse_tolerance
        sage: marked = parse_tolerance("sage: s.update(abs_tol = .0000001)", "")
        sage: type(marked)
        <class 'str'>
        sage: marked = parse_tolerance("sage: s.update(tol = 0.1); s.rel_tol # abs tol     0.01 ", "")
        sage: marked.tol
        0
        sage: marked.rel_tol
        0
        sage: marked.abs_tol
        0.010000000000000000000...?
    """
    safe, literals, state = strip_string_literals(source)
    first_line = safe.split('\n', 1)[0]
    if '#' not in first_line:
        return want
    comment = first_line[first_line.find('#') + 1:]
    comment = comment[comment.index('(') + 1: comment.rindex(')')]
    # strip_string_literals replaces comments
    comment = literals[comment]
    if random_marker.search(comment):
        want = MarkedOutput(want).update(random=True)
    else:
        m = tolerance_pattern.search(comment)
        if m:
            rel_or_abs, epsilon = m.groups()
            if epsilon is None:
                epsilon = RIFtol("1e-15")
            else:
                epsilon = RIFtol(epsilon)
            if rel_or_abs is None:
                want = MarkedOutput(want).update(tol=epsilon)
            elif rel_or_abs.startswith('rel'):
                want = MarkedOutput(want).update(rel_tol=epsilon)
            elif rel_or_abs.startswith('abs'):
                want = MarkedOutput(want).update(abs_tol=epsilon)
            else:
                raise RuntimeError
    return want


def pre_hash(s):
    """
    Prepends a string with its length.

    EXAMPLES::

        sage: from sage.doctest.parsing import pre_hash
        sage: pre_hash("abc")
        '3:abc'
    """
    return "%s:%s" % (len(s), s)


def get_source(example):
    """
    Return the source with the leading 'sage: ' stripped off.

    EXAMPLES::

        sage: from sage.doctest.parsing import get_source
        sage: from sage.doctest.sources import DictAsObject
        sage: example = DictAsObject({})
        sage: example.sage_source = "2 + 2"
        sage: example.source = "sage: 2 + 2"
        sage: get_source(example)
        '2 + 2'
        sage: example = DictAsObject({})
        sage: example.source = "3 + 3"
        sage: get_source(example)
        '3 + 3'
    """
    return getattr(example, 'sage_source', example.source)


def reduce_hex(fingerprints):
    """
    Return a symmetric function of the arguments as hex strings.

    The arguments should be 32 character strings consisting of hex
    digits: 0-9 and a-f.

    EXAMPLES::

        sage: from sage.doctest.parsing import reduce_hex
        sage: reduce_hex(["abc", "12399aedf"])
        '0000000000000000000000012399a463'
        sage: reduce_hex(["12399aedf","abc"])
        '0000000000000000000000012399a463'
    """
    from operator import xor
    res = reduce(xor, (int(x, 16) for x in fingerprints), 0)
    if res < 0:
        res += 1 << 128
    return "%032x" % res


class MarkedOutput(str):
    """
    A subclass of string with context for whether another string
    matches it.

    EXAMPLES::

        sage: from sage.doctest.parsing import MarkedOutput
        sage: s = MarkedOutput("abc")
        sage: s.rel_tol
        0
        sage: s.update(rel_tol = .05)
        'abc'
        sage: s.rel_tol
        0.0500000000000000

        sage: MarkedOutput("56 µs")
        '56 \xb5s'
    """
    random = False
    rel_tol = 0
    abs_tol = 0
    tol = 0

    def update(self, **kwds):
        """
        EXAMPLES::

            sage: from sage.doctest.parsing import MarkedOutput
            sage: s = MarkedOutput("0.0007401")
            sage: s.update(abs_tol = .0000001)
            '0.0007401'
            sage: s.rel_tol
            0
            sage: s.abs_tol
            1.00000000000000e-7
        """
        self.__dict__.update(kwds)
        return self

    def __reduce__(self):
        """
        Pickling.

        EXAMPLES::

            sage: from sage.doctest.parsing import MarkedOutput
            sage: s = MarkedOutput("0.0007401")
            sage: s.update(abs_tol = .0000001)
            '0.0007401'
            sage: t = loads(dumps(s)) # indirect doctest
            sage: t == s
            True
            sage: t.abs_tol
            1.00000000000000e-7
        """
        return make_marked_output, (str(self), self.__dict__)


def make_marked_output(s, D):
    """
    Auxiliary function for pickling.

    EXAMPLES::

        sage: from sage.doctest.parsing import make_marked_output
        sage: s = make_marked_output("0.0007401", {'abs_tol':.0000001})
        sage: s
        '0.0007401'
        sage: s.abs_tol
        1.00000000000000e-7
    """
    ans = MarkedOutput(s)
    ans.__dict__.update(D)
    return ans


class OriginalSource():
    r"""
    Context swapping out the pre-parsed source with the original for
    better reporting.

    EXAMPLES::

        sage: from sage.doctest.sources import FileDocTestSource
        sage: from sage.doctest.control import DocTestDefaults
        sage: from sage.env import SAGE_SRC
        sage: import os
        sage: filename = os.path.join(SAGE_SRC,'sage','doctest','forker.py')
        sage: FDS = FileDocTestSource(filename,DocTestDefaults())
        sage: doctests, extras = FDS.create_doctests(globals())
        sage: ex = doctests[0].examples[0]
        sage: ex.sage_source
        'doctest_var = 42; doctest_var^2\n'
        sage: ex.source
        'doctest_var = Integer(42); doctest_var**Integer(2)\n'
        sage: from sage.doctest.parsing import OriginalSource
        sage: with OriginalSource(ex):
        ....:     ex.source
        'doctest_var = 42; doctest_var^2\n'
    """
    def __init__(self, example):
        """
        Swaps out the source for the sage_source of a doctest example.

        INPUT:

        - ``example`` -- a :class:`doctest.Example` instance

        EXAMPLES::

            sage: from sage.doctest.sources import FileDocTestSource
            sage: from sage.doctest.control import DocTestDefaults
            sage: from sage.env import SAGE_SRC
            sage: import os
            sage: filename = os.path.join(SAGE_SRC,'sage','doctest','forker.py')
            sage: FDS = FileDocTestSource(filename,DocTestDefaults())
            sage: doctests, extras = FDS.create_doctests(globals())
            sage: ex = doctests[0].examples[0]
            sage: from sage.doctest.parsing import OriginalSource
            sage: OriginalSource(ex)
            <sage.doctest.parsing.OriginalSource object at ...>
        """
        self.example = example

    def __enter__(self):
        r"""
        EXAMPLES::

            sage: from sage.doctest.sources import FileDocTestSource
            sage: from sage.doctest.control import DocTestDefaults
            sage: from sage.env import SAGE_SRC
            sage: import os
            sage: filename = os.path.join(SAGE_SRC,'sage','doctest','forker.py')
            sage: FDS = FileDocTestSource(filename,DocTestDefaults())
            sage: doctests, extras = FDS.create_doctests(globals())
            sage: ex = doctests[0].examples[0]
            sage: from sage.doctest.parsing import OriginalSource
            sage: with OriginalSource(ex): # indirect doctest
            ....:     ex.source
            'doctest_var = 42; doctest_var^2\n'
        """
        if hasattr(self.example, 'sage_source'):
            self.old_source, self.example.source = self.example.source, self.example.sage_source

    def __exit__(self, *args):
        r"""
        EXAMPLES::

            sage: from sage.doctest.sources import FileDocTestSource
            sage: from sage.doctest.control import DocTestDefaults
            sage: from sage.env import SAGE_SRC
            sage: import os
            sage: filename = os.path.join(SAGE_SRC,'sage','doctest','forker.py')
            sage: FDS = FileDocTestSource(filename,DocTestDefaults())
            sage: doctests, extras = FDS.create_doctests(globals())
            sage: ex = doctests[0].examples[0]
            sage: from sage.doctest.parsing import OriginalSource
            sage: with OriginalSource(ex): # indirect doctest
            ....:     ex.source
            'doctest_var = 42; doctest_var^2\n'
            sage: ex.source # indirect doctest
            'doctest_var = Integer(42); doctest_var**Integer(2)\n'
        """
        if hasattr(self.example, 'sage_source'):
            self.example.source = self.old_source


class SageDocTestParser(doctest.DocTestParser):
    """
    A version of the standard doctest parser which handles Sage's
    custom options and tolerances in floating point arithmetic.
    """
    def __init__(self, optional_tags=(), long=False):
        r"""
        INPUT:

        - ``optional_tags`` -- a list or tuple of strings.
        - ``long`` -- boolean, whether to run doctests marked as taking a
          long time.

        EXAMPLES::

            sage: from sage.doctest.parsing import SageDocTestParser
            sage: DTP = SageDocTestParser(('sage','magma','guava'))
            sage: ex = DTP.parse("sage: 2 + 2\n")[1]
            sage: ex.sage_source
            '2 + 2\n'
            sage: ex = DTP.parse("sage: R.<x> = ZZ[]")[1]
            sage: ex.source
            "R = ZZ['x']; (x,) = R._first_ngens(1)\n"

        TESTS::

            sage: TestSuite(DTP).run()
        """
        self.long = long
        self.optionals = defaultdict(int)  # record skipped optional tests
        if optional_tags is True:  # run all optional tests
            self.optional_tags = True
            self.optional_only = False
        else:
            self.optional_tags = set(optional_tags)
            if 'sage' in self.optional_tags:
                self.optional_only = False
                self.optional_tags.remove('sage')
            else:
                self.optional_only = True

    def __eq__(self, other):
        """
        Comparison.

        EXAMPLES::

            sage: from sage.doctest.parsing import SageDocTestParser
            sage: DTP = SageDocTestParser(('sage','magma','guava'), True)
            sage: DTP2 = SageDocTestParser(('sage','magma','guava'), False)
            sage: DTP == DTP2
            False
        """
        if not isinstance(other, SageDocTestParser):
            return False
        return self.__dict__ == other.__dict__

    def __ne__(self, other):
        """
        Test for non-equality.

        EXAMPLES::

            sage: from sage.doctest.parsing import SageDocTestParser
            sage: DTP = SageDocTestParser(('sage','magma','guava'), True)
            sage: DTP2 = SageDocTestParser(('sage','magma','guava'), False)
            sage: DTP != DTP2
            True
        """
        return not (self == other)

    def parse(self, string, *args):
        r"""
        A Sage specialization of :class:`doctest.DocTestParser`.

        INPUT:

        - ``string`` -- the string to parse.
        - ``name`` -- optional string giving the name identifying string,
          to be used in error messages.

        OUTPUT:

        - A list consisting of strings and :class:`doctest.Example`
          instances.  There will be at least one string between
          successive examples (exactly one unless or long or optional
          tests are removed), and it will begin and end with a string.

        EXAMPLES::

            sage: from sage.doctest.parsing import SageDocTestParser
            sage: DTP = SageDocTestParser(('sage','magma','guava'))
            sage: example = 'Explanatory text::\n\n    sage: E = magma("EllipticCurve([1, 1, 1, -10, -10])") # optional: magma\n\nLater text'
            sage: parsed = DTP.parse(example)
            sage: parsed[0]
            'Explanatory text::\n\n'
            sage: parsed[1].sage_source
            'E = magma("EllipticCurve([1, 1, 1, -10, -10])") # optional: magma\n'
            sage: parsed[2]
            '\nLater text'

        If the doctest parser is not created to accept a given
        optional argument, the corresponding examples will just be
        removed::

            sage: DTP2 = SageDocTestParser(('sage',))
            sage: parsed2 = DTP2.parse(example)
            sage: parsed2
            ['Explanatory text::\n\n', '\nLater text']

        You can mark doctests as having a particular tolerance::

            sage: example2 = 'sage: gamma(1.6) # tol 2.0e-11\n0.893515349287690'
            sage: ex = DTP.parse(example2)[1]
            sage: ex.sage_source
            'gamma(1.6) # tol 2.0e-11\n'
            sage: ex.want
            '0.893515349287690\n'
            sage: type(ex.want)
            <class 'sage.doctest.parsing.MarkedOutput'>
            sage: ex.want.tol
            2.000000000000000000...?e-11

        You can use continuation lines::

            sage: s = "sage: for i in range(4):\n....:     print(i)\n....:\n"
            sage: ex = DTP2.parse(s)[1]
            sage: ex.source
            'for i in range(Integer(4)):\n    print(i)\n'

        Sage currently accepts backslashes as indicating that the end
        of the current line should be joined to the next line.  This
        feature allows for breaking large integers over multiple lines
        but is not standard for Python doctesting.  It's not
        guaranteed to persist, but works in Sage 5.5::

            sage: n = 1234\
            ....:     5678
            sage: print(n)
            12345678
            sage: type(n)
            <class 'sage.rings.integer.Integer'>

        It also works without the line continuation::

            sage: m = 8765\
            4321
            sage: print(m)
            87654321

        Test that :trac:`26575` is resolved::

            sage: example3 = 'sage: Zp(5,4,print_mode="digits")(5)\n...00010'
            sage: parsed3 = DTP.parse(example3)
            sage: dte = parsed3[1]
            sage: dte.sage_source
            'Zp(5,4,print_mode="digits")(5)\n'
            sage: dte.want
            '...00010\n'
        """
        # Hack for non-standard backslash line escapes accepted by the current
        # doctest system.
        m = backslash_replacer.search(string)
        while m is not None:
            next_prompt = find_sage_prompt.search(string, m.end())
            g = m.groups()
            if next_prompt:
                future = string[m.end():next_prompt.start()] + '\n' + string[next_prompt.start():]
            else:
                future = string[m.end():]
            string = string[:m.start()] + g[0] + "sage:" + g[1] + future
            m = backslash_replacer.search(string, m.start())

        replace_ellipsis = not python_prompt.search(string)
        if replace_ellipsis:
            # There are no >>> prompts, so we can allow ... to begin the output
            # We do so by replacing ellipses with a special tag, then putting them back after parsing
            string = find_python_continuation.sub(r"\1" + ellipsis_tag + r"\2", string)
        string = find_sage_prompt.sub(r"\1>>> sage: ", string)
        string = find_sage_continuation.sub(r"\1...", string)
        res = doctest.DocTestParser.parse(self, string, *args)
        filtered = []
        for item in res:
            if isinstance(item, doctest.Example):
                optional_tags = parse_optional_tags(item.source)
                if optional_tags:
                    for tag in optional_tags:
                        self.optionals[tag] += 1
                    if (('not implemented' in optional_tags) or
                            ('not tested' in optional_tags)):
                        continue

                    if 'long time' in optional_tags:
                        if self.long:
                            optional_tags.remove('long time')
                        else:
                            continue

                    if self.optional_tags is not True:
                        extra = optional_tags - self.optional_tags  # set difference
                        if extra:
                            if not available_software.issuperset(extra):
                                continue
                elif self.optional_only:
                    self.optionals['sage'] += 1
                    continue
                if replace_ellipsis:
                    item.want = item.want.replace(ellipsis_tag, "...")
                    if item.exc_msg is not None:
                        item.exc_msg = item.exc_msg.replace(ellipsis_tag, "...")
                item.want = parse_tolerance(item.source, item.want)
                if item.source.startswith("sage: "):
                    item.sage_source = item.source[6:]
                    if item.sage_source.lstrip().startswith('#'):
                        continue
                    item.source = preparse(item.sage_source)
            filtered.append(item)
        return filtered


class SageOutputChecker(doctest.OutputChecker):
    r"""
    A modification of the doctest OutputChecker that can check
    relative and absolute tolerance of answers.

    EXAMPLES::

        sage: from sage.doctest.parsing import SageOutputChecker, MarkedOutput, SageDocTestParser
        sage: import doctest
        sage: optflag = doctest.NORMALIZE_WHITESPACE|doctest.ELLIPSIS
        sage: DTP = SageDocTestParser(('sage','magma','guava'))
        sage: OC = SageOutputChecker()
        sage: example2 = 'sage: gamma(1.6) # tol 2.0e-11\n0.893515349287690'
        sage: ex = DTP.parse(example2)[1]
        sage: ex.sage_source
        'gamma(1.6) # tol 2.0e-11\n'
        sage: ex.want
        '0.893515349287690\n'
        sage: type(ex.want)
        <class 'sage.doctest.parsing.MarkedOutput'>
        sage: ex.want.tol
        2.000000000000000000...?e-11
        sage: OC.check_output(ex.want, '0.893515349287690', optflag)
        True
        sage: OC.check_output(ex.want, '0.8935153492877', optflag)
        True
        sage: OC.check_output(ex.want, '0', optflag)
        False
        sage: OC.check_output(ex.want, 'x + 0.8935153492877', optflag)
        False
    """
    def human_readable_escape_sequences(self, string):
        r"""
        Make ANSI escape sequences human readable.

        EXAMPLES::

            sage: print('This is \x1b[1mbold\x1b[0m text')
            This is <CSI-1m>bold<CSI-0m> text

        TESTS::

            sage: from sage.doctest.parsing import SageOutputChecker
            sage: OC = SageOutputChecker()
            sage: teststr = '-'.join([
            ....:     'bold\x1b[1m',
            ....:     'red\x1b[31m',
            ....:     'oscmd\x1ba'])
            sage: OC.human_readable_escape_sequences(teststr)
            'bold<CSI-1m>-red<CSI-31m>-oscmd<ESC-a>'
        """
        def human_readable(match):
            ansi_escape = match.group(1)
            assert len(ansi_escape) >= 2
            if len(ansi_escape) == 2:
                return '<ESC-' + ansi_escape[1] + '>'
            return '<CSI-' + ansi_escape.lstrip('\x1b[\x9b') + '>'
        return ansi_escape_sequence.subn(human_readable, string)[0]

    def add_tolerance(self, wantval, want):
        """
        Enlarge the real interval element ``wantval`` according to
        the tolerance options in ``want``.

        INPUT:

        - ``wantval`` -- a real interval element
        - ``want`` -- a :class:`MarkedOutput` describing the tolerance

        OUTPUT:

        - an interval element containing ``wantval``

        EXAMPLES::

            sage: from sage.doctest.parsing import MarkedOutput, SageOutputChecker
            sage: OC = SageOutputChecker()
            sage: want_tol = MarkedOutput().update(tol=0.0001)
            sage: want_abs = MarkedOutput().update(abs_tol=0.0001)
            sage: want_rel = MarkedOutput().update(rel_tol=0.0001)
            sage: OC.add_tolerance(RIF(pi.n(64)), want_tol).endpoints()
            (3.14127849432443, 3.14190681285516)
            sage: OC.add_tolerance(RIF(pi.n(64)), want_abs).endpoints()
            (3.14149265358979, 3.14169265358980)
            sage: OC.add_tolerance(RIF(pi.n(64)), want_rel).endpoints()
            (3.14127849432443, 3.14190681285516)
            sage: OC.add_tolerance(RIF(1e1000), want_tol)
            1.000?e1000
            sage: OC.add_tolerance(RIF(1e1000), want_abs)
            1.000000000000000?e1000
            sage: OC.add_tolerance(RIF(1e1000), want_rel)
            1.000?e1000
            sage: OC.add_tolerance(0, want_tol)
            0.000?
            sage: OC.add_tolerance(0, want_abs)
            0.000?
            sage: OC.add_tolerance(0, want_rel)
            0
        """
        if want.tol:
            if wantval == 0:
                return RIFtol(want.tol) * RIFtol(-1, 1)
            else:
                return wantval * (1 + RIFtol(want.tol) * RIFtol(-1, 1))
        elif want.abs_tol:
            return wantval + RIFtol(want.abs_tol) * RIFtol(-1, 1)
        elif want.rel_tol:
            return wantval * (1 + RIFtol(want.rel_tol) * RIFtol(-1, 1))
        else:
            return wantval

    def check_output(self, want, got, optionflags):
        r"""
        Checks to see if the output matches the desired output.

        If ``want`` is a :class:`MarkedOutput` instance, takes into account the desired tolerance.

        INPUT:

        - ``want`` -- a string or :class:`MarkedOutput`
        - ``got`` -- a string
        - ``optionflags`` -- an integer, passed down to :class:`doctest.OutputChecker`

        OUTPUT:

        - boolean, whether ``got`` matches ``want`` up to the specified tolerance.

        EXAMPLES::

            sage: from sage.doctest.parsing import MarkedOutput, SageOutputChecker
            sage: import doctest
            sage: optflag = doctest.NORMALIZE_WHITESPACE|doctest.ELLIPSIS
            sage: rndstr = MarkedOutput("I'm wrong!").update(random=True)
            sage: tentol = MarkedOutput("10.0").update(tol=.1)
            sage: tenabs = MarkedOutput("10.0").update(abs_tol=.1)
            sage: tenrel = MarkedOutput("10.0").update(rel_tol=.1)
            sage: zerotol = MarkedOutput("0.0").update(tol=.1)
            sage: zeroabs = MarkedOutput("0.0").update(abs_tol=.1)
            sage: zerorel = MarkedOutput("0.0").update(rel_tol=.1)
            sage: zero = "0.0"
            sage: nf = "9.5"
            sage: ten = "10.05"
            sage: eps = "-0.05"
            sage: OC = SageOutputChecker()

        ::

            sage: OC.check_output(rndstr,nf,optflag)
            True

            sage: OC.check_output(tentol,nf,optflag)
            True
            sage: OC.check_output(tentol,ten,optflag)
            True
            sage: OC.check_output(tentol,zero,optflag)
            False

            sage: OC.check_output(tenabs,nf,optflag)
            False
            sage: OC.check_output(tenabs,ten,optflag)
            True
            sage: OC.check_output(tenabs,zero,optflag)
            False

            sage: OC.check_output(tenrel,nf,optflag)
            True
            sage: OC.check_output(tenrel,ten,optflag)
            True
            sage: OC.check_output(tenrel,zero,optflag)
            False

            sage: OC.check_output(zerotol,zero,optflag)
            True
            sage: OC.check_output(zerotol,eps,optflag)
            True
            sage: OC.check_output(zerotol,ten,optflag)
            False

            sage: OC.check_output(zeroabs,zero,optflag)
            True
            sage: OC.check_output(zeroabs,eps,optflag)
            True
            sage: OC.check_output(zeroabs,ten,optflag)
            False

            sage: OC.check_output(zerorel,zero,optflag)
            True
            sage: OC.check_output(zerorel,eps,optflag)
            False
            sage: OC.check_output(zerorel,ten,optflag)
            False

        More explicit tolerance checks::

            sage: _ = x  # rel tol 1e10
            sage: raise RuntimeError   # rel tol 1e10
            Traceback (most recent call last):
            ...
            RuntimeError
            sage: 1  # abs tol 2
            -0.5
            sage: print("0.9999")    # rel tol 1e-4
            1.0
            sage: print("1.00001")   # abs tol 1e-5
            1.0
            sage: 0  # rel tol 1
            1

        Spaces before numbers or between the sign and number are ignored::

            sage: print("[ - 1, 2]")  # abs tol 1e-10
            [-1,2]

        Tolerance on Python 3 for string results with unicode prefix::

            sage: a = 'Cyrano'; a
            'Cyrano'
            sage: b = ['Fermat', 'Euler']; b
            ['Fermat',  'Euler']
            sage: c = 'you'; c
            'you'

        This illustrates that :trac:`33588` is fixed::

            sage: from sage.doctest.parsing import SageOutputChecker, SageDocTestParser
            sage: import doctest
            sage: optflag = doctest.NORMALIZE_WHITESPACE|doctest.ELLIPSIS
            sage: DTP = SageDocTestParser(('sage','magma','guava'))
            sage: OC = SageOutputChecker()
            sage: example = "sage: 1.3090169943749475 # tol 1e-8\n1.3090169943749475"
            sage: ex = DTP.parse(example)[1]
            sage: OC.check_output(ex.want, '1.3090169943749475', optflag)
            True
            sage: OC.check_output(ex.want, 'ANYTHING1.3090169943749475', optflag)
            False
            sage: OC.check_output(ex.want, 'Long-step dual simplex will be used\n1.3090169943749475', optflag)
            True
        """
        got = self.human_readable_escape_sequences(got)

        if isinstance(want, MarkedOutput):
            if want.random:
                return True
            elif want.tol or want.rel_tol or want.abs_tol:
                # First check that the number of float appearing match
                want_str = [g[0] for g in float_regex.findall(want)]
                got_str = [g[0] for g in float_regex.findall(got)]
                if len(want_str) != len(got_str):
                    return False

                # Then check the numbers
                want_values = [RIFtol(g) for g in want_str]
                want_intervals = [self.add_tolerance(v, want) for v in want_values]
                got_values = [RIFtol(g) for g in got_str]
                # The doctest is not successful if one of the "want" and "got"
                # intervals have an empty intersection
                if not all(a.overlaps(b) for a, b in zip(want_intervals, got_values)):
                    return False
<<<<<<< HEAD

                # Then check the part of the doctests without the numbers
                # Continue the check process with floats replaced by stars
                want = float_regex.sub('*', want)
                got = float_regex.sub('*', got)

        if doctest.OutputChecker.check_output(self, want, got, optionflags):
            return True
        else:
            # Last resort: try to fix-up the got string removing few typical warnings
            did_fixup, want, got = self.do_fixup(want, got)
            if did_fixup:
                return doctest.OutputChecker.check_output(self, want, got, optionflags)
            else:
                return False

    def do_fixup(self, want, got):
        r"""
        Performs few changes to the strings ``want`` and ``got``.

        For example, remove warnings to be ignored.

        INPUT:

        - ``want`` -- a string or :class:`MarkedOutput`
        - ``got`` -- a string

        OUTPUT:

        A tuple:

        - bool, True when some fixup were performed
        - string, (unchanged) wanted string
        - string, edited got string

        EXAMPLES::

            sage: from sage.doctest.parsing import SageOutputChecker
            sage: OC = SageOutputChecker()
            sage: OC.do_fixup('1.3090169943749475','1.3090169943749475')
            (False, '1.3090169943749475', '1.3090169943749475')
            sage: OC.do_fixup('1.3090169943749475','ANYTHING1.3090169943749475')
            (False, '1.3090169943749475', 'ANYTHING1.3090169943749475')
            sage: OC.do_fixup('1.3090169943749475','Long-step dual simplex will be used\n1.3090169943749475')
            (True, '1.3090169943749475', '\n1.3090169943749475')

=======

                # Then check the part of the doctests without the numbers
                # Continue the check process with floats replaced by stars
                want = float_regex.sub('*', want)
                got = float_regex.sub('*', got)

        if doctest.OutputChecker.check_output(self, want, got, optionflags):
            return True
        else:
            # Last resort: try to fix-up the got string removing few typical warnings
            did_fixup, want, got = self.do_fixup(want, got)
            if did_fixup:
                return doctest.OutputChecker.check_output(self, want, got, optionflags)
            else:
                return False

    def do_fixup(self, want, got):
        r"""
        Performs few changes to the strings ``want`` and ``got``.

        For example, remove warnings to be ignored.

        INPUT:

        - ``want`` -- a string or :class:`MarkedOutput`
        - ``got`` -- a string

        OUTPUT:

        A tuple:

        - bool, True when some fixup were performed
        - string, (unchanged) wanted string
        - string, edited got string

        EXAMPLES::

            sage: from sage.doctest.parsing import SageOutputChecker
            sage: OC = SageOutputChecker()
            sage: OC.do_fixup('1.3090169943749475','1.3090169943749475')
            (False, '1.3090169943749475', '1.3090169943749475')
            sage: OC.do_fixup('1.3090169943749475','ANYTHING1.3090169943749475')
            (False, '1.3090169943749475', 'ANYTHING1.3090169943749475')
            sage: OC.do_fixup('1.3090169943749475','Long-step dual simplex will be used\n1.3090169943749475')
            (True, '1.3090169943749475', '\n1.3090169943749475')

>>>>>>> 038aa561
        When ``want`` is an instance of class :class:`MarkedOutput`::

            sage: from sage.doctest.parsing import SageOutputChecker, SageDocTestParser
            sage: import doctest
            sage: optflag = doctest.NORMALIZE_WHITESPACE|doctest.ELLIPSIS
            sage: DTP = SageDocTestParser(('sage','magma','guava'))
            sage: OC = SageOutputChecker()
            sage: example = "sage: 1.3090169943749475\n1.3090169943749475"
            sage: ex = DTP.parse(example)[1]
            sage: ex.want
            '1.3090169943749475\n'
            sage: OC.do_fixup(ex.want,'1.3090169943749475')
            (False, '1.3090169943749475\n', '1.3090169943749475')
            sage: OC.do_fixup(ex.want,'ANYTHING1.3090169943749475')
            (False, '1.3090169943749475\n', 'ANYTHING1.3090169943749475')
            sage: OC.do_fixup(ex.want,'Long-step dual simplex will be used\n1.3090169943749475')
            (True, '1.3090169943749475\n', '\n1.3090169943749475')

        """
        did_fixup = False

        for quick_check, fixup in _repr_fixups:
            do_fixup = quick_check(got, want)
            if do_fixup:
                got, want = fixup(got, want)
                did_fixup = True

        return did_fixup, want, got

    def output_difference(self, example, got, optionflags):
        r"""
        Report on the differences between the desired result and what
        was actually obtained.

        If ``want`` is a :class:`MarkedOutput` instance, takes into account the desired tolerance.

        INPUT:

        - ``example`` -- a :class:`doctest.Example` instance
        - ``got`` -- a string
        - ``optionflags`` -- an integer, passed down to :class:`doctest.OutputChecker`

        OUTPUT:

        - a string, describing how ``got`` fails to match ``example.want``

        EXAMPLES::

            sage: from sage.doctest.parsing import MarkedOutput, SageOutputChecker
            sage: import doctest
            sage: optflag = doctest.NORMALIZE_WHITESPACE|doctest.ELLIPSIS
            sage: tentol = doctest.Example('',MarkedOutput("10.0\n").update(tol=.1))
            sage: tenabs = doctest.Example('',MarkedOutput("10.0\n").update(abs_tol=.1))
            sage: tenrel = doctest.Example('',MarkedOutput("10.0\n").update(rel_tol=.1))
            sage: zerotol = doctest.Example('',MarkedOutput("0.0\n").update(tol=.1))
            sage: zeroabs = doctest.Example('',MarkedOutput("0.0\n").update(abs_tol=.1))
            sage: zerorel = doctest.Example('',MarkedOutput("0.0\n").update(rel_tol=.1))
            sage: tlist = doctest.Example('',MarkedOutput("[10.0, 10.0, 10.0, 10.0, 10.0, 10.0]\n").update(abs_tol=0.987))
            sage: zero = "0.0"
            sage: nf = "9.5"
            sage: ten = "10.05"
            sage: eps = "-0.05"
            sage: L = "[9.9, 8.7, 10.3, 11.2, 10.8, 10.0]"
            sage: OC = SageOutputChecker()

        ::

            sage: print(OC.output_difference(tenabs,nf,optflag))
            Expected:
                10.0
            Got:
                9.5
            Tolerance exceeded:
                10.0 vs 9.5, tolerance 5e-1 > 1e-1

            sage: print(OC.output_difference(tentol,zero,optflag))
            Expected:
                10.0
            Got:
                0.0
            Tolerance exceeded:
                10.0 vs 0.0, tolerance 1e0 > 1e-1

            sage: print(OC.output_difference(tentol,eps,optflag))
            Expected:
                10.0
            Got:
                -0.05
            Tolerance exceeded:
                10.0 vs -0.05, tolerance 2e0 > 1e-1

            sage: print(OC.output_difference(tlist,L,optflag))
            Expected:
                [10.0, 10.0, 10.0, 10.0, 10.0, 10.0]
            Got:
                [9.9, 8.7, 10.3, 11.2, 10.8, 10.0]
            Tolerance exceeded in 2 of 6:
                10.0 vs 8.7, tolerance 2e0 > 9.87e-1
                10.0 vs 11.2, tolerance 2e0 > 9.87e-1

        TESTS::

            sage: print(OC.output_difference(tenabs,zero,optflag))
            Expected:
                10.0
            Got:
                0.0
            Tolerance exceeded:
                10.0 vs 0.0, tolerance 1e1 > 1e-1

            sage: print(OC.output_difference(tenrel,zero,optflag))
            Expected:
                10.0
            Got:
                0.0
            Tolerance exceeded:
                10.0 vs 0.0, tolerance 1e0 > 1e-1

            sage: print(OC.output_difference(tenrel,eps,optflag))
            Expected:
                10.0
            Got:
                -0.05
            Tolerance exceeded:
                10.0 vs -0.05, tolerance 2e0 > 1e-1

            sage: print(OC.output_difference(zerotol,ten,optflag))
            Expected:
                0.0
            Got:
                10.05
            Tolerance exceeded:
                0.0 vs 10.05, tolerance 2e1 > 1e-1

            sage: print(OC.output_difference(zeroabs,ten,optflag))
            Expected:
                0.0
            Got:
                10.05
            Tolerance exceeded:
                0.0 vs 10.05, tolerance 2e1 > 1e-1

            sage: print(OC.output_difference(zerorel,eps,optflag))
            Expected:
                0.0
            Got:
                -0.05
            Tolerance exceeded:
                0.0 vs -0.05, tolerance +infinity > 1e-1

            sage: print(OC.output_difference(zerorel,ten,optflag))
            Expected:
                0.0
            Got:
                10.05
            Tolerance exceeded:
                0.0 vs 10.05, tolerance +infinity > 1e-1
        """
        got = self.human_readable_escape_sequences(got)
        want = example.want
        diff = doctest.OutputChecker.output_difference(self, example, got, optionflags)
        if isinstance(want, MarkedOutput) and (want.tol or want.abs_tol or want.rel_tol):
            if diff[-1] != "\n":
                diff += "\n"
            want_str = [g[0] for g in float_regex.findall(want)]
            got_str = [g[0] for g in float_regex.findall(got)]
            if len(want_str) == len(got_str):
                failures = []

                def fail(x, y, actual, desired):
                    failstr = "    {} vs {}, tolerance {} > {}".format(x, y,
                        RIFtol(actual).upper().str(digits=1, no_sci=False),
                        RIFtol(desired).center().str(digits=15, skip_zeroes=True, no_sci=False)
                    )
                    failures.append(failstr)

                for wstr, gstr in zip(want_str, got_str):
                    w = RIFtol(wstr)
                    g = RIFtol(gstr)
                    if not g.overlaps(self.add_tolerance(w, want)):
                        if want.tol:
                            if not w:
                                fail(wstr, gstr, abs(g), want.tol)
                            else:
                                fail(wstr, gstr, abs(1 - g / w), want.tol)
                        elif want.abs_tol:
                            fail(wstr, gstr, abs(g - w), want.abs_tol)
                        else:
                            fail(wstr, gstr, abs(1 - g / w), want.rel_tol)

                if failures:
                    if len(want_str) == 1:
                        diff += "Tolerance exceeded:\n"
                    else:
                        diff += "Tolerance exceeded in %s of %s:\n" % (len(failures), len(want_str))
                    diff += "\n".join(failures) + "\n"
            elif "..." in want:
                diff += "Note: combining tolerance (# tol) with ellipsis (...) is not supported\n"
        return diff<|MERGE_RESOLUTION|>--- conflicted
+++ resolved
@@ -957,7 +957,6 @@
                 # intervals have an empty intersection
                 if not all(a.overlaps(b) for a, b in zip(want_intervals, got_values)):
                     return False
-<<<<<<< HEAD
 
                 # Then check the part of the doctests without the numbers
                 # Continue the check process with floats replaced by stars
@@ -1004,54 +1003,6 @@
             sage: OC.do_fixup('1.3090169943749475','Long-step dual simplex will be used\n1.3090169943749475')
             (True, '1.3090169943749475', '\n1.3090169943749475')
 
-=======
-
-                # Then check the part of the doctests without the numbers
-                # Continue the check process with floats replaced by stars
-                want = float_regex.sub('*', want)
-                got = float_regex.sub('*', got)
-
-        if doctest.OutputChecker.check_output(self, want, got, optionflags):
-            return True
-        else:
-            # Last resort: try to fix-up the got string removing few typical warnings
-            did_fixup, want, got = self.do_fixup(want, got)
-            if did_fixup:
-                return doctest.OutputChecker.check_output(self, want, got, optionflags)
-            else:
-                return False
-
-    def do_fixup(self, want, got):
-        r"""
-        Performs few changes to the strings ``want`` and ``got``.
-
-        For example, remove warnings to be ignored.
-
-        INPUT:
-
-        - ``want`` -- a string or :class:`MarkedOutput`
-        - ``got`` -- a string
-
-        OUTPUT:
-
-        A tuple:
-
-        - bool, True when some fixup were performed
-        - string, (unchanged) wanted string
-        - string, edited got string
-
-        EXAMPLES::
-
-            sage: from sage.doctest.parsing import SageOutputChecker
-            sage: OC = SageOutputChecker()
-            sage: OC.do_fixup('1.3090169943749475','1.3090169943749475')
-            (False, '1.3090169943749475', '1.3090169943749475')
-            sage: OC.do_fixup('1.3090169943749475','ANYTHING1.3090169943749475')
-            (False, '1.3090169943749475', 'ANYTHING1.3090169943749475')
-            sage: OC.do_fixup('1.3090169943749475','Long-step dual simplex will be used\n1.3090169943749475')
-            (True, '1.3090169943749475', '\n1.3090169943749475')
-
->>>>>>> 038aa561
         When ``want`` is an instance of class :class:`MarkedOutput`::
 
             sage: from sage.doctest.parsing import SageOutputChecker, SageDocTestParser
