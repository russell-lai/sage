--- conflicted
+++ resolved
@@ -927,24 +927,15 @@
                             self._synchronize()
                         except (TypeError, RuntimeError):
                             pass
-<<<<<<< HEAD
-                        return self._eval_line(line,allow_use_file=allow_use_file, wait_for_prompt=wait_for_prompt, restart_if_needed=False, **kwds)
-                raise_(RuntimeError, RuntimeError("%s\nError evaluating %s in %s" % (msg, line, self)), sys.exc_info()[2])
-=======
                         return self._eval_line(line, allow_use_file=allow_use_file, wait_for_prompt=wait_for_prompt, restart_if_needed=False, **kwds)
                 raise_(RuntimeError, "{}\nError evaluating {} in {}".format(msg, line, self), sys.exc_info()[2])
->>>>>>> 7ca4434d
 
             p_warnings = []
             p_errors = []
             have_warning = False
             have_error = False
             have_log = False
-<<<<<<< HEAD
-            if len(line):
-=======
             if len(line) > 0:
->>>>>>> 7ca4434d
                 first = True
                 while True:
                     try:
