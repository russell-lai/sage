r"""
Interface to Macaulay2

\note{You must have \code{Macaulay2} installed on your computer
for this interface to work. Macaulay2 is not included with \sage,
but you can obtain it from \url{http://www.math.uiuc.edu/Macaulay2/}.
Note additional optional \sage packages are required.}

SAGE provides an interface to the Macaulay2 computational algebra
system. This system provides extensive functionality for commutative
algebra. You do not have to install any optional packages.

The Macaulay2 interface offers three pieces of functionality:
\begin{enumerate}

\item \code{Macaulay2_console()} -- A function that dumps you
into an interactive command-line Macaulay2 session.

\item \code{Macaulay2(expr)} -- Evaluation of arbitrary Macaulay2
expressions, with the result returned as a string.

\item \code{Macaulay2.new(expr)} -- Creation of a SAGE object that wraps a
Macaulay2 object.  This provides a Pythonic interface to Macaulay2.  For
example, if \code{f=Macaulay2.new(10)}, then \code{f.gcd(25)} returns the
GCD of $10$ and $25$ computed using Macaulay2.

\end{enumerate}

EXAMPLES:
    sage: macaulay2('3/5 + 7/11')
    68
    --
    55
    sage: f = macaulay2('f = i -> i^3')
    sage: f
    f
    sage: f(5)
    125

    sage: R = macaulay2('ZZ/5[x,y,z]')
    sage: R
    ZZ
    -- [x, y, z]
     5
    sage: x = macaulay2('x')
    sage: y = macaulay2('y')
    sage: (x+y)^5
     5    5
    x  + y
    sage: parent((x+y)^5)
    Macaulay2

    sage: R = macaulay2('QQ[x,y,z,w]')
    sage: f = macaulay2('x^4 + 2*x*y^3 + x*y^2*w + x*y*z*w + x*y*w^2 + 2*x*z*w^2 + y^4 + y^3*w + 2*y^2*z*w + z^4 + w^4')
    sage: f
     4       3    4    4      2     3                2           2         2    4
    x  + 2x*y  + y  + z  + x*y w + y w + x*y*z*w + 2y z*w + x*y*w  + 2x*z*w  + w
    sage: g = f * macaulay2('x+y^5')
    sage: g.factor()
      4       3    4    4      2     3                2           2         2    4   5
    (x  + 2x*y  + y  + z  + x*y w + y w + x*y*z*w + 2y z*w + x*y*w  + 2x*z*w  + w )(y  + x)


AUTHORS:
   -- Kiran Kedlaya and David Roe (2006-02-05, during SAGE coding sprint)
   -- William Stein (2006-02-09): inclusion in SAGE; prompt uses regexp,
             calling of Macaulay2 functions via __call__.
   -- William Stein (2006-02-09): fixed bug in reading from file and
             improved output cleaning.
   -- Kiran Kedlaya (2006-02-12): added ring and ideal constructors,
             list delimiters, is_Macaulay2Element, sage_polystring,
             __floordiv__, __mod__, __iter__, __len__; stripped extra
             leading space and trailing newline from output.

TODO:
   -- get rid of all numbers in output, e.g., in ideal function below.
"""

#*****************************************************************************
#       Copyright (C) 2006 Kiran S. Kedlaya <kedlaya@mit.edu>
#                          David Roe <roed@mit.edu>
#                          William Stein <wstein@gmail.com>
#
#  Distributed under the terms of the GNU General Public License (GPL)
#
#    This code is distributed in the hope that it will be useful,
#    but WITHOUT ANY WARRANTY; without even the implied warranty of
#    MERCHANTABILITY or FITNESS FOR A PARTICULAR PURPOSE.  See the GNU
#    General Public License for more details.
#
#  The full text of the GPL is available at:
#
#                  http://www.gnu.org/licenses/
#*****************************************************************************

import os

from expect import Expect, ExpectElement

from sage.misc.misc import verbose
from sage.misc.multireplace import multiple_replace

from re import search

def remove_output_labels(s):
    m = search('o[0-9]+ = ', s)
    if m is None: return s
    i = m.start()
    j = m.end()
    n = j - i
    s = s[:i] + ' '*n + s[j:]
    # Now remove n spaces from beginning of each line.
    v = s.split('\n')
    s = '\n'.join([x[n:] for x in v])
    return s

## def clean_output(s):
##     i = s.find('= ')
##     if i == -1:
##         return s
##     j = s[:i].rfind('\n')
##     return (s[:j] + ' '*(i+1) + s[i+2:-1]).strip()

class Macaulay2(Expect):
    """
    Interface to the Macaulay2 interpreter.
    """
    def __init__(self, maxread=10000, script_subdirectory="",
                 logfile=None, server=None):
        Expect.__init__(self,
                        name = 'macaulay2',
                        prompt = 'i[0-9]* : ',
                        command = "M2 --no-debug --no-readline --silent ",
                        maxread = maxread,
                        server = server,
                        script_subdirectory = script_subdirectory,
                        verbose_start = False,
                        logfile = logfile,
                        eval_using_file_cutoff=500)

    # Macaulay2 provides no "clear" function. However, Macaulay2 does provide
    # garbage collection; since expect automatically reuses variable names,
    # garbage collection in SAGE properly sets up garbage collection in
    # Macaulay2.

    def _read_in_file_command(self, filename):
        return 'value get "%s"'%filename

    def eval(self, code, strip=True):
        """
        Send the code x to the Macaulay2 interpreter and return the output
        as a string suitable for input back into Macaulay2, if possible.

        INPUT:
            code -- str
            strip -- ignored
        """
        code = code.strip()
        # TODO: in some cases change toExternalString to toString??
        ans = Expect.eval(self, code, strip=strip).strip('\n')
        if strip:
            ans = remove_output_labels(ans)
        return ans


    def get(self, var):
        """
        Get the value of the variable var.
        """
        return self.eval("describe %s"%var, strip=True)

    def set(self, var, value):
        """
        Set the variable var to the given value.
        """
        cmd = '%s=%s;'%(var,value)
        ans = Expect.eval(self, cmd)
        if ans.find("stdio:") != -1:
            raise RuntimeError, "Error evaluating Macaulay2 code.\nIN:%s\nOUT:%s"%(cmd, ans)

    def _object_class(self):
        return Macaulay2Element

    def console(self):
        macaulay2_console()

    def _left_list_delim(self):
        return '{'

    def _right_list_delim(self):
        return '}'

    def _true_symbol(self):
        return 'true'

    def _false_symbol(self):
        return 'false'

    def _equality_symbol(self):
        return '=='

    def cputime(self, t=None):
        _t = float(self.eval('elapsedTime()'))
        if t:
            return _t - t
        else:
            return _t

    def version(self):
        return self("version")

### Constructors

    def ideal(self, *gens):
        """
        Return the ideal generated by gens.

        INPUT:
            gens -- list or tuple of Macaulay2 objects (or objects that can be
                    made into Macaulay2 objects via evaluation)
        OUTPUT:
            the Macaulay2 ideal generated by the given list of gens

        EXAMPLES:
            sage: R2 = macaulay2.ring('QQ', '[x, y]'); R2            # optional
            QQ [x, y, MonomialOrder => Lex, MonomialSize => 16]
            sage: I = macaulay2.ideal( ('y^2 - x^3', 'x - y') ); I   # optional
                      3    2
            ideal (- x  + y , x - y)
            sage: J = I^3; J.gb()                                    # optional
            GroebnerBasis[status: done; S-pairs encountered up to degree 9]
            sage: J.gb().generators()                                # optional
            | y9-3y8+3y7-y6 xy6-2xy5+xy4-y7+2y6-y5 x2y3-x2y2-2xy4+2xy3+y5-y4 x3-3x2y+3xy2-y3 |
        """
        if len(gens) == 1 and isinstance(gens[0], (list, tuple)):
            gens = gens[0]
        gens2 = []
        for g in gens:
            if not isinstance(g, Macaulay2Element):
                gens2.append(self(g))
            else:
                gens2.append(g)
        return self('ideal {%s}'%(",".join([g.name() for g in gens2])))

    def ring(self, base_ring='ZZ', vars='[x]', order='Lex'):
        r"""
        Create a Macaulay2 ring.

        INPUT:
            base_ring -- base ring (see examples below)
            vars -- a tuple or string that defines the variable names
            order -- string -- the monomial order (default: 'Lex')

        OUTPUT:
            a Macaulay2 ring (with base ring ZZ)

        EXAMPLES:
        This is a ring in variables named a through d over the finite field
        of order 7, with graded reverse lex ordering:
            sage: R1 = macaulay2.ring('ZZ/7', '[a..d]', 'GRevLex'); R1  # optional
            ZZ
            -- [a, b, c, d, MonomialOrder => GRevLex, MonomialSize => 16]
             7
            sage: R1.char()                                             # optional
            7

        This is a polynomial ring over the rational numbers:
            sage: R2 = macaulay2.ring('QQ', '[x, y]'); R2               # optional
            QQ [x, y, MonomialOrder => Lex, MonomialSize => 16]
        """
        varstr = str(vars)[1:-1]
        return self.new('%s[%s, MonomialSize=>16, MonomialOrder=>%s]'%(
            base_ring, varstr, order))


class Macaulay2Element(ExpectElement):

    def _latex_(self):
        return self.tex().str().strip('"').strip('$').replace('\\\\','\\')

    def __iter__(self):
        for i in range(len(self)):  # zero-indexed!
            yield self[i]

    def __repr__(self):
        P = self._check_valid()
        return P.get(self.name())

    def str(self):
        P = self._check_valid()
        X = P.eval('toExternalString(%s)'%self.name(), strip=True)

        if 'stdio:' in X:
            if 'cannot be converted to external string' in ans:
                return clean_output(P.eval(self, '%s'%code))
            raise RuntimeError, "Error evaluating Macaulay2 code.\nIN:%s\nOUT:%s"%(code, ans)

        s = multiple_replace({'\r':'', '\n':' '}, X)
        return s

    def __len__(self):
        self._check_valid()
        return int(self.parent()("#%s"%self.name()))

    def __getitem__(self, n):
        self._check_valid()
        #return self.parent().new('%s#%s'%(self.name(), n))
        return self.parent().new('%s_%s'%(self.name(), n))

    def __call__(self, x):
        self._check_valid()
        P = self.parent()
        r = P(x)
        return P('%s %s'%(self.name(), r.name()))

    def gen(self, n):
        self._check_valid()
        return self.parent().new('%s_%s'%(self._name, int(n)))

    def __floordiv__(self, x):
        """
        Quotient of division of self by other.  This is denoted //.

        EXAMPLE:
            sage: R = PolynomialRing(GF(7), 2, 'xy')   # optional
            sage: x, y = R.gens()                      # optional
            sage: f = (x^3 + 2*y^2*x)^7; f             # optional
            2*x^7*y^14 + x^21
            sage: h = macaulay2(f); h                  # optional
             21     7 14
            x   + 2x y
            sage: f1 = (x^2 + 2*y*x)                   # optional
            sage: h1 = macaulay2(f1)                   # optional
            sage: f2 = (x^3 + 2*y*x)                   # optional
            sage: h2 = macaulay2(f2)                   # optional
            sage: h % [h1,h2]                          # optional
            -3x*y
            sage: u = h // [h1,h2]                     # optional
            sage: u[0].str(), u[1].str()               # optional
            ('x^19-2*x^18*y-3*x^17*y^2-x^16*y^3+2*x^15*y^4+3*x^14*y^5+x^13*y^6-2*x^12*y^7-3*x^11*y^8-x^10*y^9+2*x^9*y^10+3*x^8*y^11+x^7*y^12-2*x^6*y^13-x^5*y^14+2*x^4*y^15+3*x^3*y^16+x^2*y^17-x*y^17+2*y^18-3*x*y^16-y^17-2*x*y^15-3*y^16+x*y^14-2*y^15+3*x*y^13+y^14+2*x*y^12+3*y^13-x*y^11+2*y^12-3*x*y^10-y^11-2*x*y^9-3*y^10+x*y^8-2*y^9+3*x*y^7+y^8+2*x*y^6+3*y^7-x*y^5+2*y^6-3*x*y^4-y^5-2*x*y^3-3*y^4+x*y^2-2*y^3+3*x*y+y^2+2*x+3*y', '-2*y^18+y^17+3*y^16+2*y^15-y^14-3*y^13-2*y^12+y^11+3*y^10+2*y^9-y^8-3*y^7-2*y^6+y^5+3*y^4+2*y^3-y^2-3*y-2')
            sage: h == u[0]*h1 + u[1]*h2 + (h % [h1,h2]) # optional
            True
        """
        if isinstance(x, (list, tuple)):
            y = self.parent(x)
            z = self.parent().new('%s // matrix{%s}'%(self.name(), y.name()))
            return list(z.entries().flatten())
        else:
            return self.parent().new('%s // %s'%(self.name(), x.name()))

    def __mod__(self, x):
        """
        Remainder of division of self by other.  This is denoted %.

        EXAMPLE:
            sage: R = PolynomialRing(GF(7), 2, ['x','y'])   # optional
            sage: x, y = R.gens()                           # optional
            sage: f = (x^3 + 2*y^2*x)^7; f                  # optional
            2*x^7*y^14 + x^21
            sage: h= f._macaulay2_(); h                     # optional
             21     7 14
            x   + 2x y
            sage: f1 = (x^2 + 2*y*x)                        # optional
            sage: h1 = f1._macaulay2_()                     # optional
            sage: f2 = (x^3 + 2*y*x)                        # optional
            sage: h2 = f2._macaulay2_()                     # optional
            sage: h % [h1,h2]                               # optional
            -3x*y
            sage: u = h // [h1,h2]                          # optional
            sage: h == u[0]*h1 + u[1]*h2 + (h % [h1,h2])    # optional
            True
        """
        if isinstance(x, (list, tuple)):
            y = self.parent(x)
            return self.parent().new('%s %% matrix{%s}'%(self.name(), y.name()))
        else:
            return self.parent().new('%s %% %s'%(self.name(), x.name()))

    def is_zero(self):
        P = self.parent()
        return P.eval('%s == 0'%self.name()) == 'true'

    def sage_polystring(self):
	"""
	If this Macaulay2 element is a polynomial, return a string
	representation of this polynomial that is suitable for
	evaluation in Python.  Thus * is used for multiplication
	and ** for exponentiation.   This function is primarily
	used internally.

	EXAMPLES:
            sage: R = macaulay2.ring('QQ','(x,y)')               # optional
            sage: f = macaulay2('x^3 + 3*y^11 + 5')              # optional
            sage: f                                              # optional
             3     11
            x  + 3y   + 5
            sage: f.sage_polystring()                            # optional
            'x**3+3*y**11+5'
	"""
        return self.str().replace('^','**')

    def structure_sheaf(self):
        """
        EXAMPLES:
            sage: S = macaulay2('QQ[a..d]')                     # optional
            sage: R = S/macaulay2('a^3+b^3+c^3+d^3')            # optional
            sage: X = R.Proj()                                  # optional
            sage: X.structure_sheaf()                           # optional
            OO
<<<<<<< HEAD
              sage6
=======
              sage1
>>>>>>> 2e0df62f
        """
        return self.parent()('OO_%s'%self.name())

def is_Macaulay2Element(x):
    return isinstance(x, Macaulay2Element)

# An instance
macaulay2 = Macaulay2(script_subdirectory='user')

import os, sys

def macaulay2_console():
    os.system('M2')



<|MERGE_RESOLUTION|>--- conflicted
+++ resolved
@@ -407,11 +407,7 @@
             sage: X = R.Proj()                                  # optional
             sage: X.structure_sheaf()                           # optional
             OO
-<<<<<<< HEAD
-              sage6
-=======
               sage1
->>>>>>> 2e0df62f
         """
         return self.parent()('OO_%s'%self.name())
 
