<<<<<<< HEAD
SageMath version 8.5.beta2, Release Date: 2018-11-01
=======
SageMath version 8.7, Release Date: 2019-03-23
>>>>>>> 9db4320e
<|MERGE_RESOLUTION|>--- conflicted
+++ resolved
@@ -1,5 +1 @@
-<<<<<<< HEAD
-SageMath version 8.5.beta2, Release Date: 2018-11-01
-=======
-SageMath version 8.7, Release Date: 2019-03-23
->>>>>>> 9db4320e
+SageMath version 8.7, Release Date: 2019-03-23